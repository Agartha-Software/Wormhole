--- conflicted
+++ resolved
@@ -2,13 +2,6 @@
 
 ## Context
 
-<<<<<<< HEAD
-Le projet Wormhole est né de la nécessité de simplifier l'accès et la gestion des données entre plusieurs datacenters. Actuellement, les entreprises sont confrontées à plusieurs défis liés à la centralisation ou à la décentralisation des données. Les solutions centralisées présentent des risques de sécurité, des limitations d'accès et un stress accru sur l'infrastructure. En revanche, les infrastructures décentralisées sont difficiles à mettre en place et manquent de solutions universelles.
-
-Wormhole se positionne comme une solution innovante visant à offrir un accès sécurisé, souverain, et simple aux données. Le projet vise à répondre aux besoins de sécurité, de flexibilité et de simplicité de configuration pour les entreprises et les particuliers. L'objectif est de fournir une infrastructure de données distribuée qui peut s'adapter à divers besoins, tout en garantissant la transparence et la sécurité des données.
-
-=======
->>>>>>> ce6f17aa
 ## Specification technique
 
 ### Stack thechnologique
