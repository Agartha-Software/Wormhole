<<<<<<< HEAD
extern crate wormhole;

pub mod functionnal;
pub mod test_data;
pub mod unit;
=======
extern crate wormhole;

#[cfg(target_os = "linux")]
pub mod functionnal;
pub mod unit;
>>>>>>> 7c1ad13d
<|MERGE_RESOLUTION|>--- conflicted
+++ resolved
@@ -1,13 +1,6 @@
-<<<<<<< HEAD
-extern crate wormhole;
-
-pub mod functionnal;
-pub mod test_data;
-pub mod unit;
-=======
 extern crate wormhole;
 
 #[cfg(target_os = "linux")]
 pub mod functionnal;
-pub mod unit;
->>>>>>> 7c1ad13d
+pub mod test_data;
+pub mod unit;