--- conflicted
+++ resolved
@@ -4,22 +4,17 @@
 edition = "2021"
 
 [dependencies]
-<<<<<<< HEAD
-clap = { version = "4.5.8", features = ["cargo"] }
+clap = { version = "4.5.8", features = ["cargo", "derive"] }
 fuser = "0.14.0"
 libc = "0.2.155"
 pkg-config = "0.3.30"
 walkdir = "2.5.0"
-=======
-clap = { version = "4.5.8", features = ["derive"] }
 serde = { version = "1.0.203", features = ["derive"] }
 toml = "0.8.14"
-
 log = "0.4.22"
 tokio = { version = "1.38.0", default-features = false, features = ["io-std", "macros", "net", "rt-multi-thread", "time", "sync"] }
 tokio-tungstenite = "0.23"
 futures-util = { version = "0.3.30", default-features = false, features = ["sink", "std"] }
 env_logger = "0.11.3"
 notify = "6.1.1"
-bincode = "1.3.3"
->>>>>>> 1d74ee3a
+bincode = "1.3.3"