[package]
name = "wormhole-fs"
version = "0.1.0"
authors = [
    "Axel Denis <axel.denis@epitech.eu>",
    "Julian Scott <julian.scott@epitech.eu>",
    "Ludovic De Chavagnac <ludovic.de-chavagnac@epitech.eu>",
    "Arthur Aillet <arthur.aillet@epitech.eu>",
]
description = "Wormhole is a data decentralisation solution. It aims to create one single virtual storage space between many computers."
edition = "2021"
include = [
    "/Cargo.toml",
    "/LICENSE.txt",
    "README.md",
    "/src/**",
    "/tests/**",
    "build.rs",
]
keywords = ["wormhole", "storage"]
license = "	AGPL-3.0-only"
repository = "https://github.com/Agartha-Software/Wormhole"
rust-version = "1.87.0"


[lib]
name = "wormhole"
path = "src/lib.rs"

[[bin]]
name = "wormhole"
path = "src/bin/cli.rs"

[[bin]]
name = "wormholed"
path = "src/bin/service.rs"

[target.'cfg(windows)'.dependencies.winfsp]
default-features = false
features = ["system", "windows-56", "handle-util"]
version = "0.12"

[target.'cfg(windows)'.build-dependencies.winfsp]
default-features = false
features = ["windows-56", "delayload"]
version = "0.12"

[target.'cfg(unix)'.dependencies]
fuser = "0.16.0"
openat = "0.1.21"

[target.'cfg(windows)'.dependencies]
winfsp-sys = "0.2.2"
windows-permissions = "0.2.4"
winapi = "0.3.9"
ntapi = "0.4.1"
nt-time = "0.10.6"
windows = { version = "0.56.0", features = [
    "Win32_Foundation",
    "Win32_Storage_FileSystem",
] }

[dependencies]
clap = { version = "4.5.8", features = ["cargo", "derive"] }
libc = "0.2.155"
pkg-config = "0.3.30"
walkdir = "2.5.0"
serde = { version = "1.0.203", features = ["derive", "rc"] }
toml = "0.8.14"
log = "0.4.22"
tokio = { version = "1.38.0", default-features = false, features = [
    "io-std",
    "macros",
    "net",
    "rt-multi-thread",
    "time",
    "sync",
    "signal",
] }
tokio-tungstenite = "^0.27"
futures-util = { version = "0.3.30", default-features = false, features = [
    "sink",
    "std",
] }
env_logger = "0.11.3"
bincode = "1.3.3"
tokio-stream = "0.1.16"
predicates = "3.1.2"
parking_lot = "0.12.3"
sysinfo = "0.34.2"
custom_error = "1.9.2"
signal-hook = "0.3.18"
futures = "0.3"
gethostname = "1.0.2"
interprocess = { version = "2.2.3", features = ["tokio"] }
<<<<<<< HEAD
fs2 = "0.4.3"
=======
camino = "1.2.1"
fs2 = "0.4.3"
colored = "3.0.0"
>>>>>>> 73915835

[dev-dependencies]
assert_fs = "1.1.2"
dir-diff = "0.3.3"
serial_test = "3.2.0"
tokio = { version = "1.38.0", default-features = false, features = ["process"] }
lazy_static = "1.5.0"

[package.metadata.deb]
maintainer-scripts = "service/"
systemd-units = { enable = true, start = true }

[package.metadata.generate-rpm]
assets = [
    { source = "target/release/wormhole", dest = "/usr/bin/wormhole"},
    { source = "target/release/wormholed", dest = "/usr/bin/wormholed"}
]
[package.metadata.generate-rpm.requires]
fuse3 = ">= 3.16"<|MERGE_RESOLUTION|>--- conflicted
+++ resolved
@@ -93,13 +93,9 @@
 futures = "0.3"
 gethostname = "1.0.2"
 interprocess = { version = "2.2.3", features = ["tokio"] }
-<<<<<<< HEAD
-fs2 = "0.4.3"
-=======
 camino = "1.2.1"
 fs2 = "0.4.3"
 colored = "3.0.0"
->>>>>>> 73915835
 
 [dev-dependencies]
 assert_fs = "1.1.2"
