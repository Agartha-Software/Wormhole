[package]
name = "wormhole-fs"
version = "0.1.0"
authors = [
    "Axel Denis <axel.denis@epitech.eu>",
    "Julian Scott <julian.scott@epitech.eu>",
    "Ludovic De Chavagnac <ludovic.de-chavagnac@epitech.eu>",
    "Arthur Aillet <arthur.aillet@epitech.eu>",
]
description = "Wormhole is a data decentralisation solution. It aims to create one single virtual storage space between many computers."
edition = "2021"
include = [
    "/Cargo.toml",
    "/LICENSE.txt",
    "README.md",
    "/src/**",
    "/tests/**",
    "build.rs",
]
keywords = ["wormhole", "storage"]
license = "	AGPL-3.0-only"
repository = "https://github.com/Agartha-Software/Wormhole"
rust-version = "1.87.0"


[lib]
name = "wormhole"
path = "src/lib.rs"

[[bin]]
name = "wormhole"
path = "src/bin/cli.rs"

[[bin]]
name = "wormholed"
path = "src/bin/service.rs"

[target.'cfg(windows)'.dependencies.winfsp]
default-features = false
features = ["system", "windows-56", "handle-util"]
version = "0.12"

[target.'cfg(windows)'.build-dependencies.winfsp]
default-features = false
features = ["windows-56", "delayload"]
version = "0.12"

[target.'cfg(unix)'.dependencies]
fuser = "0.16.0"
openat = "0.1.21"

[target.'cfg(windows)'.dependencies]
winfsp-sys = "0.2.2"
windows-permissions = "0.2.4"
winapi = "0.3.9"
ntapi = "0.4.1"
nt-time = "0.10.6"
windows = { version = "0.56.0", features = [
    "Win32_Foundation",
    "Win32_System_IO",
    "Win32_Storage",
    "Win32_Storage_FileSystem",
    "Win32",
    "Wdk_Storage_FileSystem",
    "Wdk_System",
    "Wdk_System_SystemServices",
] }

[dependencies]
clap = { version = "4.5.8", features = ["cargo", "derive"] }
libc = "0.2.155"
pkg-config = "0.3.30"
walkdir = "2.5.0"
serde = { version = "1.0.203", features = ["derive", "rc"] }
toml = "0.8.14"
log = "0.4.22"
tokio = { version = "1.38.0", default-features = false, features = [
    "io-std",
    "macros",
    "net",
    "rt-multi-thread",
    "time",
    "sync",
    "signal",
] }
tokio-tungstenite = "^0.27"
futures-util = { version = "0.3.30", default-features = false, features = [
    "sink",
    "std",
] }
env_logger = "0.11.3"
bincode = "1.3.3"
tokio-stream = "0.1.16"
predicates = "3.1.2"
parking_lot = "0.12.3"
sysinfo = "0.34.2"
custom_error = "1.9.2"
signal-hook = "0.3.18"
futures = "0.3"
gethostname = "1.0.2"
<<<<<<< HEAD
librsync = "0.2.3"
rand = "0.9.2"
=======
interprocess = { version = "2.2.3", features = ["tokio"] }
>>>>>>> 00bf291c

[dev-dependencies]
assert_fs = "1.1.2"
dir-diff = "0.3.3"
serial_test = "3.2.0"
tokio = { version = "1.38.0", default-features = false, features = ["process"] }
lazy_static = "1.5.0"
rand = "0.9.2"

[package.metadata.deb]
maintainer-scripts = "service/"
systemd-units = { enable = true, start = true }

[package.metadata.generate-rpm]
assets = [
    { source = "target/release/wormhole", dest = "/usr/bin/wormhole"},
    { source = "target/release/wormholed", dest = "/usr/bin/wormholed"}
]
[package.metadata.generate-rpm.requires]
fuse3 = ">= 3.16"<|MERGE_RESOLUTION|>--- conflicted
+++ resolved
@@ -98,12 +98,9 @@
 signal-hook = "0.3.18"
 futures = "0.3"
 gethostname = "1.0.2"
-<<<<<<< HEAD
 librsync = "0.2.3"
 rand = "0.9.2"
-=======
 interprocess = { version = "2.2.3", features = ["tokio"] }
->>>>>>> 00bf291c
 
 [dev-dependencies]
 assert_fs = "1.1.2"
