[package]
name = "wormhole"
version = "0.1.0"
authors = [
    "Axel Denis <axel.denis@epitech.eu>",
    "Julian Scott <julian.scott@epitech.eu>",
    "Ludovic De Chavagnac <ludovic.de-chavagnac@epitech.eu>",
    "Arthur Aillet <arthur.aillet@epitech.eu>",
]
description = "Wormhole is a data decentralisation solution. It aims to create one single virtual storage space between many computers."
edition = "2021"
include = [
    "/Cargo.toml",
    "/LICENSE.txt",
    "README.md",
    "/src/**",
    "/tests/**",
]
keywords = ["wormhole", "storage"]
license = "GNU AFFERO GENERAL PUBLIC LICENSE"
repository = "https://github.com/Agartha-Software/Wormhole"
rust-version = "1.86.0"


[lib]
name = "wormhole"
path = "src/lib.rs"

[[bin]]
name = "wormhole"
path = "src/bin/cli.rs"

[[bin]]
name = "wormholed"
path = "src/bin/service.rs"

[target.'cfg(windows)'.dependencies.winfsp]
default-features = false
features = ["stable", "system", "windows-rs-error", "handle-util"]
version = "0.11.3"

[target.'cfg(windows)'.build-dependencies.winfsp]
default-features = false
features = ["stable", "windows-rs-error", "delayload"]
version = "0.11.3"

[target.'cfg(unix)'.dependencies]
fuser = "0.15.1"
openat = "0.1.21"

[patch.crates-io]
winfsp = { git = 'https://github.com/syborg64/winfsp-rs.git', branch = "feat/drop-glue" }
winfsp-sys = { git = 'https://github.com/syborg64/winfsp-rs.git', branch = "feat/drop-glue" }

[target.'cfg(windows)'.dependencies]
winfsp-sys = "0.2.2"
windows-permissions = "0.2.4"
winapi = "0.3.9"
ntapi = "0.4.1"
nt-time = "0.10.6"
windows = { version = "0.56.0", features = [
    "Win32_Foundation",
    "Win32_System_IO",
    "Win32",
    "Wdk_Storage_FileSystem",
    "Wdk_System",
    "Wdk_System_SystemServices",
] }

[dependencies]
clap = { version = "4.5.8", features = ["cargo", "derive"] }
libc = "0.2.155"
pkg-config = "0.3.30"
walkdir = "2.5.0"
serde = { version = "1.0.203", features = ["derive", "rc"] }
toml = "0.8.14"
log = "0.4.22"
tokio = { version = "1.38.0", default-features = false, features = [
    "io-std",
    "macros",
    "net",
    "rt-multi-thread",
    "time",
    "sync",
    "signal",
] }
tokio-tungstenite = "^0.27"
futures-util = { version = "0.3.30", default-features = false, features = [
    "sink",
    "std",
] }
env_logger = "0.11.3"
notify = "6.1.1"
bincode = "1.3.3"
tokio-stream = "0.1.16"
predicates = "3.1.2"
serde_with = "3.11.0"
parking_lot = "0.12.3"
sysinfo = "0.34.2"
custom_error = "1.9.2"
<<<<<<< HEAD
signal-hook = "0.3.18"
futures = "0.3"
=======
gethostname = "1.0.2"
>>>>>>> 861bfee3

[dev-dependencies]
assert_fs = "1.1.2"
dir-diff = "0.3.3"
serial_test = "3.2.0"
tokio = { version = "1.38.0", default-features = false, features = ["process"] }
lazy_static = "1.5.0"<|MERGE_RESOLUTION|>--- conflicted
+++ resolved
@@ -98,12 +98,9 @@
 parking_lot = "0.12.3"
 sysinfo = "0.34.2"
 custom_error = "1.9.2"
-<<<<<<< HEAD
 signal-hook = "0.3.18"
 futures = "0.3"
-=======
 gethostname = "1.0.2"
->>>>>>> 861bfee3
 
 [dev-dependencies]
 assert_fs = "1.1.2"
