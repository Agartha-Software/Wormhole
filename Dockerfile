--- conflicted
+++ resolved
@@ -7,13 +7,7 @@
 
 ENV GIT_HASH=1
 
-<<<<<<< HEAD
-RUN cargo build --release --bin wormholed
-RUN cargo build --release --bin wormhole
-
-=======
 RUN cargo build --release
->>>>>>> 6b276700
 
 
 FROM debian
