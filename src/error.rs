--- conflicted
+++ resolved
@@ -29,11 +29,7 @@
     PodRemovalFailed{reason: String} = "Pod removal failed: {reason}",
     InvalidConfig{file: String} = "Configuration file {file} is missing or invalid",
     InvalidCommand = "Unrecognized command",
-<<<<<<< HEAD
     InvalidArgument{arg: String} = "Invalid Argument: {arg} is not recognized",
-    SystemError{source: WhError} = "System error: {source}", // Intégrer WhError
-=======
->>>>>>> 7f4e9de0
     IoError{source: io::Error} = "I/O error: {source}" // Pour les erreurs fs::remove_dir_all, etc.
 }
 
