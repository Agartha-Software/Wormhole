use custom_error::custom_error;
use std::{fmt, io};

use crate::pods::pod::PodInfoError;
use crate::pods::pod::PodStopError;
use bincode;

custom_error! {pub WhError
    InodeNotFound = "Entry not found",
    InodeIsNotADirectory = "Entry is not a directory",
<<<<<<< HEAD
    InodeIsADirectory = "Entry is a directory",
=======
    InodeIsADirectory{detail: String} = @{format!("Can't operate this action on a directory: {detail}")},
    DiskError{detail: String, err: std::io::Error} = @{format!("DiskError: {detail}\nCaused by: {err}")},
>>>>>>> 14f8d9c7
    DeadLock = "A DeadLock occured",
    NetworkDied{called_from: String} = @{format!("{called_from}: Unable to update modification on the network")},
    WouldBlock{called_from: String} = @{format!("{called_from}: Unable to lock arbo")},
}

impl WhError {
    pub fn to_libc(&self) -> i32 {
        match self {
            WhError::InodeNotFound => libc::ENOENT,
            WhError::InodeIsNotADirectory => libc::ENOTDIR,
<<<<<<< HEAD
            WhError::InodeIsADirectory => libc::EISDIR,
=======
            WhError::InodeIsADirectory { detail: _ } => libc::EISDIR,
            WhError::DiskError { detail: _, err: _ } => libc::EIO, // could also be ENOSPC (no space left)
>>>>>>> 14f8d9c7
            WhError::DeadLock => libc::EDEADLOCK,
            WhError::NetworkDied { called_from: _ } => libc::ENETDOWN,
            WhError::WouldBlock { called_from: _ } => libc::EWOULDBLOCK,
        }
    }
}

pub type WhResult<T> = Result<T, WhError>;

custom_error! {pub CliError
    BoxError{arg: Box<dyn std::error::Error>} = "{arg}",
    BincodeError = "Serialization error",
    TungsteniteError = "WebSocket error",
    IoError{source: io::Error} = "I/O error: {source}", // Pour les erreurs fs::remove_dir_all, etc.

    PodNotFound = "Pod not found",
    PodInfoError{source: PodInfoError} = "{source}",
    PodStopError{source: PodStopError} = "{source}",
    WhError{source: WhError} = "{source}",

    FileConfigName{name: String} = "This isn't a configuration's file: {name}",

    PodCreationFailed{reason: io::Error} = "Pod creation failed: {reason}",
    PodRemovalFailed{name: String} = "Pod removal failed, a pod with this name {name} doens't existe",

    InvalidConfig{file: String} = "Configuration file {file} is missing or invalid",
    InvalidCommand = "Unrecognized command",
    InvalidArgument{arg: String} = "Invalid Argument: {arg} is not recognized",

    Unimplemented{arg: String} = "{arg} not implemented",
    Server{addr: String, err: std::io::Error} = "Impossible to bind to this address {addr}",
    Message{reason: String} = "{reason}",
}

#[derive(Debug)]
pub enum CliSuccess {
    /// Succès avec un simple message
    Message(String),
    /// Succès avec un message et des données supplémentaires
    WithData { message: String, data: String },
}

impl fmt::Display for CliSuccess {
    fn fmt(&self, f: &mut fmt::Formatter<'_>) -> fmt::Result {
        match self {
            CliSuccess::Message(msg) => write!(f, "{}", msg),
            CliSuccess::WithData { message, data } => write!(f, "{} - Données: {}", message, data),
        }
    }
}

impl From<Box<dyn std::error::Error>> for CliError {
    fn from(arg: Box<dyn std::error::Error>) -> Self {
        CliError::BoxError { arg }
    }
}

impl From<bincode::Error> for CliError {
    fn from(err: bincode::Error) -> Self {
        CliError::BoxError {
            arg: Box::new(err) as Box<dyn std::error::Error>,
        }
    }
}

// Conversion pour tungstenite::Error
impl From<tokio_tungstenite::tungstenite::Error> for CliError {
    fn from(err: tokio_tungstenite::tungstenite::Error) -> Self {
        CliError::BoxError {
            arg: Box::new(err) as Box<dyn std::error::Error>,
        }
    }
}

pub type CliResult<T> = Result<T, CliError>;<|MERGE_RESOLUTION|>--- conflicted
+++ resolved
@@ -8,12 +8,8 @@
 custom_error! {pub WhError
     InodeNotFound = "Entry not found",
     InodeIsNotADirectory = "Entry is not a directory",
-<<<<<<< HEAD
-    InodeIsADirectory = "Entry is a directory",
-=======
     InodeIsADirectory{detail: String} = @{format!("Can't operate this action on a directory: {detail}")},
     DiskError{detail: String, err: std::io::Error} = @{format!("DiskError: {detail}\nCaused by: {err}")},
->>>>>>> 14f8d9c7
     DeadLock = "A DeadLock occured",
     NetworkDied{called_from: String} = @{format!("{called_from}: Unable to update modification on the network")},
     WouldBlock{called_from: String} = @{format!("{called_from}: Unable to lock arbo")},
@@ -24,12 +20,8 @@
         match self {
             WhError::InodeNotFound => libc::ENOENT,
             WhError::InodeIsNotADirectory => libc::ENOTDIR,
-<<<<<<< HEAD
-            WhError::InodeIsADirectory => libc::EISDIR,
-=======
             WhError::InodeIsADirectory { detail: _ } => libc::EISDIR,
             WhError::DiskError { detail: _, err: _ } => libc::EIO, // could also be ENOSPC (no space left)
->>>>>>> 14f8d9c7
             WhError::DeadLock => libc::EDEADLOCK,
             WhError::NetworkDied { called_from: _ } => libc::ENETDOWN,
             WhError::WouldBlock { called_from: _ } => libc::EWOULDBLOCK,
