use std::net::SocketAddr;
use std::path::PathBuf;
use std::{io, sync::Arc};

use crate::config::local_file::{GeneralLocalConfig, LocalConfigFile};
use crate::config::GlobalConfig;
use crate::data::tree_hosts::CliHostTree;
use crate::error::{WhError, WhResult};
#[cfg(target_os = "linux")]
use crate::fuse::fuse_impl::mount_fuse;
use crate::ipc::answers::{InspectInfo, PeerInfo};
use crate::network::message::{FromNetworkMessage, MessageContent, ToNetworkMessage};
use crate::network::HandshakeError;
<<<<<<< HEAD
use crate::pods::arbo::{FsEntry, GLOBAL_CONFIG_FNAME, LOCAL_CONFIG_INO, LOCK_TIMEOUT, ROOT};
=======
>>>>>>> c588e162
#[cfg(target_os = "linux")]
use crate::pods::disk_managers::unix_disk_manager::UnixDiskManager;
#[cfg(target_os = "windows")]
use crate::pods::disk_managers::windows_disk_manager::WindowsDiskManager;
use crate::pods::disk_managers::DiskManager;
use crate::pods::itree::{
    FsEntry, GLOBAL_CONFIG_FNAME, LOCAL_CONFIG_FNAME, LOCAL_CONFIG_INO, LOCK_TIMEOUT, ROOT,
};
use crate::pods::network::redundancy::redundancy_worker;
use crate::pods::whpath::WhPath;
#[cfg(target_os = "windows")]
use crate::winfsp::winfsp_impl::{mount_fsp, WinfspHost};
use custom_error::custom_error;
#[cfg(target_os = "linux")]
use fuser;
use parking_lot::RwLock;
use serde::{Deserialize, Serialize};
use tokio::sync::mpsc::{self, UnboundedReceiver, UnboundedSender};
use tokio::task::JoinHandle;

use crate::network::{message::Address, peer_ipc::PeerIPC, server::Server};

use crate::pods::{
    filesystem::fs_interface::FsInterface,
    itree::{generate_itree, ITree},
    network::network_interface::NetworkInterface,
};

use super::itree::{InodeId, GLOBAL_CONFIG_INO, ITREE_FILE_FNAME, ITREE_FILE_INO};

#[allow(dead_code)]
#[derive(Debug)]
pub struct Pod {
    network_interface: Arc<NetworkInterface>,
    fs_interface: Arc<FsInterface>,
    mountpoint: PathBuf,
    pub peers: Arc<RwLock<Vec<PeerIPC>>>,
    #[cfg(target_os = "linux")]
    fuse_handle: fuser::BackgroundSession,
    #[cfg(target_os = "windows")]
    fsp_host: WinfspHost,
    network_airport_handle: JoinHandle<()>,
    peer_broadcast_handle: JoinHandle<()>,
    new_peer_handle: JoinHandle<()>,
    redundancy_worker_handle: JoinHandle<()>,
    pub global_config: Arc<RwLock<GlobalConfig>>,
    name: String,
}

<<<<<<< HEAD
#[derive(Serialize, Deserialize, Clone)]
pub struct PodPrototype {
=======
struct PodPrototype {
    pub itree: ITree,
    pub peers: Vec<PeerIPC>,
>>>>>>> c588e162
    pub global_config: GlobalConfig,
    pub name: String,
    pub hostname: String,
    pub public_url: Option<String>,
    pub bound_socket: SocketAddr,
    pub mountpoint: PathBuf,
}

type ConnectionInfo = (Arbo, Vec<PeerIPC>);

custom_error! {pub PodInfoError
    WhError{source: WhError} = "{source}",
    WrongFileType{detail: String} = "PodInfoError: wrong file type: {detail}",
    FileNotFound = "PodInfoError: file not found",
}

async fn try_to_connect_prototype(
    protoype: &mut PodPrototype,
    fail_on_network: bool,
    receiver_in: &UnboundedSender<FromNetworkMessage>,
) -> Result<ConnectionInfo, io::Error> {
    if protoype.global_config.general.entrypoints.len() >= 1 {
        for first_contact in &protoype.global_config.general.entrypoints {
            match PeerIPC::connect(
                first_contact.to_owned(),
                protoype.hostname.clone(),
                protoype.public_url.clone(),
                receiver_in,
            )
            .await
            {
                Err(HandshakeError::CouldntConnect) => continue,
                Err(e) => log::error!("{first_contact}: {e}"),
                Ok((ipc, accept)) => {
                    if let Some(urls) =
                        accept.urls.into_iter().skip(1).fold(Some(vec![]), |a, b| {
                            a.and_then(|mut a| {
                                a.push(b?);
                                Some(a)
                            })
                        })
                    {
                        let new_hostname = accept.rename.unwrap_or(protoype.hostname.clone());

                        match PeerIPC::peer_startup(
                            urls,
                            new_hostname.clone(),
                            accept.hostname,
                            receiver_in,
                        )
                        .await
                        {
                            Ok(mut other_ipc) => {
                                other_ipc.insert(0, ipc);
<<<<<<< HEAD

                                protoype.hostname = new_hostname;
                                protoype.global_config = accept.config;

                                return Ok((accept.arbo, other_ipc));
=======
                                Ok(PodPrototype {
                                    itree: accept.itree,
                                    peers: other_ipc,
                                    global_config: accept.config,
                                    local_config,
                                    mountpoint: mountpoint.into(),
                                    receiver_out,
                                    receiver_in: receiver_in.clone(),
                                })
                            }
                            Err(e) => {
                                log::error!("a peer failed: {e}");
                                Err(receiver_out)
>>>>>>> c588e162
                            }

                            Err(e) => log::error!("a peer failed: {e}"),
                        };
                    }
                }
            }
        }
        if fail_on_network {
            log::error!("None of the specified peers could answer. Stopping.");
            return Err(io::Error::new(
                io::ErrorKind::Other,
                "None of the specified peers could answer",
            ));
        }
    }
    Ok((
        generate_arbo(&protoype.mountpoint, &protoype.hostname).unwrap_or(Arbo::new()),
        vec![],
    ))
}

custom_error! {pub PodStopError
    WhError{source: WhError} = "{source}",
    ITreeSavingFailed{source: io::Error} = "Could not write itree to disk: {source}",
    PodNotRunning = "No pod with this name was found running.",
    FileNotReadable{file: InodeId, reason: String} = "Could not read file from disk: ({file}) {reason}",
    FileNotSent{file: InodeId} = "No pod was able to receive this file before stopping: ({file})",
    #[cfg(target_os = "linux")]
    DiskManagerStopFailed{e: io::Error} = "Unable to stop the disk manager properly. Should not be an error on your platform {e}",
    #[cfg(target_os = "windows")]
    DiskManagerStopFailed{e: io::Error} = "Unable to stop the disk manager properly. Your files are still on the system folder: ('.'mount_path). {e}",
}

/// Create all the directories present in ITree. (not the files)
///
/// Required at setup to resolve issue #179
/// (files pulling need the parent folder to be already present)
fn create_all_dirs(itree: &ITree, from: InodeId, disk: &dyn DiskManager) -> io::Result<()> {
    let from = itree.n_get_inode(from).map_err(|e| e.into_io())?;

    return match &from.entry {
        FsEntry::File(_) => Ok(()),
        FsEntry::Directory(children) => {
            let current_path = itree
                .n_get_path_from_inode_id(from.id)
                .map_err(|e| e.into_io())?;

            // skipping root folder
            if current_path != WhPath::root() {
                disk.new_dir(&current_path, from.meta.perm).or_else(|e| {
                    if e.kind() == io::ErrorKind::AlreadyExists {
                        Ok(())
                    } else {
                        Err(e)
                    }
                })?;
            }

            for child in children {
                create_all_dirs(itree, *child, disk)?
            }
            Ok(())
        }
    };
}

impl Pod {
    pub async fn new(mut prototype: PodPrototype, server: Arc<Server>) -> io::Result<Self> {
        log::trace!("mount point {:?}", prototype.mountpoint);
        let (receiver_in, receiver_out) = mpsc::unbounded_channel();

        let (arbo, peers) = try_to_connect_prototype(
            &mut prototype,
            // NOTE - temporary fix
            // made to help with tests and debug
            // choice not to fail should later be supported by the cli
            true,
            &receiver_in,
        )
<<<<<<< HEAD
        .await?;
=======
        .await
        {
            Ok(proto) => proto,
            Err(receiver_out) => {
                if global_config.general.entrypoints.len() > 0 {
                    // NOTE - temporary fix
                    // made to help with tests and debug
                    // choice not to fail should later be supported by the cli
                    log::error!("No peers answered. Stopping.");
                    return Err(io::Error::new(
                        io::ErrorKind::Other,
                        "None of the specified peers could answer",
                    ));
                }
                let itree = generate_itree(mountpoint, &local_config.general.hostname)
                    .unwrap_or(ITree::new());
                PodPrototype {
                    itree,
                    peers: vec![],
                    global_config,
                    local_config,
                    mountpoint: mountpoint.into(),
                    receiver_out,
                    receiver_in,
                }
            }
        };
>>>>>>> c588e162

        Self::realize(prototype, server, receiver_in, receiver_out, arbo, peers)
    }

    fn realize(
        proto: PodPrototype,
        server: Arc<Server>,
        receiver_in: UnboundedSender<FromNetworkMessage>,
        receiver_out: UnboundedReceiver<FromNetworkMessage>,
        arbo: Arbo,
        peers: Vec<PeerIPC>,
    ) -> io::Result<Self> {
        let (senders_in, senders_out) = mpsc::unbounded_channel();

        let (redundancy_tx, redundancy_rx) = mpsc::unbounded_channel();

        #[cfg(target_os = "linux")]
        let disk_manager = Box::new(UnixDiskManager::new(&proto.mountpoint)?);
        #[cfg(target_os = "windows")]
        let disk_manager = Box::new(WindowsDiskManager::new(&proto.mountpoint)?);

<<<<<<< HEAD
        create_all_dirs(&arbo, ROOT, disk_manager.as_ref())
            .inspect_err(|e| log::error!("unable to create_all_dirs: {e}"))
            .map_err(|e| std::io::Error::new(e.kind(), format!("create_all_dirs: {e}")))?;

        if let Ok(perms) = arbo
=======
        create_all_dirs(&proto.itree, ROOT, disk_manager.as_ref())
            .inspect_err(|e| log::error!("unable to create_all_dirs: {e}"))
            .map_err(|e| std::io::Error::new(e.kind(), format!("create_all_dirs: {e}")))?;

        if let Ok(perms) = proto
            .itree
>>>>>>> c588e162
            .get_inode(GLOBAL_CONFIG_INO)
            .map(|inode| inode.meta.perm)
        {
            let _ = disk_manager.new_file(&WhPath::try_from(GLOBAL_CONFIG_FNAME).unwrap(), perms);
            disk_manager
                .write_file(
                    &WhPath::try_from(GLOBAL_CONFIG_FNAME).unwrap(),
                    toml::to_string(&proto.global_config)
                        .expect("infallible")
                        .as_bytes(),
                    0,
                )
                .map_err(|e| {
                    std::io::Error::new(e.kind(), format!("write_file(global_config): {e}"))
                })?;
        }

<<<<<<< HEAD
        let arbo: Arc<RwLock<Arbo>> = Arc::new(RwLock::new(arbo));
        let global = Arc::new(RwLock::new(proto.global_config));

        let network_interface = Arc::new(NetworkInterface::new(
            arbo.clone(),
            proto.public_url,
            proto.bound_socket,
            proto.hostname,
=======
        if let Ok(perms) = proto
            .itree
            .get_inode(LOCAL_CONFIG_INO)
            .map(|inode| inode.meta.perm)
        {
            let _ = disk_manager.new_file(&WhPath::try_from(LOCAL_CONFIG_FNAME).unwrap(), perms);
            disk_manager
                .write_file(
                    &WhPath::try_from(LOCAL_CONFIG_FNAME).unwrap(),
                    toml::to_string(&proto.local_config)
                        .expect("infallible")
                        .as_bytes(),
                    0,
                )
                .map_err(|e| {
                    std::io::Error::new(e.kind(), format!("write_file(local_config): {e}"))
                })?;
        }

        let url = proto.local_config.general.url.clone();

        let itree: Arc<RwLock<ITree>> = Arc::new(RwLock::new(proto.itree));
        let local = Arc::new(RwLock::new(proto.local_config));
        let global = Arc::new(RwLock::new(proto.global_config));

        let network_interface = Arc::new(NetworkInterface::new(
            itree.clone(),
            url,
>>>>>>> c588e162
            senders_in.clone(),
            redundancy_tx.clone(),
            Arc::new(RwLock::new(peers)),
            global.clone(),
        ));

        let fs_interface = Arc::new(FsInterface::new(
            network_interface.clone(),
            disk_manager,
            itree.clone(),
        ));

        // Start ability to recieve messages
        let network_airport_handle = tokio::spawn(NetworkInterface::network_airport(
            receiver_out,
            fs_interface.clone(),
        ));

        // Start ability to send messages
        let peer_broadcast_handle = tokio::spawn(NetworkInterface::contact_peers(
            network_interface.peers.clone(),
            senders_out,
        ));

        let new_peer_handle = tokio::spawn(NetworkInterface::incoming_connections_watchdog(
            server,
            receiver_in,
            network_interface.clone(),
        ));

        let peers = network_interface.peers.clone();

        let redundancy_worker_handle = tokio::spawn(redundancy_worker(
            redundancy_rx,
            network_interface.clone(),
            fs_interface.clone(),
        ));

        // FIXME - if mount fuse or fsp errors, drops of disk managers don't seems to be called
        Ok(Self {
            network_interface,
            fs_interface: fs_interface.clone(),
            mountpoint: proto.mountpoint.clone(),
            peers,
            #[cfg(target_os = "linux")]
            fuse_handle: mount_fuse(&proto.mountpoint, fs_interface.clone())
                .map_err(|e| std::io::Error::new(e.kind(), format!("mount_fuse: {e}")))?,
            #[cfg(target_os = "windows")]
            fsp_host: mount_fsp(&proto.mountpoint, fs_interface.clone())
                .map_err(|e| std::io::Error::new(e.kind(), format!("mount_fsp: {e}")))?,
            network_airport_handle,
            peer_broadcast_handle,
            new_peer_handle,
            global_config: global.clone(),
            redundancy_worker_handle,
            name: proto.name,
        })
    }

    // SECTION getting info from the pod (for the cli)

    pub fn get_file_hosts(&self, path: &WhPath) -> Result<Vec<Address>, PodInfoError> {
        let binding = ITree::n_read_lock(&self.network_interface.itree, "Pod::get_info")?;
        let entry = &binding
            .get_inode_from_path(path)
            .map_err(|_| PodInfoError::FileNotFound)?
            .entry;

        match entry {
            FsEntry::File(hosts) => Ok(hosts.clone()),
            FsEntry::Directory(_) => Err(PodInfoError::WrongFileType {
                detail: "Asked path is a directory (directories have no hosts)".to_owned(),
            }),
        }
    }

    pub fn get_file_tree_and_hosts(
        &self,
        path: Option<&WhPath>,
    ) -> Result<CliHostTree, PodInfoError> {
        let itree = ITree::n_read_lock(&self.network_interface.itree, "Pod::get_info")?;

        Ok(CliHostTree {
            lines: itree.get_file_tree_and_hosts(path)?,
        })
    }

    // !SECTION

    /// for a given file, will try to send it to one host, trying each until succes
    async fn send_file_to_possible_hosts(
        &self,
        possible_hosts: &Vec<Address>,
        ino: InodeId,
    ) -> Result<(), PodStopError> {
        let file_content =
            self.fs_interface
                .read_local_file(ino)
                .map_err(|e| PodStopError::FileNotReadable {
                    file: ino,
                    reason: e.to_string(),
                })?;
        let file_content = Arc::new(file_content);

        for host in possible_hosts {
            let (status_tx, mut status_rx) = tokio::sync::mpsc::unbounded_channel::<WhResult<()>>();

            self.network_interface
                .to_network_message_tx
                .send(ToNetworkMessage::SpecificMessage(
                    (
                        // NOTE - file_content clone is not efficient, but no way to avoid it for now
                        MessageContent::RedundancyFile(ino, file_content.clone()),
                        Some(status_tx.clone()),
                    ),
                    vec![host.clone()],
                ))
                .expect("to_network_message_tx closed.");

            if let Some(Ok(())) = status_rx.recv().await {
                self.network_interface
                    .to_network_message_tx
                    .send(ToNetworkMessage::BroadcastMessage(
                        MessageContent::EditHosts(ino, vec![host.clone()]),
                    ))
                    .expect("to_network_message_tx closed.");
                return Ok(());
            }
        }
        Err(PodStopError::FileNotSent { file: ino })
    }

    /// Gets every file hosted by this pod only and sends them to other pods
    async fn send_files_when_stopping(&self, itree: &ITree, peers: Vec<Address>) {
        futures_util::future::join_all(
<<<<<<< HEAD
            arbo.files_hosted_only_by(&self.network_interface.hostname.clone())
                .filter_map(|inode| {
                    if inode.id == GLOBAL_CONFIG_INO
                        || inode.id == LOCAL_CONFIG_INO
                        || inode.id == ARBO_FILE_INO
=======
            itree
                .files_hosted_only_by(
                    &self
                        .network_interface
                        .local_config
                        .read()
                        .general
                        .hostname
                        .clone(),
                )
                .filter_map(|inode| {
                    if inode.id == GLOBAL_CONFIG_INO
                        || inode.id == LOCAL_CONFIG_INO
                        || inode.id == ITREE_FILE_INO
>>>>>>> c588e162
                    {
                        None
                    } else {
                        Some(inode.id)
                    }
                })
                .map(|id| self.send_file_to_possible_hosts(&peers, id)),
        )
        .await
        .iter()
        .for_each(|e| {
            if let Err(e) = e {
                log::warn!("{e:?}")
            }
        });
    }

    pub async fn stop(self) -> Result<(), PodStopError> {
        // TODO
        // in actual state, all operations (request from network other than just pulling the asked files)
        // made after calling this function but before dropping the pod are undefined behavior.

        // drop(self.fuse_handle); // FIXME - do something like block the filesystem

<<<<<<< HEAD
        let _ = self
            .save_pod()
            .await
            .inspect_err(|err| log::error!("Couldn't save the pod data: {err}"));

        let arbo = Arbo::n_read_lock(&self.network_interface.arbo, "Pod::Pod::stop(1)")?;
=======
        let itree = ITree::n_read_lock(&self.network_interface.itree, "Pod::Pod::stop(1)")?;
>>>>>>> c588e162

        let peers: Vec<Address> = self
            .peers
            .read()
            .iter()
            .map(|peer| peer.hostname.clone())
            .collect();

        self.send_files_when_stopping(&itree, peers).await;
        let itree_bin = bincode::serialize(&*itree).expect("can't serialize itree to bincode");
        drop(itree);

        self.network_interface
            .to_network_message_tx
            .send(ToNetworkMessage::BroadcastMessage(
                MessageContent::Disconnect(self.network_interface.hostname.clone()),
            ))
            .expect("to_network_message_tx closed.");

        let Self {
            fs_interface,
            peers,
            #[cfg(target_os = "linux")]
            fuse_handle,
            #[cfg(target_os = "windows")]
            fsp_host,
            network_airport_handle,
            peer_broadcast_handle,
            new_peer_handle,
            redundancy_worker_handle,
            ..
        } = self;

        #[cfg(target_os = "linux")]
        drop(fuse_handle);
        #[cfg(target_os = "windows")]
        drop(fsp_host);

        redundancy_worker_handle.abort();
        let _ = redundancy_worker_handle
            .await
            .inspect(|_| log::error!("await error: redundancy_worker_handle"));
        network_airport_handle.abort();
        let _ = network_airport_handle
            .await
            .inspect(|_| log::error!("await error: network_airport_handle"));
        new_peer_handle.abort();
        let _ = new_peer_handle
            .await
            .inspect(|_| log::error!("await error: new_peer_handle"));
        peer_broadcast_handle.abort();
        let _ = peer_broadcast_handle
            .await
            .inspect(|_| log::error!("await error: peer_broadcast_handle"));
        *peers.write() = Vec::new(); // dropping PeerIPCs

        let itree_path = WhPath::try_from(ITREE_FILE_FNAME).unwrap();

        if !fs_interface.disk.file_exists(&itree_path) {
            fs_interface
                .disk
                .new_file(&itree_path, 0o600) // REVIEW - permissions value ?
                .map_err(|io| PodStopError::ITreeSavingFailed { source: io })?;
        }

        fs_interface
            .disk
            .write_file(&WhPath::try_from(ITREE_FILE_FNAME).unwrap(), &itree_bin, 0)
            .map_err(|io| PodStopError::ITreeSavingFailed { source: io })?;

        let mut fs_interface =
            Arc::try_unwrap(fs_interface).expect("fs_interface not released from every thread");

        fs_interface
            .disk
            .stop()
            .map_err(|e| PodStopError::DiskManagerStopFailed { e: e })?;

        Ok(())
    }

    pub fn get_mountpoint(&self) -> &PathBuf {
        return &self.mountpoint;
    }

    pub fn contains(&self, path: &PathBuf) -> bool {
        path.starts_with(&self.mountpoint)
    }

    pub fn try_generate_prototype(&self) -> Option<PodPrototype> {
        let global_config = self.global_config.try_read_for(LOCK_TIMEOUT)?.clone();

        Some(PodPrototype {
            global_config,
            name: self.name.clone(),
            hostname: self.network_interface.hostname.clone(),
            public_url: self.network_interface.public_url.clone(),
            bound_socket: self.network_interface.bound_socket.clone(),
            mountpoint: self.mountpoint.clone(),
        })
    }

    pub fn generate_local_config(&self) -> LocalConfigFile {
        LocalConfigFile {
            general: GeneralLocalConfig {
                name: Some(self.name.clone()),
                hostname: Some(self.network_interface.hostname.clone()),
                public_url: self.network_interface.public_url.clone(),
            },
        }
    }

    pub fn get_inspect_info(&self) -> InspectInfo {
        let peers_data: Vec<PeerInfo> = self
            .peers
            .try_read_for(LOCK_TIMEOUT)
            .expect("Can't lock peers")
            .iter()
            .map(|peer| PeerInfo {
                hostname: peer.hostname.clone(),
                url: peer.url.clone(),
            })
            .collect();

        InspectInfo {
            public_url: self.network_interface.public_url.clone(),
            bound_socket: self.network_interface.bound_socket.clone(),
            hostname: self.network_interface.hostname.clone(),
            name: self.name.clone(),
            connected_peers: peers_data,
            mount: self.mountpoint.clone(),
        }
    }
}<|MERGE_RESOLUTION|>--- conflicted
+++ resolved
@@ -11,18 +11,12 @@
 use crate::ipc::answers::{InspectInfo, PeerInfo};
 use crate::network::message::{FromNetworkMessage, MessageContent, ToNetworkMessage};
 use crate::network::HandshakeError;
-<<<<<<< HEAD
-use crate::pods::arbo::{FsEntry, GLOBAL_CONFIG_FNAME, LOCAL_CONFIG_INO, LOCK_TIMEOUT, ROOT};
-=======
->>>>>>> c588e162
 #[cfg(target_os = "linux")]
 use crate::pods::disk_managers::unix_disk_manager::UnixDiskManager;
 #[cfg(target_os = "windows")]
 use crate::pods::disk_managers::windows_disk_manager::WindowsDiskManager;
 use crate::pods::disk_managers::DiskManager;
-use crate::pods::itree::{
-    FsEntry, GLOBAL_CONFIG_FNAME, LOCAL_CONFIG_FNAME, LOCAL_CONFIG_INO, LOCK_TIMEOUT, ROOT,
-};
+use crate::pods::itree::{FsEntry, GLOBAL_CONFIG_FNAME, LOCAL_CONFIG_INO, LOCK_TIMEOUT, ROOT};
 use crate::pods::network::redundancy::redundancy_worker;
 use crate::pods::whpath::WhPath;
 #[cfg(target_os = "windows")]
@@ -64,14 +58,8 @@
     name: String,
 }
 
-<<<<<<< HEAD
 #[derive(Serialize, Deserialize, Clone)]
 pub struct PodPrototype {
-=======
-struct PodPrototype {
-    pub itree: ITree,
-    pub peers: Vec<PeerIPC>,
->>>>>>> c588e162
     pub global_config: GlobalConfig,
     pub name: String,
     pub hostname: String,
@@ -80,7 +68,7 @@
     pub mountpoint: PathBuf,
 }
 
-type ConnectionInfo = (Arbo, Vec<PeerIPC>);
+type ConnectionInfo = (ITree, Vec<PeerIPC>);
 
 custom_error! {pub PodInfoError
     WhError{source: WhError} = "{source}",
@@ -126,27 +114,11 @@
                         {
                             Ok(mut other_ipc) => {
                                 other_ipc.insert(0, ipc);
-<<<<<<< HEAD
 
                                 protoype.hostname = new_hostname;
                                 protoype.global_config = accept.config;
 
-                                return Ok((accept.arbo, other_ipc));
-=======
-                                Ok(PodPrototype {
-                                    itree: accept.itree,
-                                    peers: other_ipc,
-                                    global_config: accept.config,
-                                    local_config,
-                                    mountpoint: mountpoint.into(),
-                                    receiver_out,
-                                    receiver_in: receiver_in.clone(),
-                                })
-                            }
-                            Err(e) => {
-                                log::error!("a peer failed: {e}");
-                                Err(receiver_out)
->>>>>>> c588e162
+                                return Ok((accept.itree, other_ipc));
                             }
 
                             Err(e) => log::error!("a peer failed: {e}"),
@@ -164,7 +136,7 @@
         }
     }
     Ok((
-        generate_arbo(&protoype.mountpoint, &protoype.hostname).unwrap_or(Arbo::new()),
+        generate_itree(&protoype.mountpoint, &protoype.hostname).unwrap_or(ITree::new()),
         vec![],
     ))
 }
@@ -219,7 +191,7 @@
         log::trace!("mount point {:?}", prototype.mountpoint);
         let (receiver_in, receiver_out) = mpsc::unbounded_channel();
 
-        let (arbo, peers) = try_to_connect_prototype(
+        let (itree, peers) = try_to_connect_prototype(
             &mut prototype,
             // NOTE - temporary fix
             // made to help with tests and debug
@@ -227,39 +199,9 @@
             true,
             &receiver_in,
         )
-<<<<<<< HEAD
         .await?;
-=======
-        .await
-        {
-            Ok(proto) => proto,
-            Err(receiver_out) => {
-                if global_config.general.entrypoints.len() > 0 {
-                    // NOTE - temporary fix
-                    // made to help with tests and debug
-                    // choice not to fail should later be supported by the cli
-                    log::error!("No peers answered. Stopping.");
-                    return Err(io::Error::new(
-                        io::ErrorKind::Other,
-                        "None of the specified peers could answer",
-                    ));
-                }
-                let itree = generate_itree(mountpoint, &local_config.general.hostname)
-                    .unwrap_or(ITree::new());
-                PodPrototype {
-                    itree,
-                    peers: vec![],
-                    global_config,
-                    local_config,
-                    mountpoint: mountpoint.into(),
-                    receiver_out,
-                    receiver_in,
-                }
-            }
-        };
->>>>>>> c588e162
-
-        Self::realize(prototype, server, receiver_in, receiver_out, arbo, peers)
+
+        Self::realize(prototype, server, receiver_in, receiver_out, itree, peers)
     }
 
     fn realize(
@@ -267,7 +209,7 @@
         server: Arc<Server>,
         receiver_in: UnboundedSender<FromNetworkMessage>,
         receiver_out: UnboundedReceiver<FromNetworkMessage>,
-        arbo: Arbo,
+        itree: ITree,
         peers: Vec<PeerIPC>,
     ) -> io::Result<Self> {
         let (senders_in, senders_out) = mpsc::unbounded_channel();
@@ -279,20 +221,11 @@
         #[cfg(target_os = "windows")]
         let disk_manager = Box::new(WindowsDiskManager::new(&proto.mountpoint)?);
 
-<<<<<<< HEAD
-        create_all_dirs(&arbo, ROOT, disk_manager.as_ref())
+        create_all_dirs(&itree, ROOT, disk_manager.as_ref())
             .inspect_err(|e| log::error!("unable to create_all_dirs: {e}"))
             .map_err(|e| std::io::Error::new(e.kind(), format!("create_all_dirs: {e}")))?;
 
-        if let Ok(perms) = arbo
-=======
-        create_all_dirs(&proto.itree, ROOT, disk_manager.as_ref())
-            .inspect_err(|e| log::error!("unable to create_all_dirs: {e}"))
-            .map_err(|e| std::io::Error::new(e.kind(), format!("create_all_dirs: {e}")))?;
-
-        if let Ok(perms) = proto
-            .itree
->>>>>>> c588e162
+        if let Ok(perms) = itree
             .get_inode(GLOBAL_CONFIG_INO)
             .map(|inode| inode.meta.perm)
         {
@@ -310,45 +243,14 @@
                 })?;
         }
 
-<<<<<<< HEAD
-        let arbo: Arc<RwLock<Arbo>> = Arc::new(RwLock::new(arbo));
+        let itree: Arc<RwLock<ITree>> = Arc::new(RwLock::new(itree));
         let global = Arc::new(RwLock::new(proto.global_config));
 
         let network_interface = Arc::new(NetworkInterface::new(
-            arbo.clone(),
+            itree.clone(),
             proto.public_url,
             proto.bound_socket,
             proto.hostname,
-=======
-        if let Ok(perms) = proto
-            .itree
-            .get_inode(LOCAL_CONFIG_INO)
-            .map(|inode| inode.meta.perm)
-        {
-            let _ = disk_manager.new_file(&WhPath::try_from(LOCAL_CONFIG_FNAME).unwrap(), perms);
-            disk_manager
-                .write_file(
-                    &WhPath::try_from(LOCAL_CONFIG_FNAME).unwrap(),
-                    toml::to_string(&proto.local_config)
-                        .expect("infallible")
-                        .as_bytes(),
-                    0,
-                )
-                .map_err(|e| {
-                    std::io::Error::new(e.kind(), format!("write_file(local_config): {e}"))
-                })?;
-        }
-
-        let url = proto.local_config.general.url.clone();
-
-        let itree: Arc<RwLock<ITree>> = Arc::new(RwLock::new(proto.itree));
-        let local = Arc::new(RwLock::new(proto.local_config));
-        let global = Arc::new(RwLock::new(proto.global_config));
-
-        let network_interface = Arc::new(NetworkInterface::new(
-            itree.clone(),
-            url,
->>>>>>> c588e162
             senders_in.clone(),
             redundancy_tx.clone(),
             Arc::new(RwLock::new(peers)),
@@ -484,28 +386,12 @@
     /// Gets every file hosted by this pod only and sends them to other pods
     async fn send_files_when_stopping(&self, itree: &ITree, peers: Vec<Address>) {
         futures_util::future::join_all(
-<<<<<<< HEAD
-            arbo.files_hosted_only_by(&self.network_interface.hostname.clone())
-                .filter_map(|inode| {
-                    if inode.id == GLOBAL_CONFIG_INO
-                        || inode.id == LOCAL_CONFIG_INO
-                        || inode.id == ARBO_FILE_INO
-=======
             itree
-                .files_hosted_only_by(
-                    &self
-                        .network_interface
-                        .local_config
-                        .read()
-                        .general
-                        .hostname
-                        .clone(),
-                )
+                .files_hosted_only_by(&self.network_interface.hostname.clone())
                 .filter_map(|inode| {
                     if inode.id == GLOBAL_CONFIG_INO
                         || inode.id == LOCAL_CONFIG_INO
                         || inode.id == ITREE_FILE_INO
->>>>>>> c588e162
                     {
                         None
                     } else {
@@ -530,16 +416,12 @@
 
         // drop(self.fuse_handle); // FIXME - do something like block the filesystem
 
-<<<<<<< HEAD
         let _ = self
             .save_pod()
             .await
             .inspect_err(|err| log::error!("Couldn't save the pod data: {err}"));
 
-        let arbo = Arbo::n_read_lock(&self.network_interface.arbo, "Pod::Pod::stop(1)")?;
-=======
         let itree = ITree::n_read_lock(&self.network_interface.itree, "Pod::Pod::stop(1)")?;
->>>>>>> c588e162
 
         let peers: Vec<Address> = self
             .peers
