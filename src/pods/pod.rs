use std::net::SocketAddr;
use std::path::PathBuf;
use std::{io, sync::Arc};

use crate::config::local_file::{GeneralLocalConfig, LocalConfigFile};
use crate::config::GlobalConfig;
use crate::data::tree_hosts::CliHostTree;
use crate::error::{WhError, WhResult};
#[cfg(target_os = "linux")]
use crate::fuse::fuse_impl::mount_fuse;
use crate::ipc::answers::{InspectInfo, PeerInfo};
use crate::network::message::{FromNetworkMessage, MessageContent, ToNetworkMessage};
use crate::network::HandshakeError;
#[cfg(target_os = "linux")]
use crate::pods::disk_managers::unix_disk_manager::UnixDiskManager;
#[cfg(target_os = "windows")]
use crate::pods::disk_managers::windows_disk_manager::WindowsDiskManager;
use crate::pods::disk_managers::DiskManager;
use crate::pods::itree::{FsEntry, GLOBAL_CONFIG_FNAME, LOCAL_CONFIG_INO, LOCK_TIMEOUT, ROOT};
use crate::pods::network::redundancy::redundancy_worker;
use crate::pods::whpath::WhPath;
#[cfg(target_os = "windows")]
use crate::winfsp::winfsp_impl::{mount_fsp, WinfspHost};
use custom_error::custom_error;
#[cfg(target_os = "linux")]
use fuser;
use parking_lot::RwLock;
use serde::{Deserialize, Serialize};
use tokio::sync::mpsc::{self, UnboundedReceiver, UnboundedSender};
use tokio::task::JoinHandle;

use crate::network::{message::Address, peer_ipc::PeerIPC, server::Server};

use crate::pods::{
    filesystem::fs_interface::FsInterface,
    itree::{generate_itree, ITree},
    network::network_interface::NetworkInterface,
};

use super::itree::{InodeId, GLOBAL_CONFIG_INO, ITREE_FILE_FNAME, ITREE_FILE_INO};

#[allow(dead_code)]
#[derive(Debug)]
pub struct Pod {
    network_interface: Arc<NetworkInterface>,
    fs_interface: Arc<FsInterface>,
    mountpoint: PathBuf,
    pub peers: Arc<RwLock<Vec<PeerIPC>>>,
    #[cfg(target_os = "linux")]
    fuse_handle: fuser::BackgroundSession,
    #[cfg(target_os = "windows")]
    fsp_host: WinfspHost,
    network_airport_handle: JoinHandle<()>,
    peer_broadcast_handle: JoinHandle<()>,
    new_peer_handle: JoinHandle<()>,
    redundancy_worker_handle: JoinHandle<()>,
    pub global_config: Arc<RwLock<GlobalConfig>>,
    name: String,
}

#[derive(Serialize, Deserialize, Clone)]
pub struct PodPrototype {
    pub global_config: GlobalConfig,
    pub name: String,
    pub hostname: String,
    pub public_url: Option<String>,
    pub bound_socket: SocketAddr,
    pub mountpoint: PathBuf,
}

type ConnectionInfo = (ITree, Vec<PeerIPC>);

custom_error! {pub PodInfoError
    WhError{source: WhError} = "{source}",
    WrongFileType{detail: String} = "PodInfoError: wrong file type: {detail}",
    FileNotFound = "PodInfoError: file not found",
}

async fn try_to_connect_prototype(
    protoype: &mut PodPrototype,
    fail_on_network: bool,
    receiver_in: &UnboundedSender<FromNetworkMessage>,
<<<<<<< HEAD
) -> Result<ConnectionInfo, io::Error> {
    if protoype.global_config.general.entrypoints.len() >= 1 {
        for first_contact in &protoype.global_config.general.entrypoints {
            match PeerIPC::connect(
                first_contact.to_owned(),
                protoype.hostname.clone(),
                protoype.public_url.clone(),
                receiver_in,
            )
            .await
=======
    receiver_out: UnboundedReceiver<FromNetworkMessage>,
) -> Result<PodPrototype, UnboundedReceiver<FromNetworkMessage>> {
    if !global_config.general.entrypoints.is_empty() {
        for first_contact in &global_config.general.entrypoints {
            match PeerIPC::connect(first_contact.to_owned(), local_config, receiver_in.clone())
                .await
>>>>>>> b0d2f96a
            {
                Err(HandshakeError::CouldntConnect) => continue,
                Err(e) => log::error!("{first_contact}: {e}"),
                Ok((ipc, accept)) => {
                    if let Some(urls) =
                        accept.urls.into_iter().skip(1).fold(Some(vec![]), |a, b| {
                            a.and_then(|mut a| {
                                a.push(b?);
                                Some(a)
                            })
                        })
                    {
                        let new_hostname = accept.rename.unwrap_or(protoype.hostname.clone());

                        match PeerIPC::peer_startup(
                            urls,
                            new_hostname.clone(),
                            accept.hostname,
                            receiver_in,
                        )
                        .await
                        {
                            Ok(mut other_ipc) => {
                                other_ipc.insert(0, ipc);

                                protoype.hostname = new_hostname;
                                protoype.global_config = accept.config;

                                return Ok((accept.itree, other_ipc));
                            }

                            Err(e) => log::error!("a peer failed: {e}"),
                        };
                    }
                }
            }
        }
        if fail_on_network {
            log::error!("None of the specified peers could answer. Stopping.");
            return Err(io::Error::new(
                io::ErrorKind::Other,
                "None of the specified peers could answer",
            ));
        }
    }
    Ok((
        generate_itree(&protoype.mountpoint, &protoype.hostname).unwrap_or(ITree::new()),
        vec![],
    ))
}

custom_error! {pub PodStopError
    WhError{source: WhError} = "{source}",
    ITreeSavingFailed{source: io::Error} = "Could not write itree to disk: {source}",
    PodNotRunning = "No pod with this name was found running.",
    FileNotReadable{file: InodeId, reason: String} = "Could not read file from disk: ({file}) {reason}",
    FileNotSent{file: InodeId} = "No pod was able to receive this file before stopping: ({file})",
    #[cfg(target_os = "linux")]
    DiskManagerStopFailed{e: io::Error} = "Unable to stop the disk manager properly. Should not be an error on your platform {e}",
    #[cfg(target_os = "windows")]
    DiskManagerStopFailed{e: io::Error} = "Unable to stop the disk manager properly. Your files are still on the system folder: ('.'mount_path). {e}",
}

/// Create all the directories present in ITree. (not the files)
///
/// Required at setup to resolve issue #179
/// (files pulling need the parent folder to be already present)
fn create_all_dirs(itree: &ITree, from: InodeId, disk: &dyn DiskManager) -> io::Result<()> {
    let from = itree.n_get_inode(from).map_err(|e| e.into_io())?;

    match &from.entry {
        FsEntry::File(_) => Ok(()),
        FsEntry::Directory(children) => {
            let current_path = itree
                .n_get_path_from_inode_id(from.id)
                .map_err(|e| e.into_io())?;

            // skipping root folder
            if current_path != WhPath::root() {
                disk.new_dir(&current_path, from.meta.perm).or_else(|e| {
                    if e.kind() == io::ErrorKind::AlreadyExists {
                        Ok(())
                    } else {
                        Err(e)
                    }
                })?;
            }

            for child in children {
                create_all_dirs(itree, *child, disk)?
            }
            Ok(())
        }
    }
}

impl Pod {
    pub async fn new(mut prototype: PodPrototype, server: Arc<Server>) -> io::Result<Self> {
        log::trace!("mount point {:?}", prototype.mountpoint);
        let (receiver_in, receiver_out) = mpsc::unbounded_channel();

        let (itree, peers) = try_to_connect_prototype(
            &mut prototype,
            // NOTE - temporary fix
            // made to help with tests and debug
            // choice not to fail should later be supported by the cli
            true,
            &receiver_in,
        )
<<<<<<< HEAD
        .await?;
=======
        .await
        {
            Ok(proto) => proto,
            Err(receiver_out) => {
                if !global_config.general.entrypoints.is_empty() {
                    // NOTE - temporary fix
                    // made to help with tests and debug
                    // choice not to fail should later be supported by the cli
                    log::error!("No peers answered. Stopping.");
                    return Err(io::Error::other("None of the specified peers could answer"));
                }
                let itree = generate_itree(mountpoint, &local_config.general.hostname)
                    .unwrap_or(ITree::new());
                PodPrototype {
                    itree,
                    peers: vec![],
                    global_config,
                    local_config,
                    mountpoint: mountpoint.into(),
                    receiver_out,
                    receiver_in,
                }
            }
        };
>>>>>>> b0d2f96a

        Self::realize(prototype, server, receiver_in, receiver_out, itree, peers)
    }

    fn realize(
        proto: PodPrototype,
        server: Arc<Server>,
        receiver_in: UnboundedSender<FromNetworkMessage>,
        receiver_out: UnboundedReceiver<FromNetworkMessage>,
        itree: ITree,
        peers: Vec<PeerIPC>,
    ) -> io::Result<Self> {
        let (senders_in, senders_out) = mpsc::unbounded_channel();

        let (redundancy_tx, redundancy_rx) = mpsc::unbounded_channel();

        #[cfg(target_os = "linux")]
        let disk_manager = Box::new(UnixDiskManager::new(&proto.mountpoint)?);
        #[cfg(target_os = "windows")]
        let disk_manager = Box::new(WindowsDiskManager::new(&proto.mountpoint)?);

        create_all_dirs(&itree, ROOT, disk_manager.as_ref())
            .inspect_err(|e| log::error!("unable to create_all_dirs: {e}"))
            .map_err(|e| std::io::Error::new(e.kind(), format!("create_all_dirs: {e}")))?;

        if let Ok(perms) = itree
            .get_inode(GLOBAL_CONFIG_INO)
            .map(|inode| inode.meta.perm)
        {
            let _ = disk_manager.new_file(&WhPath::try_from(GLOBAL_CONFIG_FNAME).unwrap(), perms);
            disk_manager
                .write_file(
                    &WhPath::try_from(GLOBAL_CONFIG_FNAME).unwrap(),
                    toml::to_string(&proto.global_config)
                        .expect("infallible")
                        .as_bytes(),
                    0,
                )
                .map_err(|e| {
                    std::io::Error::new(e.kind(), format!("write_file(global_config): {e}"))
                })?;
        }

        let itree: Arc<RwLock<ITree>> = Arc::new(RwLock::new(itree));
        let global = Arc::new(RwLock::new(proto.global_config));

        let network_interface = Arc::new(NetworkInterface::new(
            itree.clone(),
            proto.public_url,
            proto.bound_socket,
            proto.hostname,
            senders_in.clone(),
            redundancy_tx.clone(),
            Arc::new(RwLock::new(peers)),
            global.clone(),
        ));

        let fs_interface = Arc::new(FsInterface::new(
            network_interface.clone(),
            disk_manager,
            itree.clone(),
        ));

        // Start ability to recieve messages
        let network_airport_handle = tokio::spawn(NetworkInterface::network_airport(
            receiver_out,
            fs_interface.clone(),
        ));

        // Start ability to send messages
        let peer_broadcast_handle = tokio::spawn(NetworkInterface::contact_peers(
            network_interface.peers.clone(),
            senders_out,
        ));

        let new_peer_handle = tokio::spawn(NetworkInterface::incoming_connections_watchdog(
            server,
            receiver_in,
            network_interface.clone(),
        ));

        let peers = network_interface.peers.clone();

        let redundancy_worker_handle = tokio::spawn(redundancy_worker(
            redundancy_rx,
            network_interface.clone(),
            fs_interface.clone(),
        ));

        // FIXME - if mount fuse or fsp errors, drops of disk managers don't seems to be called
        Ok(Self {
            network_interface,
            fs_interface: fs_interface.clone(),
            mountpoint: proto.mountpoint.clone(),
            peers,
            #[cfg(target_os = "linux")]
            fuse_handle: mount_fuse(&proto.mountpoint, fs_interface.clone())
                .map_err(|e| std::io::Error::new(e.kind(), format!("mount_fuse: {e}")))?,
            #[cfg(target_os = "windows")]
            fsp_host: mount_fsp(&proto.mountpoint, fs_interface.clone())
                .map_err(|e| std::io::Error::new(e.kind(), format!("mount_fsp: {e}")))?,
            network_airport_handle,
            peer_broadcast_handle,
            new_peer_handle,
            global_config: global.clone(),
            redundancy_worker_handle,
            name: proto.name,
        })
    }

    // SECTION getting info from the pod (for the cli)

    pub fn get_file_hosts(&self, path: &WhPath) -> Result<Vec<Address>, PodInfoError> {
        let binding = ITree::n_read_lock(&self.network_interface.itree, "Pod::get_info")?;
        let entry = &binding
            .get_inode_from_path(path)
            .map_err(|_| PodInfoError::FileNotFound)?
            .entry;

        match entry {
            FsEntry::File(hosts) => Ok(hosts.clone()),
            FsEntry::Directory(_) => Err(PodInfoError::WrongFileType {
                detail: "Asked path is a directory (directories have no hosts)".to_owned(),
            }),
        }
    }

    pub fn get_file_tree_and_hosts(
        &self,
        path: Option<&WhPath>,
    ) -> Result<CliHostTree, PodInfoError> {
        let itree = ITree::n_read_lock(&self.network_interface.itree, "Pod::get_info")?;

        Ok(CliHostTree {
            lines: itree.get_file_tree_and_hosts(path)?,
        })
    }

    // !SECTION

    /// for a given file, will try to send it to one host, trying each until succes
    async fn send_file_to_possible_hosts(
        &self,
        possible_hosts: &Vec<Address>,
        ino: InodeId,
    ) -> Result<(), PodStopError> {
        let file_content =
            self.fs_interface
                .read_local_file(ino)
                .map_err(|e| PodStopError::FileNotReadable {
                    file: ino,
                    reason: e.to_string(),
                })?;
        let file_content = Arc::new(file_content);

        for host in possible_hosts {
            let (status_tx, mut status_rx) = tokio::sync::mpsc::unbounded_channel::<WhResult<()>>();

            self.network_interface
                .to_network_message_tx
                .send(ToNetworkMessage::SpecificMessage(
                    (
                        // NOTE - file_content clone is not efficient, but no way to avoid it for now
                        MessageContent::RedundancyFile(ino, file_content.clone()),
                        Some(status_tx.clone()),
                    ),
                    vec![host.clone()],
                ))
                .expect("to_network_message_tx closed.");

            if let Some(Ok(())) = status_rx.recv().await {
                self.network_interface
                    .to_network_message_tx
                    .send(ToNetworkMessage::BroadcastMessage(
                        MessageContent::EditHosts(ino, vec![host.clone()]),
                    ))
                    .expect("to_network_message_tx closed.");
                return Ok(());
            }
        }
        Err(PodStopError::FileNotSent { file: ino })
    }

    /// Gets every file hosted by this pod only and sends them to other pods
    async fn send_files_when_stopping(&self, itree: &ITree, peers: Vec<Address>) {
        futures_util::future::join_all(
            itree
                .files_hosted_only_by(&self.network_interface.hostname.clone())
                .filter_map(|inode| {
                    if inode.id == GLOBAL_CONFIG_INO
                        || inode.id == LOCAL_CONFIG_INO
                        || inode.id == ITREE_FILE_INO
                    {
                        None
                    } else {
                        Some(inode.id)
                    }
                })
                .map(|id| self.send_file_to_possible_hosts(&peers, id)),
        )
        .await
        .iter()
        .for_each(|e| {
            if let Err(e) = e {
                log::warn!("{e:?}")
            }
        });
    }

    pub async fn stop(self) -> Result<(), PodStopError> {
        // TODO
        // in actual state, all operations (request from network other than just pulling the asked files)
        // made after calling this function but before dropping the pod are undefined behavior.

        // drop(self.fuse_handle); // FIXME - do something like block the filesystem

        let itree = ITree::n_read_lock(&self.network_interface.itree, "Pod::Pod::stop(1)")?;

        let peers: Vec<Address> = self
            .peers
            .read()
            .iter()
            .map(|peer| peer.hostname.clone())
            .collect();

        self.send_files_when_stopping(&itree, peers).await;
        let itree_bin = bincode::serialize(&*itree).expect("can't serialize itree to bincode");
        drop(itree);

        self.network_interface
            .to_network_message_tx
            .send(ToNetworkMessage::BroadcastMessage(
<<<<<<< HEAD
                MessageContent::Disconnect(self.network_interface.hostname.clone()),
=======
                MessageContent::Disconnect,
>>>>>>> b0d2f96a
            ))
            .expect("to_network_message_tx closed.");

        let Self {
            fs_interface,
            peers,
            #[cfg(target_os = "linux")]
            fuse_handle,
            #[cfg(target_os = "windows")]
            fsp_host,
            network_airport_handle,
            peer_broadcast_handle,
            new_peer_handle,
            redundancy_worker_handle,
            ..
        } = self;

        #[cfg(target_os = "linux")]
        drop(fuse_handle);
        #[cfg(target_os = "windows")]
        drop(fsp_host);

        redundancy_worker_handle.abort();
        let _ = redundancy_worker_handle
            .await
            .inspect(|_| log::error!("await error: redundancy_worker_handle"));
        network_airport_handle.abort();
        let _ = network_airport_handle
            .await
            .inspect(|_| log::error!("await error: network_airport_handle"));
        new_peer_handle.abort();
        let _ = new_peer_handle
            .await
            .inspect(|_| log::error!("await error: new_peer_handle"));
        peer_broadcast_handle.abort();
        let _ = peer_broadcast_handle
            .await
            .inspect(|_| log::error!("await error: peer_broadcast_handle"));
        *peers.write() = Vec::new(); // dropping PeerIPCs

        let itree_path = WhPath::try_from(ITREE_FILE_FNAME).unwrap();

        if !fs_interface.disk.file_exists(&itree_path) {
            fs_interface
                .disk
                .new_file(&itree_path, 0o600) // REVIEW - permissions value ?
                .map_err(|io| PodStopError::ITreeSavingFailed { source: io })?;
        }

        fs_interface
            .disk
            .write_file(&WhPath::try_from(ITREE_FILE_FNAME).unwrap(), &itree_bin, 0)
            .map_err(|io| PodStopError::ITreeSavingFailed { source: io })?;

        let mut fs_interface =
            Arc::try_unwrap(fs_interface).expect("fs_interface not released from every thread");

        fs_interface
            .disk
            .stop()
            .map_err(|e| PodStopError::DiskManagerStopFailed { e })?;

        Ok(())
    }

    pub fn get_mountpoint(&self) -> &PathBuf {
        &self.mountpoint
    }

    pub fn contains(&self, path: &PathBuf) -> bool {
        path.starts_with(&self.mountpoint)
    }

    pub fn try_generate_prototype(&self) -> Option<PodPrototype> {
        let global_config = self.global_config.try_read_for(LOCK_TIMEOUT)?.clone();

        Some(PodPrototype {
            global_config,
            name: self.name.clone(),
            hostname: self.network_interface.hostname.clone(),
            public_url: self.network_interface.public_url.clone(),
            bound_socket: self.network_interface.bound_socket.clone(),
            mountpoint: self.mountpoint.clone(),
        })
    }

    pub fn generate_local_config(&self) -> LocalConfigFile {
        LocalConfigFile {
            general: GeneralLocalConfig {
                name: Some(self.name.clone()),
                hostname: Some(self.network_interface.hostname.clone()),
                public_url: self.network_interface.public_url.clone(),
            },
        }
    }

    pub fn get_inspect_info(&self) -> InspectInfo {
        let peers_data: Vec<PeerInfo> = self
            .peers
            .try_read_for(LOCK_TIMEOUT)
            .expect("Can't lock peers")
            .iter()
            .map(|peer| PeerInfo {
                hostname: peer.hostname.clone(),
                url: peer.url.clone(),
            })
            .collect();

        InspectInfo {
            public_url: self.network_interface.public_url.clone(),
            bound_socket: self.network_interface.bound_socket.clone(),
            hostname: self.network_interface.hostname.clone(),
            name: self.name.clone(),
            connected_peers: peers_data,
            mount: self.mountpoint.clone(),
        }
    }
}<|MERGE_RESOLUTION|>--- conflicted
+++ resolved
@@ -80,9 +80,8 @@
     protoype: &mut PodPrototype,
     fail_on_network: bool,
     receiver_in: &UnboundedSender<FromNetworkMessage>,
-<<<<<<< HEAD
 ) -> Result<ConnectionInfo, io::Error> {
-    if protoype.global_config.general.entrypoints.len() >= 1 {
+    if !protoype.global_config.general.entrypoints.is_empty() {
         for first_contact in &protoype.global_config.general.entrypoints {
             match PeerIPC::connect(
                 first_contact.to_owned(),
@@ -91,14 +90,6 @@
                 receiver_in,
             )
             .await
-=======
-    receiver_out: UnboundedReceiver<FromNetworkMessage>,
-) -> Result<PodPrototype, UnboundedReceiver<FromNetworkMessage>> {
-    if !global_config.general.entrypoints.is_empty() {
-        for first_contact in &global_config.general.entrypoints {
-            match PeerIPC::connect(first_contact.to_owned(), local_config, receiver_in.clone())
-                .await
->>>>>>> b0d2f96a
             {
                 Err(HandshakeError::CouldntConnect) => continue,
                 Err(e) => log::error!("{first_contact}: {e}"),
@@ -208,34 +199,7 @@
             true,
             &receiver_in,
         )
-<<<<<<< HEAD
         .await?;
-=======
-        .await
-        {
-            Ok(proto) => proto,
-            Err(receiver_out) => {
-                if !global_config.general.entrypoints.is_empty() {
-                    // NOTE - temporary fix
-                    // made to help with tests and debug
-                    // choice not to fail should later be supported by the cli
-                    log::error!("No peers answered. Stopping.");
-                    return Err(io::Error::other("None of the specified peers could answer"));
-                }
-                let itree = generate_itree(mountpoint, &local_config.general.hostname)
-                    .unwrap_or(ITree::new());
-                PodPrototype {
-                    itree,
-                    peers: vec![],
-                    global_config,
-                    local_config,
-                    mountpoint: mountpoint.into(),
-                    receiver_out,
-                    receiver_in,
-                }
-            }
-        };
->>>>>>> b0d2f96a
 
         Self::realize(prototype, server, receiver_in, receiver_out, itree, peers)
     }
@@ -468,11 +432,7 @@
         self.network_interface
             .to_network_message_tx
             .send(ToNetworkMessage::BroadcastMessage(
-<<<<<<< HEAD
-                MessageContent::Disconnect(self.network_interface.hostname.clone()),
-=======
                 MessageContent::Disconnect,
->>>>>>> b0d2f96a
             ))
             .expect("to_network_message_tx closed.");
 
