use std::fs;
use std::{io, sync::Arc};

use crate::config::types::Config;
use crate::config::{GlobalConfig, LocalConfig};
use crate::error::{WhError, WhResult};
#[cfg(target_os = "linux")]
use crate::fuse::fuse_impl::mount_fuse;
use crate::network::message::{
    FileSystemSerialized, FromNetworkMessage, MessageContent, ToNetworkMessage,
};
use crate::pods::arbo::{FsEntry, LOCAL_CONFIG_FNAME, LOCAL_CONFIG_INO, ROOT};
use crate::pods::network::redundancy::redundancy_worker;
#[cfg(target_os = "windows")]
use crate::winfsp::winfsp_impl::mount_fsp;
use custom_error::custom_error;
#[cfg(target_os = "linux")]
use fuser;
use log::info;
use parking_lot::RwLock;
use tokio::sync::mpsc::{self, UnboundedReceiver, UnboundedSender};
use tokio::task::JoinHandle;
#[cfg(target_os = "windows")]
use winfsp::host::FileSystemHost;

#[cfg(target_os = "linux")]
use crate::pods::arbo::GLOBAL_CONFIG_FNAME;
#[cfg(target_os = "windows")]
use crate::winfsp::winfsp_impl::mount_fsp;

use crate::network::{message::Address, peer_ipc::PeerIPC, server::Server};

use crate::pods::{
    arbo::{generate_arbo, Arbo},
    disk_manager::DiskManager,
    filesystem::fs_interface::FsInterface,
    network::network_interface::NetworkInterface,
    whpath::WhPath,
};

use super::arbo::{InodeId, ARBO_FILE_FNAME, ARBO_FILE_INO, GLOBAL_CONFIG_INO};

#[allow(dead_code)]
#[derive(Debug)]
pub struct Pod {
    name: String,
    network_interface: Arc<NetworkInterface>,
    fs_interface: Arc<FsInterface>,
    mount_point: WhPath,
    peers: Arc<RwLock<Vec<PeerIPC>>>,
    #[cfg(target_os = "linux")]
    fuse_handle: fuser::BackgroundSession,
    #[cfg(target_os = "windows")]
    fsp_host: FileSystemHost<'static>,
<<<<<<< HEAD
    network_airport_handle: Option<JoinHandle<()>>,
    peer_broadcast_handle: Option<JoinHandle<()>>,
    new_peer_handle: Option<JoinHandle<()>>,
    pub local_config: Arc<RwLock<LocalConfig>>,
    pub global_config: Arc<RwLock<GlobalConfig>>,
=======
    network_airport_handle: JoinHandle<()>,
    peer_broadcast_handle: JoinHandle<()>,
    new_peer_handle: JoinHandle<()>,
    redundancy_worker_handle: JoinHandle<()>,
}

custom_error! {pub PodInfoError
    WhError{source: WhError} = "{source}",
    WrongFileType{detail: String} = @{format!("PodInfoError: wrong file type: {detail}")},
    FileNotFound = @{format!("PodInfoError: file not found")},
}

pub enum PodInfoRequest {
    FileHosts(WhPath),
}
pub enum PodInfoAnswer {
    FileHosts(Vec<Address>),
>>>>>>> bfa5db19
}

pub async fn initiate_connection(
    peers_addrs: Vec<Address>,
    server_address: Address,
    tx: &UnboundedSender<FromNetworkMessage>,
    rx: &mut UnboundedReceiver<FromNetworkMessage>,
) -> Option<(FileSystemSerialized, Vec<Address>, PeerIPC, Vec<u8>)> {
    if peers_addrs.len() >= 1 {
        for first_contact in peers_addrs {
            let first_ipc = PeerIPC::connect(first_contact.to_owned(), tx.clone()).await;

            if let Some(ipc) = first_ipc {
                if let Err(err) = ipc.sender.send((MessageContent::RequestFs, None)) {
                    info!(
                        "Connection with {first_contact} failed: {err}.\n
                        Trying with next know address"
                    );
                    continue;
                }

                loop {
                    match rx.recv().await {
                        Some(FromNetworkMessage {
                            origin: _,
                            content: MessageContent::FsAnswer(fs, mut peers_address, global_config),
                        }) => {
                            // remove itself from peers and first_connect because the connection is already existing
                            peers_address.retain(|address| {
                                *address != server_address && *address != first_contact
                            });
                            return Some((fs, peers_address, ipc, global_config));
                        }
                        Some(_) => {
                            info!(
                                "First message with {first_contact} failed: His answer is not the FileSystem, corrupted client.\n
                                Trying with next know address"
                            );
                            break;
                        }
                        None => continue,
                    };
                }
            }
        }
        info!("None of the known address answered correctly, starting a FS.")
    }
    None
}

fn register_to_others(peers: &Vec<PeerIPC>, self_address: &Address) -> std::io::Result<()> {
    for peer in peers {
        peer.sender
            .send((MessageContent::Register(self_address.clone()), None))
            .map_err(|err| std::io::Error::new(io::ErrorKind::NotConnected, err))?;
    }
    Ok(())
}

custom_error! {pub PodStopError
    WhError{source: WhError} = "{source}",
    ArboSavingFailed{error_source: String} = @{format!("PodStopError: could not write arbo to disk: {error_source}")},
    PodNotRunning = "No pod with this name was found running.",
    FileNotReadable{file: WhPath, reason: String} = @{format!("PodStopError: could not read file from disk: {file} {reason}")},
    FileNotSent{file: WhPath} = @{format!("PodStopError: no pod was able to receive this file before stopping: {file}")}
}

impl Pod {
    pub async fn new(
        name: String,
        global_config: GlobalConfig,
        local_config: LocalConfig,
        mount_point: WhPath,
        server: Arc<Server>,
        server_address: Address,
    ) -> io::Result<Self> {
        let mut global_config = global_config;

        log::info!("mount point {}", mount_point);
        let (to_network_message_tx, to_network_message_rx) = mpsc::unbounded_channel();
        let (from_network_message_tx, mut from_network_message_rx) = mpsc::unbounded_channel();
        let (to_redundancy_tx, mut to_redundancy_rx) = mpsc::unbounded_channel();

        global_config.general.peers.retain(|x| *x != server_address);

        let mut peers = vec![];

<<<<<<< HEAD
        if let Some((fs_serialized, peers_addrs, ipc, global_config_bytes)) = initiate_connection(
            global_config.clone().general.peers,
=======
        let (arbo, next_inode) = if let Some((fs_serialized, peers_addrs, ipc, global_config_bytes)) = initiate_connection(
            global_config.general.peers,
>>>>>>> bfa5db19
            server_address.clone(),
            &from_network_message_tx,
            &mut from_network_message_rx,
        )
        .await
        {
            if !global_config_bytes.is_empty() {
                info!("mount point service: {}", mount_point.join(GLOBAL_CONFIG_FNAME).to_string());
                fs::write(
                    mount_point.join(GLOBAL_CONFIG_FNAME).to_string(),
                    global_config_bytes,
                )
                .expect("can't write global_config file");
            }
            // TODO use global_config ?

            peers = PeerIPC::peer_startup(peers_addrs, from_network_message_tx.clone()).await;
            peers.push(ipc);
            register_to_others(&peers, &server_address)?;

            let mut arbo = Arbo::new();
            arbo.overwrite_self(fs_serialized.fs_index);

            if let Err(_) = arbo.get_inode(LOCAL_CONFIG_INO) {
                let _ = arbo.add_inode_from_parameters(
                    LOCAL_CONFIG_FNAME.to_string(),
                    LOCAL_CONFIG_INO,
                    ROOT,
                    FsEntry::File(vec![server_address.clone()]),
                );
            }
            let next_inode = arbo.iter().fold(0, |acc, (ino, _)| u64::max(acc, *ino)) + 1;
            (arbo, next_inode)
        } else {
            generate_arbo(&mount_point, &server_address).expect("unable to index folder")
        };

        let arbo: Arc<RwLock<Arbo>> = Arc::new(RwLock::new(arbo));
        let local = Arc::new(RwLock::new(local_config));
        let global = Arc::new(RwLock::new(global_config));

        let network_interface = Arc::new(NetworkInterface::new(
            arbo.clone(),
            mount_point.clone(),
            to_network_message_tx.clone(),
            to_redundancy_tx.clone(),
            next_inode,
            Arc::new(RwLock::new(peers)),
            local.clone(),
            global.clone()
        ));

        let disk_manager = DiskManager::new(mount_point.clone())?;
        let fs_interface = Arc::new(FsInterface::new(
            network_interface.clone(),
            disk_manager,
            arbo.clone(),
        ));

        // Start ability to recieve messages
        let network_airport_handle = tokio::spawn(NetworkInterface::network_airport(
            from_network_message_rx,
            fs_interface.clone(),
        ));

        // Start ability to send messages
        let peer_broadcast_handle = tokio::spawn(NetworkInterface::contact_peers(
            network_interface.peers.clone(),
            to_network_message_rx,
        ));

        let new_peer_handle = tokio::spawn(NetworkInterface::incoming_connections_watchdog(
            server,
            from_network_message_tx.clone(),
            network_interface.peers.clone(),
        ));

        let peers = network_interface.peers.clone();
<<<<<<< HEAD
=======

        let redundancy_worker_handle = tokio::spawn(redundancy_worker(
            to_redundancy_rx,
            network_interface.clone(),
            fs_interface.clone(),
        ));

>>>>>>> bfa5db19
        Ok(Self {
            name: name.clone(),
            network_interface,
            fs_interface: fs_interface.clone(),
            mount_point: mount_point.clone(),
            peers,
            #[cfg(target_os = "linux")]
            fuse_handle: mount_fuse(&mount_point, fs_interface.clone())?,
            #[cfg(target_os = "windows")]
            fsp_host: mount_fsp(&mount_point, fs_interface.clone())?,
            network_airport_handle,
            peer_broadcast_handle,
            new_peer_handle,
<<<<<<< HEAD
            local_config: local.clone(),
            global_config: global.clone(),
=======
            redundancy_worker_handle,
>>>>>>> bfa5db19
        })
    }

    /// Get info from the pod (intended for the cli)
    pub fn get_info(&self, request: PodInfoRequest) -> Result<PodInfoAnswer, PodInfoError> {
        match request {
            PodInfoRequest::FileHosts(path) => {
                let entry = Arbo::n_read_lock(&self.network_interface.arbo, "Pod::get_info")?
                    .get_inode_from_path(&path)
                    .map_err(|_| PodInfoError::FileNotFound)?
                    .entry
                    .clone();

                match entry {
                    FsEntry::File(hosts) => Ok(PodInfoAnswer::FileHosts(hosts)),
                    FsEntry::Directory(_) => Err(PodInfoError::WrongFileType {
                        detail: "Asked path is a directory (directories have no hosts)".to_owned(),
                    }),
                }
            }
        }
    }

    /// for a given file, will try to send it to one host, trying each until succes
    fn send_file_to_possible_hosts(
        &self,
        possible_hosts: &Vec<Address>,
        ino: InodeId,
        path: WhPath,
    ) -> Result<(), PodStopError> {
        let file_content = self
            .fs_interface
            .disk
            .read_file_to_end(path.clone())
            .map_err(|e| PodStopError::FileNotReadable {
                file: path.clone(),
                reason: e.to_string(),
            })?;

        for host in possible_hosts {
            let (status_tx, mut status_rx) = tokio::sync::mpsc::unbounded_channel::<WhResult<()>>();

            self.network_interface
                .to_network_message_tx
                .send(ToNetworkMessage::SpecificMessage(
                    (
                        // NOTE - file_content clone is not efficient, but no way to avoid it for now
                        MessageContent::RedundancyFile(ino, file_content.clone()),
                        Some(status_tx.clone()),
                    ),
                    vec![host.clone()],
                ))
                .expect("to_network_message_tx closed.");

            if let Ok(()) = status_rx.blocking_recv().unwrap() {
                self.network_interface
                    .to_network_message_tx
                    .send(ToNetworkMessage::BroadcastMessage(
<<<<<<< HEAD
                        MessageContent::RemoveHosts(
                            ino,
                            vec![LocalConfig::read_lock(&self.local_config, "send_file_to_possible_hosts")?.general.address.clone()],
                        ),
=======
                        MessageContent::EditHosts(ino, vec![host.clone()]),
>>>>>>> bfa5db19
                    ))
                    .expect("to_network_message_tx closed.");
                return Ok(());
            }
        }
        Err(PodStopError::FileNotSent { file: path })
    }

    /// Gets every file hosted by this pod only and sends them to other pods
    fn send_files_when_stopping(&self, arbo: &Arbo, peers: Vec<Address>) {
<<<<<<< HEAD
        arbo.files_hosted_only_by(&LocalConfig::read_lock(&self.local_config, "send_files_when_stopping").map_err(|e| log::error!("{e}")).unwrap().general.address)
            .filter_map(|inode| {
                Some((
                    inode.id,
                    arbo.n_get_path_from_inode_id(inode.id)
                        .map_err(|e| log::error!("Pod::files_to_send_when_stopping(2): {e}"))
                        .ok()?,
                ))
=======
        arbo.files_hosted_only_by(&self.network_interface.self_addr)
            .filter_map(|id| {
                if id == GLOBAL_CONFIG_INO || id == LOCAL_CONFIG_INO || id == ARBO_FILE_INO {
                    None
                } else {
                    Some((
                        id,
                        arbo.n_get_path_from_inode_id(id)
                            .map_err(|e| log::error!("Pod::files_to_send_when_stopping(2): {e}"))
                            .ok()?,
                    ))
                }
>>>>>>> bfa5db19
            })
            .for_each(|(id, path)| {
                if let Err(e) = self.send_file_to_possible_hosts(&peers, id, path) {
                    log::warn!("{e}");
                }
            });
    }

    pub fn stop(&self) -> Result<(), PodStopError> {
        // TODO
        // in actual state, all operations (request from network other than just pulling the asked files)
        // made after calling this function but before dropping the pod are undefined behavior.

        // drop(self.fuse_handle); // FIXME - do something like block the filesystem

        let arbo = Arbo::n_read_lock(&self.network_interface.arbo, "Pod::Pod::stop(1)")?;

        let peers: Vec<Address> = self
            .peers
            .read()
            .iter()
            .map(|peer| peer.address.clone())
            .collect();

        self.send_files_when_stopping(&arbo, peers);

        self.network_interface
            .to_network_message_tx
            .send(ToNetworkMessage::BroadcastMessage(
                MessageContent::Disconnect(LocalConfig::read_lock(&self.local_config, "pod::stop")?.general.address.clone()),
            ))
            .expect("to_network_message_tx closed.");

        let _ = self.fs_interface.disk.remove_file(ARBO_FILE_FNAME.into());
        self.fs_interface
            .disk
            .write_file(
                ARBO_FILE_FNAME.into(),
                &bincode::serialize(&*arbo).expect("can't serialize arbo to bincode"),
                0,
            )
            .map(|_| ())
            .map_err(|e| PodStopError::ArboSavingFailed {
                error_source: e.to_string(),
            })?;

        *self.peers.write() = Vec::new(); // dropping PeerIPCs
        self.network_airport_handle.abort();
        self.new_peer_handle.abort();
        self.peer_broadcast_handle.abort();
        Ok(())
    }

    pub fn get_name(&self) -> &str {
        return &self.name;
    }

    pub fn get_mount_point(&self) -> &WhPath {
        return &self.mount_point;
    }
}<|MERGE_RESOLUTION|>--- conflicted
+++ resolved
@@ -52,17 +52,12 @@
     fuse_handle: fuser::BackgroundSession,
     #[cfg(target_os = "windows")]
     fsp_host: FileSystemHost<'static>,
-<<<<<<< HEAD
-    network_airport_handle: Option<JoinHandle<()>>,
-    peer_broadcast_handle: Option<JoinHandle<()>>,
-    new_peer_handle: Option<JoinHandle<()>>,
-    pub local_config: Arc<RwLock<LocalConfig>>,
-    pub global_config: Arc<RwLock<GlobalConfig>>,
-=======
     network_airport_handle: JoinHandle<()>,
     peer_broadcast_handle: JoinHandle<()>,
     new_peer_handle: JoinHandle<()>,
     redundancy_worker_handle: JoinHandle<()>,
+    pub global_config: Arc<RwLock<GlobalConfig>>,
+    pub local_config: Arc<RwLock<LocalConfig>>,
 }
 
 custom_error! {pub PodInfoError
@@ -76,7 +71,6 @@
 }
 pub enum PodInfoAnswer {
     FileHosts(Vec<Address>),
->>>>>>> bfa5db19
 }
 
 pub async fn initiate_connection(
@@ -164,13 +158,8 @@
 
         let mut peers = vec![];
 
-<<<<<<< HEAD
-        if let Some((fs_serialized, peers_addrs, ipc, global_config_bytes)) = initiate_connection(
-            global_config.clone().general.peers,
-=======
         let (arbo, next_inode) = if let Some((fs_serialized, peers_addrs, ipc, global_config_bytes)) = initiate_connection(
             global_config.general.peers,
->>>>>>> bfa5db19
             server_address.clone(),
             &from_network_message_tx,
             &mut from_network_message_rx,
@@ -249,8 +238,6 @@
         ));
 
         let peers = network_interface.peers.clone();
-<<<<<<< HEAD
-=======
 
         let redundancy_worker_handle = tokio::spawn(redundancy_worker(
             to_redundancy_rx,
@@ -258,7 +245,6 @@
             fs_interface.clone(),
         ));
 
->>>>>>> bfa5db19
         Ok(Self {
             name: name.clone(),
             network_interface,
@@ -272,12 +258,9 @@
             network_airport_handle,
             peer_broadcast_handle,
             new_peer_handle,
-<<<<<<< HEAD
             local_config: local.clone(),
             global_config: global.clone(),
-=======
             redundancy_worker_handle,
->>>>>>> bfa5db19
         })
     }
 
@@ -336,14 +319,7 @@
                 self.network_interface
                     .to_network_message_tx
                     .send(ToNetworkMessage::BroadcastMessage(
-<<<<<<< HEAD
-                        MessageContent::RemoveHosts(
-                            ino,
-                            vec![LocalConfig::read_lock(&self.local_config, "send_file_to_possible_hosts")?.general.address.clone()],
-                        ),
-=======
                         MessageContent::EditHosts(ino, vec![host.clone()]),
->>>>>>> bfa5db19
                     ))
                     .expect("to_network_message_tx closed.");
                 return Ok(());
@@ -354,16 +330,6 @@
 
     /// Gets every file hosted by this pod only and sends them to other pods
     fn send_files_when_stopping(&self, arbo: &Arbo, peers: Vec<Address>) {
-<<<<<<< HEAD
-        arbo.files_hosted_only_by(&LocalConfig::read_lock(&self.local_config, "send_files_when_stopping").map_err(|e| log::error!("{e}")).unwrap().general.address)
-            .filter_map(|inode| {
-                Some((
-                    inode.id,
-                    arbo.n_get_path_from_inode_id(inode.id)
-                        .map_err(|e| log::error!("Pod::files_to_send_when_stopping(2): {e}"))
-                        .ok()?,
-                ))
-=======
         arbo.files_hosted_only_by(&self.network_interface.self_addr)
             .filter_map(|id| {
                 if id == GLOBAL_CONFIG_INO || id == LOCAL_CONFIG_INO || id == ARBO_FILE_INO {
@@ -376,7 +342,6 @@
                             .ok()?,
                     ))
                 }
->>>>>>> bfa5db19
             })
             .for_each(|(id, path)| {
                 if let Err(e) = self.send_file_to_possible_hosts(&peers, id, path) {
