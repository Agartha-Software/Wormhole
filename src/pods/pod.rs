<<<<<<< HEAD
=======
use std::time::Duration;
>>>>>>> 100144d6
use std::{io, sync::Arc};

use crate::config::types::Config;
use crate::config::{GlobalConfig, LocalConfig};
use crate::data::tree_hosts::{CliHostTree, TreeLine};
use crate::error::{WhError, WhResult};
#[cfg(target_os = "linux")]
use crate::fuse::fuse_impl::mount_fuse;
use crate::network::message::{
    FileSystemSerialized, FromNetworkMessage, MessageContent, ToNetworkMessage,
};
use crate::pods::arbo::{FsEntry, GLOBAL_CONFIG_FNAME, LOCAL_CONFIG_INO, ROOT};
#[cfg(target_os = "windows")]
use crate::pods::disk_managers::dummy_disk_manager::DummyDiskManager;
#[cfg(target_os = "linux")]
use crate::pods::disk_managers::unix_disk_manager::UnixDiskManager;
use crate::pods::disk_managers::DiskManager;
use crate::pods::network::redundancy::redundancy_worker;
#[cfg(target_os = "windows")]
use crate::winfsp::winfsp_impl::{mount_fsp, WinfspHost};
use custom_error::custom_error;
#[cfg(target_os = "linux")]
use fuser;
use log::info;
use parking_lot::RwLock;
use tokio::sync::mpsc::{self, UnboundedReceiver, UnboundedSender};
use tokio::task::JoinHandle;

use crate::network::{message::Address, peer_ipc::PeerIPC, server::Server};

use crate::pods::{
    arbo::{generate_arbo, Arbo},
    filesystem::fs_interface::FsInterface,
    network::network_interface::NetworkInterface,
    whpath::WhPath,
};

use super::arbo::{InodeId, ARBO_FILE_FNAME, ARBO_FILE_INO, GLOBAL_CONFIG_INO};

#[allow(dead_code)]
#[derive(Debug)]
pub struct Pod {
    name: String,
    network_interface: Arc<NetworkInterface>,
    fs_interface: Arc<FsInterface>,
    mount_point: WhPath,
    peers: Arc<RwLock<Vec<PeerIPC>>>,
    #[cfg(target_os = "linux")]
    fuse_handle: fuser::BackgroundSession,
    #[cfg(target_os = "windows")]
    fsp_host: WinfspHost,
    network_airport_handle: JoinHandle<()>,
    peer_broadcast_handle: JoinHandle<()>,
    new_peer_handle: JoinHandle<()>,
    redundancy_worker_handle: JoinHandle<()>,
    pub global_config: Arc<RwLock<GlobalConfig>>,
    pub local_config: Arc<RwLock<LocalConfig>>,
}

custom_error! {pub PodInfoError
    WhError{source: WhError} = "{source}",
    WrongFileType{detail: String} = "PodInfoError: wrong file type: {detail}",
    FileNotFound = "PodInfoError: file not found",
}

pub async fn initiate_connection(
    peers_addrs: Vec<Address>,
    server_address: Address,
    receiver_in: &UnboundedSender<FromNetworkMessage>,
    receiver_out: &mut UnboundedReceiver<FromNetworkMessage>,
) -> Option<(FileSystemSerialized, Vec<Address>, PeerIPC, Vec<u8>)> {
    if peers_addrs.len() >= 1 {
        for first_contact in peers_addrs {
            let first_ipc = PeerIPC::connect(first_contact.to_owned(), receiver_in.clone()).await;

            if let Some(ipc) = first_ipc {
                if let Err(err) = ipc.sender.send((MessageContent::RequestFs, None)) {
                    info!(
                        "Connection with {first_contact} failed: {err}.\n
                        Trying with next know address"
                    );
                    continue;
                }

                loop {
<<<<<<< HEAD
                    info!("Awaiting response from {first_contact}");
                    match receiver_out.recv().await {
                        // TODO: timeout here in case of peer malfunction
                        Some(FromNetworkMessage {
=======
                    match tokio::time::timeout(Duration::from_secs(2), rx.recv()).await {
                        Ok(Some(FromNetworkMessage {
>>>>>>> 100144d6
                            origin: _,
                            content: MessageContent::FsAnswer(fs, mut peers_address, global_config),
                        })) => {
                            // remove itself from peers and first_connect because the connection is already existing
                            peers_address.retain(|address| {
                                *address != server_address && *address != first_contact
                            });
                            return Some((fs, peers_address, ipc, global_config));
                        }
                        Ok(Some(_)) => {
                            info!(
                                "First message with {first_contact} failed: His answer is not the FileSystem, corrupted client.\n
                                Trying with next known address"
                            );
                            break;
                        }
                        Ok(None) => continue,
                        Err(_) => {
                            log::error!(
                                "Timeout when waiting peer answer. Trying with next known address"
                            );
                            break;
                        }
                    };
                }
            }
        }
        info!("None of the known address answered correctly, starting a FS.")
    }
    None
}

fn register_to_others(peers: &Vec<PeerIPC>, self_address: &Address) -> std::io::Result<()> {
    for peer in peers {
        peer.sender
            .send((MessageContent::Register(self_address.clone()), None))
            .map_err(|err| std::io::Error::new(io::ErrorKind::NotConnected, err))?;
    }
    Ok(())
}

custom_error! {pub PodStopError
    WhError{source: WhError} = "{source}",
    ArboSavingFailed{source: io::Error} = "PodStopError: could not write arbo to disk: {source}",
    PodNotRunning = "No pod with this name was found running.",
    FileNotReadable{file: InodeId, reason: String} = "PodStopError: could not read file from disk: ({file}) {reason}",
    FileNotSent{file: InodeId} = "PodStopError: no pod was able to receive this file before stopping: ({file})"
}

/// Create all the directories present in Arbo. (not the files)
///
/// Required at setup to resolve issue #179
/// (files pulling need the parent folder to be already present)
fn create_all_dirs(arbo: &Arbo, from: InodeId, disk: &dyn DiskManager) -> io::Result<()> {
    let from = arbo.n_get_inode(from).map_err(|e| e.into_io())?;

    return match &from.entry {
        FsEntry::File(_) => Ok(()),
        FsEntry::Directory(children) => {
            let current_path = arbo
                .n_get_path_from_inode_id(from.id)
                .map_err(|e| e.into_io())?;
            disk.new_dir(&current_path, from.meta.perm).or_else(|e| {
                if e.kind() == io::ErrorKind::AlreadyExists {
                    Ok(())
                } else {
                    Err(e)
                }
            })?;

            for child in children {
                create_all_dirs(arbo, *child, disk)?
            }
            Ok(())
        }
    };
}

impl Pod {
    pub async fn new(
        name: String,
        global_config: GlobalConfig,
        local_config: LocalConfig,
        mount_point: WhPath,
        server: Arc<Server>,
        server_address: Address,
    ) -> io::Result<Self> {
        let mut global_config = global_config;

        log::trace!("mount point {}", mount_point);
<<<<<<< HEAD
        let (senders_in, senders_out) = mpsc::unbounded_channel();
        let (receiver_in, mut receiver_out) = mpsc::unbounded_channel();

        let (redundancy_tx, redundancy_rx) = mpsc::unbounded_channel();
=======
        let (to_network_message_tx, to_network_message_rx) = mpsc::unbounded_channel();
        let (from_network_message_tx, mut from_network_message_rx) = mpsc::unbounded_channel();
        let (to_redundancy_tx, to_redundancy_rx) = mpsc::unbounded_channel();
>>>>>>> 100144d6

        global_config.general.peers.retain(|x| *x != server_address);

        let mut peers = vec![];

        let (arbo, next_inode, global_config_bytes) =
            if let Some((fs_serialized, peers_addrs, ipc, global_config_bytes)) =
                initiate_connection(
                    global_config.general.peers.clone(),
                    server_address.clone(),
                    &receiver_in,
                    &mut receiver_out,
                )
                .await
            {
                // TODO use global_config ?

                peers = PeerIPC::peer_startup(peers_addrs, receiver_in.clone()).await;
                peers.push(ipc);
                register_to_others(&peers, &server_address)?;

                let mut arbo = Arbo::new();
                arbo.overwrite_self(fs_serialized.fs_index);
                let next_inode = arbo
                    .iter()
                    .fold(Arbo::first_ino(), |acc, (ino, _)| u64::max(acc, *ino))
                    + 1;

                (arbo, next_inode, Some(global_config_bytes))
            } else {
                if global_config.general.peers.len() > 0 {
                    // NOTE - temporary fix
                    // made to help with tests and debug
                    // choice not to fail should later be supported by the cli
                    log::error!("No peers answered. Stopping.");
                    return Err(io::Error::new(
                        io::ErrorKind::Other,
                        "None of the specified peers could answer",
                    ));
                }
                let (arbo, next_inode) =
                    generate_arbo(&mount_point, &server_address).expect("unable to index folder");
                (arbo, next_inode, None)
            };

        #[cfg(target_os = "linux")]
        let disk_manager = Box::new(UnixDiskManager::new(&mount_point)?);
        #[cfg(target_os = "windows")]
        let disk_manager = Box::new(DummyDiskManager::new(&mount_point)?);

        create_all_dirs(&arbo, ROOT, disk_manager.as_ref())
            .inspect_err(|e| log::error!("unable to create_all_dirs: {e}"))?;

        let arbo: Arc<RwLock<Arbo>> = Arc::new(RwLock::new(arbo));
        let redundancy_target = global_config.redundancy.number;
        let local = Arc::new(RwLock::new(local_config));
        let global = Arc::new(RwLock::new(global_config));

        let network_interface = Arc::new(NetworkInterface::new(
            arbo.clone(),
            mount_point.clone(),
            senders_in.clone(),
            redundancy_tx.clone(),
            next_inode,
            Arc::new(RwLock::new(peers)),
            local.clone(),
            global.clone(),
        ));

        if let Some(global_config_bytes) = global_config_bytes {
            if let Ok(perms) = Arbo::write_lock(&arbo, "Pod::new")?
                .get_inode(GLOBAL_CONFIG_INO)
                .map(|inode| inode.meta.perm)
            {
                let _ = disk_manager.new_file(&GLOBAL_CONFIG_FNAME.into(), perms);
                disk_manager.write_file(&GLOBAL_CONFIG_FNAME.into(), &global_config_bytes, 0)?;
            }
        }
        let fs_interface = Arc::new(FsInterface::new(
            network_interface.clone(),
            disk_manager,
            arbo.clone(),
        ));

        // Start ability to recieve messages
        let network_airport_handle = tokio::spawn(NetworkInterface::network_airport(
            receiver_out,
            fs_interface.clone(),
        ));

        // Start ability to send messages
        let peer_broadcast_handle = tokio::spawn(NetworkInterface::contact_peers(
            network_interface.peers.clone(),
            senders_out,
        ));

        let new_peer_handle = tokio::spawn(NetworkInterface::incoming_connections_watchdog(
            server,
            receiver_in.clone(),
            network_interface.peers.clone(),
        ));

        let peers = network_interface.peers.clone();

        let redundancy_worker_handle = tokio::spawn(redundancy_worker(
            redundancy_rx,
            network_interface.clone(),
            fs_interface.clone(),
            redundancy_target,
            server_address,
        ));

        Ok(Self {
            name: name.clone(),
            network_interface,
            fs_interface: fs_interface.clone(),
            mount_point: mount_point.clone(),
            peers,
            #[cfg(target_os = "linux")]
            fuse_handle: mount_fuse(&mount_point, fs_interface.clone())?,
            #[cfg(target_os = "windows")]
            fsp_host: mount_fsp(&mount_point, fs_interface.clone())?,
            network_airport_handle,
            peer_broadcast_handle,
            new_peer_handle,
            local_config: local.clone(),
            global_config: global.clone(),
            redundancy_worker_handle,
        })
    }

    // SECTION getting info from the pod (for the cli)

    pub fn get_file_hosts(&self, path: WhPath) -> Result<Vec<Address>, PodInfoError> {
        let entry = Arbo::n_read_lock(&self.network_interface.arbo, "Pod::get_info")?
            .get_inode_from_path(&path)
            .map_err(|_| PodInfoError::FileNotFound)?
            .entry
            .clone();

        match entry {
            FsEntry::File(hosts) => Ok(hosts),
            FsEntry::Directory(_) => Err(PodInfoError::WrongFileType {
                detail: "Asked path is a directory (directories have no hosts)".to_owned(),
            }),
        }
    }

    pub fn get_file_tree_and_hosts(&self, path: WhPath) -> Result<CliHostTree, PodInfoError> {
        let arbo = Arbo::n_read_lock(&self.network_interface.arbo, "Pod::get_info")?;
        let ino = &arbo
            .get_inode_from_path(&path)
            .map_err(|_| PodInfoError::FileNotFound)?
            .id;

        Ok(CliHostTree {
            lines: Self::recurse_tree(&*arbo, *ino, 0),
        })
    }

    /// given ino is not checked -> must exist in arbo
    fn recurse_tree(arbo: &Arbo, ino: InodeId, indentation: u8) -> Vec<TreeLine> {
        let entry = &arbo
            .n_get_inode(ino)
            .expect("recurse_tree: ino not found")
            .entry;
        let path = arbo
            .n_get_path_from_inode_id(ino)
            .expect("recurse_tree: unable to get path");
        match entry {
            FsEntry::File(hosts) => vec![(indentation, ino, path, hosts.clone())],
            FsEntry::Directory(children) => children
                .iter()
                .map(|c| Pod::recurse_tree(arbo, *c, indentation + 1))
                .flatten()
                .collect::<Vec<TreeLine>>(),
        }
    }

    // !SECTION

    /// for a given file, will try to send it to one host, trying each until succes
    async fn send_file_to_possible_hosts(
        &self,
        possible_hosts: &Vec<Address>,
        ino: InodeId,
    ) -> Result<(), PodStopError> {
        let file_content =
            self.fs_interface
                .read_local_file(ino)
                .map_err(|e| PodStopError::FileNotReadable {
                    file: ino,
                    reason: e.to_string(),
                })?;
        let file_content = Arc::new(file_content);

        for host in possible_hosts {
            let (status_tx, mut status_rx) = tokio::sync::mpsc::unbounded_channel::<WhResult<()>>();

            self.network_interface
                .to_network_message_tx
                .send(ToNetworkMessage::SpecificMessage(
                    (
                        // NOTE - file_content clone is not efficient, but no way to avoid it for now
                        MessageContent::RedundancyFile(ino, file_content.clone()),
                        Some(status_tx.clone()),
                    ),
                    vec![host.clone()],
                ))
                .expect("to_network_message_tx closed.");

            if let Some(Ok(())) = status_rx.recv().await {
                self.network_interface
                    .to_network_message_tx
                    .send(ToNetworkMessage::BroadcastMessage(
                        MessageContent::EditHosts(ino, vec![host.clone()]),
                    ))
                    .expect("to_network_message_tx closed.");
                return Ok(());
            }
        }
        Err(PodStopError::FileNotSent { file: ino })
    }

    /// Gets every file hosted by this pod only and sends them to other pods
    async fn send_files_when_stopping(&self, arbo: &Arbo, peers: Vec<Address>) {
        let address = if let Ok(local_conf_lock) = LocalConfig::read_lock(
            &self.network_interface.local_config,
            "send_files_when_stopping",
        ) {
            local_conf_lock.general.address.clone()
        } else {
            log::error!("send_files_when_stopping: can't lock local conf to get local address. No files sent.");
            return;
        };

        futures_util::future::join_all(
            arbo.files_hosted_only_by(&address)
                .filter_map(|inode| {
                    if inode.id == GLOBAL_CONFIG_INO
                        || inode.id == LOCAL_CONFIG_INO
                        || inode.id == ARBO_FILE_INO
                    {
                        None
                    } else {
                        Some(inode.id)
                    }
                })
                .map(|id| self.send_file_to_possible_hosts(&peers, id)),
        )
        .await
        .iter()
        .for_each(|e| {
            if let Err(e) = e {
                log::warn!("{e:?}")
            }
        });
    }

    pub async fn stop(self) -> Result<(), PodStopError> {
        // TODO
        // in actual state, all operations (request from network other than just pulling the asked files)
        // made after calling this function but before dropping the pod are undefined behavior.

        // drop(self.fuse_handle); // FIXME - do something like block the filesystem

        let arbo = Arbo::n_read_lock(&self.network_interface.arbo, "Pod::Pod::stop(1)")?;

        let peers: Vec<Address> = self
            .peers
            .read()
            .iter()
            .map(|peer| peer.address.clone())
            .collect();

        self.send_files_when_stopping(&arbo, peers).await;
        let arbo_bin = bincode::serialize(&*arbo).expect("can't serialize arbo to bincode");
        drop(arbo);

        self.network_interface
            .to_network_message_tx
            .send(ToNetworkMessage::BroadcastMessage(
                MessageContent::Disconnect(
                    LocalConfig::read_lock(&self.local_config, "pod::stop")?
                        .general
                        .address
                        .clone(),
                ),
            ))
            .expect("to_network_message_tx closed.");

        let Self {
            name: _,
            network_interface: _,
            fs_interface,
            mount_point: _,
            peers,
            #[cfg(target_os = "linux")]
            fuse_handle,
            #[cfg(target_os = "windows")]
            fsp_host,
            network_airport_handle,
            peer_broadcast_handle,
            new_peer_handle,
            redundancy_worker_handle: _,
            global_config: _,
            local_config: _,
        } = self;

        #[cfg(target_os = "linux")]
        drop(fuse_handle);
        #[cfg(target_os = "windows")]
        drop(fsp_host);

        fs_interface
            .disk
            .write_file(&ARBO_FILE_FNAME.into(), &arbo_bin, 0)
            .map_err(|io| PodStopError::ArboSavingFailed { source: io })?;

        *peers.write() = Vec::new(); // dropping PeerIPCs
        network_airport_handle.abort();
        new_peer_handle.abort();
        peer_broadcast_handle.abort();
        Ok(())
    }

    pub fn get_name(&self) -> &str {
        return &self.name;
    }

    pub fn get_mount_point(&self) -> &WhPath {
        return &self.mount_point;
    }
}<|MERGE_RESOLUTION|>--- conflicted
+++ resolved
@@ -1,7 +1,4 @@
-<<<<<<< HEAD
-=======
 use std::time::Duration;
->>>>>>> 100144d6
 use std::{io, sync::Arc};
 
 use crate::config::types::Config;
@@ -87,15 +84,9 @@
                 }
 
                 loop {
-<<<<<<< HEAD
                     info!("Awaiting response from {first_contact}");
-                    match receiver_out.recv().await {
-                        // TODO: timeout here in case of peer malfunction
-                        Some(FromNetworkMessage {
-=======
-                    match tokio::time::timeout(Duration::from_secs(2), rx.recv()).await {
+                    match tokio::time::timeout(Duration::from_secs(2), receiver_out.recv()).await {
                         Ok(Some(FromNetworkMessage {
->>>>>>> 100144d6
                             origin: _,
                             content: MessageContent::FsAnswer(fs, mut peers_address, global_config),
                         })) => {
@@ -186,16 +177,10 @@
         let mut global_config = global_config;
 
         log::trace!("mount point {}", mount_point);
-<<<<<<< HEAD
         let (senders_in, senders_out) = mpsc::unbounded_channel();
         let (receiver_in, mut receiver_out) = mpsc::unbounded_channel();
 
         let (redundancy_tx, redundancy_rx) = mpsc::unbounded_channel();
-=======
-        let (to_network_message_tx, to_network_message_rx) = mpsc::unbounded_channel();
-        let (from_network_message_tx, mut from_network_message_rx) = mpsc::unbounded_channel();
-        let (to_redundancy_tx, to_redundancy_rx) = mpsc::unbounded_channel();
->>>>>>> 100144d6
 
         global_config.general.peers.retain(|x| *x != server_address);
 
