use std::time::Duration;
use std::{io, sync::Arc};

use crate::config::types::Config;
use crate::config::{GlobalConfig, LocalConfig};
use crate::data::tree_hosts::{CliHostTree, TreeLine};
use crate::error::{WhError, WhResult};
#[cfg(target_os = "linux")]
use crate::fuse::fuse_impl::mount_fuse;
use crate::network::message::{
    FileSystemSerialized, FromNetworkMessage, MessageContent, ToNetworkMessage,
};
use crate::pods::arbo::{FsEntry, GLOBAL_CONFIG_FNAME, LOCAL_CONFIG_INO, ROOT};
#[cfg(target_os = "windows")]
use crate::pods::disk_managers::dummy_disk_manager::DummyDiskManager;
#[cfg(target_os = "linux")]
use crate::pods::disk_managers::unix_disk_manager::UnixDiskManager;
use crate::pods::disk_managers::DiskManager;
use crate::pods::network::redundancy::redundancy_worker;
#[cfg(target_os = "windows")]
use crate::winfsp::winfsp_impl::{mount_fsp, WinfspHost};
use custom_error::custom_error;
#[cfg(target_os = "linux")]
use fuser;
use log::info;
use parking_lot::RwLock;
use tokio::sync::mpsc::{self, UnboundedReceiver, UnboundedSender};
use tokio::task::JoinHandle;

use crate::network::{message::Address, peer_ipc::PeerIPC, server::Server};

use crate::pods::{
    arbo::{generate_arbo, Arbo},
    filesystem::fs_interface::FsInterface,
    network::network_interface::NetworkInterface,
    whpath::WhPath,
};

use super::arbo::{InodeId, ARBO_FILE_FNAME, ARBO_FILE_INO, GLOBAL_CONFIG_INO};

#[allow(dead_code)]
#[derive(Debug)]
pub struct Pod {
    network_interface: Arc<NetworkInterface>,
    fs_interface: Arc<FsInterface>,
    mount_point: WhPath,
    pub peers: Arc<RwLock<Vec<PeerIPC>>>,
    #[cfg(target_os = "linux")]
    fuse_handle: fuser::BackgroundSession,
    #[cfg(target_os = "windows")]
    fsp_host: WinfspHost,
    network_airport_handle: JoinHandle<()>,
    peer_broadcast_handle: JoinHandle<()>,
    new_peer_handle: JoinHandle<()>,
    redundancy_worker_handle: JoinHandle<()>,
    pub global_config: Arc<RwLock<GlobalConfig>>,
    pub local_config: Arc<RwLock<LocalConfig>>,
}

custom_error! {pub PodInfoError
    WhError{source: WhError} = "{source}",
    WrongFileType{detail: String} = "PodInfoError: wrong file type: {detail}",
    FileNotFound = "PodInfoError: file not found",
}

pub async fn initiate_connection(
    peers_addrs: Vec<Address>,
<<<<<<< HEAD
    server_address: Address,
    receiver_in: &UnboundedSender<FromNetworkMessage>,
    receiver_out: &mut UnboundedReceiver<FromNetworkMessage>,
=======
    // server_address: Address,
    tx: &UnboundedSender<FromNetworkMessage>,
    rx: &mut UnboundedReceiver<FromNetworkMessage>,
>>>>>>> 861bfee3
) -> Option<(FileSystemSerialized, Vec<Address>, PeerIPC, Vec<u8>)> {
    if peers_addrs.len() >= 1 {
        for first_contact in peers_addrs {
            let first_ipc = PeerIPC::connect(first_contact.to_owned(), receiver_in.clone()).await;

            if let Some(ipc) = first_ipc {
                if let Err(err) = ipc.sender.send((MessageContent::RequestFs, None)) {
                    info!(
                        "Connection with {first_contact} failed: {err}.\n
                        Trying with next know address"
                    );
                    continue;
                }

                loop {
                    info!("Awaiting response from {first_contact}");
                    match tokio::time::timeout(Duration::from_secs(2), receiver_out.recv()).await {
                        Ok(Some(FromNetworkMessage {
                            origin: _,
                            content: MessageContent::FsAnswer(fs, mut peers_address, global_config),
                        })) => {
                            // remove itself from peers and first_connect because the connection is already existing
                            peers_address.retain(|address| *address != first_contact);
                            return Some((fs, peers_address, ipc, global_config));
                        }
                        Ok(Some(_)) => {
                            info!(
                                "First message with {first_contact} failed: His answer is not the FileSystem, corrupted client.\n
                                Trying with next known address"
                            );
                            break;
                        }
                        Ok(None) => continue,
                        Err(_) => {
                            log::error!(
                                "Timeout when waiting peer answer. Trying with next known address"
                            );
                            break;
                        }
                    };
                }
            }
        }
        info!("None of the known address answered correctly, starting a FS.")
    }
    None
}

// fn register_to_others(peers: &Vec<PeerIPC>, self_address: &Address) -> std::io::Result<()> {
//     for peer in peers {
//         peer.sender
//             .send((MessageContent::Register(self_address.clone()), None))
//             .map_err(|err| std::io::Error::new(io::ErrorKind::NotConnected, err))?;
//     }
//     Ok(())
// }

custom_error! {pub PodStopError
    WhError{source: WhError} = "{source}",
    ArboSavingFailed{source: io::Error} = "PodStopError: could not write arbo to disk: {source}",
    PodNotRunning = "No pod with this name was found running.",
    FileNotReadable{file: InodeId, reason: String} = "PodStopError: could not read file from disk: ({file}) {reason}",
    FileNotSent{file: InodeId} = "PodStopError: no pod was able to receive this file before stopping: ({file})"
}

/// Create all the directories present in Arbo. (not the files)
///
/// Required at setup to resolve issue #179
/// (files pulling need the parent folder to be already present)
fn create_all_dirs(arbo: &Arbo, from: InodeId, disk: &dyn DiskManager) -> io::Result<()> {
    let from = arbo.n_get_inode(from).map_err(|e| e.into_io())?;

    return match &from.entry {
        FsEntry::File(_) => Ok(()),
        FsEntry::Directory(children) => {
            let current_path = arbo
                .n_get_path_from_inode_id(from.id)
                .map_err(|e| e.into_io())?;
            disk.new_dir(&current_path, from.meta.perm).or_else(|e| {
                if e.kind() == io::ErrorKind::AlreadyExists {
                    Ok(())
                } else {
                    Err(e)
                }
            })?;

            for child in children {
                create_all_dirs(arbo, *child, disk)?
            }
            Ok(())
        }
    };
}

impl Pod {
    pub async fn new(
        global_config: GlobalConfig,
        local_config: LocalConfig,
        mount_point: WhPath,
        server: Arc<Server>,
    ) -> io::Result<Self> {
        let mut global_config = global_config;

        log::trace!("mount point {}", mount_point);
        let (senders_in, senders_out) = mpsc::unbounded_channel();
        let (receiver_in, mut receiver_out) = mpsc::unbounded_channel();

        let (redundancy_tx, redundancy_rx) = mpsc::unbounded_channel();

        // global_config.general.peers.retain(|x| *x != server_address);

        let mut peers = vec![];

        let (arbo, next_inode, global_config_bytes) =
            if let Some((fs_serialized, peers_addrs, ipc, global_config_bytes)) =
                initiate_connection(
<<<<<<< HEAD
                    global_config.general.peers.clone(),
                    server_address.clone(),
                    &receiver_in,
                    &mut receiver_out,
=======
                    global_config.general.entrypoints.clone(),
                    &from_network_message_tx,
                    &mut from_network_message_rx,
>>>>>>> 861bfee3
                )
                .await
            {
                // TODO use global_config ?

                peers = PeerIPC::peer_startup(peers_addrs, receiver_in.clone()).await;
                peers.push(ipc);
                // register_to_others(&peers, &server_address)?;

                let mut arbo = Arbo::new();
                arbo.overwrite_self(fs_serialized.fs_index);
                let next_inode = arbo
                    .iter()
                    .fold(Arbo::first_ino(), |acc, (ino, _)| u64::max(acc, *ino))
                    + 1;

                (arbo, next_inode, Some(global_config_bytes))
            } else {
                if global_config.general.entrypoints.len() > 0 {
                    // NOTE - temporary fix
                    // made to help with tests and debug
                    // choice not to fail should later be supported by the cli
                    log::error!("No peers answered. Stopping.");
                    return Err(io::Error::new(
                        io::ErrorKind::Other,
                        "None of the specified peers could answer",
                    ));
                }
                let (arbo, next_inode) =
                    generate_arbo(&mount_point, &local_config.general.hostname)
                        .unwrap_or((Arbo::new(), Arbo::first_ino()));
                (arbo, next_inode, None)
            };

        #[cfg(target_os = "linux")]
        let disk_manager = Box::new(UnixDiskManager::new(&mount_point)?);
        #[cfg(target_os = "windows")]
        let disk_manager = Box::new(DummyDiskManager::new(&mount_point)?);

        create_all_dirs(&arbo, ROOT, disk_manager.as_ref())
            .inspect_err(|e| log::error!("unable to create_all_dirs: {e}"))?;

        let arbo: Arc<RwLock<Arbo>> = Arc::new(RwLock::new(arbo));
        let redundancy_target = global_config.redundancy.number;
        let local = Arc::new(RwLock::new(local_config));
        let global = Arc::new(RwLock::new(global_config));

        let network_interface = Arc::new(NetworkInterface::new(
            arbo.clone(),
            mount_point.clone(),
            senders_in.clone(),
            redundancy_tx.clone(),
            next_inode,
            Arc::new(RwLock::new(peers)),
            local.clone(),
            global.clone(),
        ));

        if let Some(global_config_bytes) = global_config_bytes {
            if let Ok(perms) = Arbo::write_lock(&arbo, "Pod::new")?
                .get_inode(GLOBAL_CONFIG_INO)
                .map(|inode| inode.meta.perm)
            {
                let _ = disk_manager.new_file(&GLOBAL_CONFIG_FNAME.into(), perms);
                disk_manager.write_file(&GLOBAL_CONFIG_FNAME.into(), &global_config_bytes, 0)?;
            }
        }
        let fs_interface = Arc::new(FsInterface::new(
            network_interface.clone(),
            disk_manager,
            arbo.clone(),
        ));

        // Start ability to recieve messages
        let network_airport_handle = tokio::spawn(NetworkInterface::network_airport(
            receiver_out,
            fs_interface.clone(),
        ));

        // Start ability to send messages
        let peer_broadcast_handle = tokio::spawn(NetworkInterface::contact_peers(
            network_interface.peers.clone(),
            senders_out,
        ));

        let new_peer_handle = tokio::spawn(NetworkInterface::incoming_connections_watchdog(
            server,
            receiver_in.clone(),
            network_interface.peers.clone(),
        ));

        let peers = network_interface.peers.clone();

        let redundancy_worker_handle = tokio::spawn(redundancy_worker(
            redundancy_rx,
            network_interface.clone(),
            fs_interface.clone(),
            redundancy_target,
        ));

        Ok(Self {
            network_interface,
            fs_interface: fs_interface.clone(),
            mount_point: mount_point.clone(),
            peers,
            #[cfg(target_os = "linux")]
            fuse_handle: mount_fuse(&mount_point, fs_interface.clone())?,
            #[cfg(target_os = "windows")]
            fsp_host: mount_fsp(&mount_point, fs_interface.clone())?,
            network_airport_handle,
            peer_broadcast_handle,
            new_peer_handle,
            local_config: local.clone(),
            global_config: global.clone(),
            redundancy_worker_handle,
        })
    }

    // SECTION getting info from the pod (for the cli)

    pub fn get_file_hosts(&self, path: WhPath) -> Result<Vec<Address>, PodInfoError> {
        let entry = Arbo::n_read_lock(&self.network_interface.arbo, "Pod::get_info")?
            .get_inode_from_path(&path)
            .map_err(|_| PodInfoError::FileNotFound)?
            .entry
            .clone();

        match entry {
            FsEntry::File(hosts) => Ok(hosts),
            FsEntry::Directory(_) => Err(PodInfoError::WrongFileType {
                detail: "Asked path is a directory (directories have no hosts)".to_owned(),
            }),
        }
    }

    pub fn get_file_tree_and_hosts(
        &self,
        path: Option<WhPath>,
    ) -> Result<CliHostTree, PodInfoError> {
        let arbo = Arbo::n_read_lock(&self.network_interface.arbo, "Pod::get_info")?;
        let ino = if let Some(path) = path {
            arbo.get_inode_from_path(&path)
                .map_err(|_| PodInfoError::FileNotFound)?
                .id
        } else {
            ROOT
        };

        Ok(CliHostTree {
            lines: Self::recurse_tree(&*arbo, ino, 0),
        })
    }

    /// given ino is not checked -> must exist in arbo
    fn recurse_tree(arbo: &Arbo, ino: InodeId, indentation: u8) -> Vec<TreeLine> {
        let entry = &arbo
            .n_get_inode(ino)
            .expect("recurse_tree: ino not found")
            .entry;
        let path = arbo
            .n_get_path_from_inode_id(ino)
            .expect("recurse_tree: unable to get path");
        match entry {
            FsEntry::File(hosts) => vec![(indentation, ino, path, hosts.clone())],
            FsEntry::Directory(children) => children
                .iter()
                .map(|c| Pod::recurse_tree(arbo, *c, indentation + 1))
                .flatten()
                .collect::<Vec<TreeLine>>(),
        }
    }

    // !SECTION

    /// for a given file, will try to send it to one host, trying each until succes
    async fn send_file_to_possible_hosts(
        &self,
        possible_hosts: &Vec<Address>,
        ino: InodeId,
    ) -> Result<(), PodStopError> {
        let file_content =
            self.fs_interface
                .read_local_file(ino)
                .map_err(|e| PodStopError::FileNotReadable {
                    file: ino,
                    reason: e.to_string(),
                })?;
        let file_content = Arc::new(file_content);

        for host in possible_hosts {
            let (status_tx, mut status_rx) = tokio::sync::mpsc::unbounded_channel::<WhResult<()>>();

            self.network_interface
                .to_network_message_tx
                .send(ToNetworkMessage::SpecificMessage(
                    (
                        // NOTE - file_content clone is not efficient, but no way to avoid it for now
                        MessageContent::RedundancyFile(ino, file_content.clone()),
                        Some(status_tx.clone()),
                    ),
                    vec![host.clone()],
                ))
                .expect("to_network_message_tx closed.");

            if let Some(Ok(())) = status_rx.recv().await {
                self.network_interface
                    .to_network_message_tx
                    .send(ToNetworkMessage::BroadcastMessage(
                        MessageContent::EditHosts(ino, vec![host.clone()]),
                    ))
                    .expect("to_network_message_tx closed.");
                return Ok(());
            }
        }
        Err(PodStopError::FileNotSent { file: ino })
    }

    /// Gets every file hosted by this pod only and sends them to other pods
    async fn send_files_when_stopping(&self, arbo: &Arbo, peers: Vec<Address>) {
        futures_util::future::join_all(
            arbo.files_hosted_only_by(
                &self
                    .network_interface
                    .local_config
                    .read()
                    .general
                    .hostname
                    .clone(),
            )
            .filter_map(|inode| {
                if inode.id == GLOBAL_CONFIG_INO
                    || inode.id == LOCAL_CONFIG_INO
                    || inode.id == ARBO_FILE_INO
                {
                    None
                } else {
                    Some(inode.id)
                }
            })
            .map(|id| self.send_file_to_possible_hosts(&peers, id)),
        )
        .await
        .iter()
        .for_each(|e| {
            if let Err(e) = e {
                log::warn!("{e:?}")
            }
        });
    }

    pub async fn stop(self) -> Result<(), PodStopError> {
        // TODO
        // in actual state, all operations (request from network other than just pulling the asked files)
        // made after calling this function but before dropping the pod are undefined behavior.

        // drop(self.fuse_handle); // FIXME - do something like block the filesystem

        let arbo = Arbo::n_read_lock(&self.network_interface.arbo, "Pod::Pod::stop(1)")?;

        let peers: Vec<Address> = self
            .peers
            .read()
            .iter()
            .map(|peer| peer.address.clone())
            .collect();

        self.send_files_when_stopping(&arbo, peers).await;
        let arbo_bin = bincode::serialize(&*arbo).expect("can't serialize arbo to bincode");
        drop(arbo);

        self.network_interface
            .to_network_message_tx
            .send(ToNetworkMessage::BroadcastMessage(
                MessageContent::Disconnect(
                    self.network_interface
                        .local_config
                        .read()
                        .general
                        .hostname
                        .clone(),
                ),
            ))
            .expect("to_network_message_tx closed.");

        let Self {
            network_interface: _,
            fs_interface,
            mount_point: _,
            peers,
            #[cfg(target_os = "linux")]
            fuse_handle,
            #[cfg(target_os = "windows")]
            fsp_host,
            network_airport_handle,
            peer_broadcast_handle,
            new_peer_handle,
            redundancy_worker_handle: _,
            global_config: _,
            local_config: _,
        } = self;

        #[cfg(target_os = "linux")]
        drop(fuse_handle);
        #[cfg(target_os = "windows")]
        drop(fsp_host);

        fs_interface
            .disk
            .write_file(&ARBO_FILE_FNAME.into(), &arbo_bin, 0)
            .map_err(|io| PodStopError::ArboSavingFailed { source: io })?;

        *peers.write() = Vec::new(); // dropping PeerIPCs
        network_airport_handle.abort();
        new_peer_handle.abort();
        peer_broadcast_handle.abort();
        Ok(())
    }

    pub fn get_mount_point(&self) -> &WhPath {
        return &self.mount_point;
    }
}<|MERGE_RESOLUTION|>--- conflicted
+++ resolved
@@ -1,7 +1,6 @@
 use std::time::Duration;
 use std::{io, sync::Arc};
 
-use crate::config::types::Config;
 use crate::config::{GlobalConfig, LocalConfig};
 use crate::data::tree_hosts::{CliHostTree, TreeLine};
 use crate::error::{WhError, WhResult};
@@ -65,15 +64,8 @@
 
 pub async fn initiate_connection(
     peers_addrs: Vec<Address>,
-<<<<<<< HEAD
-    server_address: Address,
     receiver_in: &UnboundedSender<FromNetworkMessage>,
     receiver_out: &mut UnboundedReceiver<FromNetworkMessage>,
-=======
-    // server_address: Address,
-    tx: &UnboundedSender<FromNetworkMessage>,
-    rx: &mut UnboundedReceiver<FromNetworkMessage>,
->>>>>>> 861bfee3
 ) -> Option<(FileSystemSerialized, Vec<Address>, PeerIPC, Vec<u8>)> {
     if peers_addrs.len() >= 1 {
         for first_contact in peers_addrs {
@@ -175,7 +167,7 @@
         mount_point: WhPath,
         server: Arc<Server>,
     ) -> io::Result<Self> {
-        let mut global_config = global_config;
+        let global_config = global_config;
 
         log::trace!("mount point {}", mount_point);
         let (senders_in, senders_out) = mpsc::unbounded_channel();
@@ -190,16 +182,9 @@
         let (arbo, next_inode, global_config_bytes) =
             if let Some((fs_serialized, peers_addrs, ipc, global_config_bytes)) =
                 initiate_connection(
-<<<<<<< HEAD
-                    global_config.general.peers.clone(),
-                    server_address.clone(),
+                    global_config.general.entrypoints.clone(),
                     &receiver_in,
                     &mut receiver_out,
-=======
-                    global_config.general.entrypoints.clone(),
-                    &from_network_message_tx,
-                    &mut from_network_message_rx,
->>>>>>> 861bfee3
                 )
                 .await
             {
