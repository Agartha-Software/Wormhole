<<<<<<< HEAD
use std::path::{Path, PathBuf};
=======
use std::path::PathBuf;
>>>>>>> 00bf291c
use std::{io, sync::Arc};

use crate::config::{GlobalConfig, LocalConfig};
use crate::data::tree_hosts::{CliHostTree, TreeLine};
use crate::error::{WhError, WhResult};
#[cfg(target_os = "linux")]
use crate::fuse::fuse_impl::mount_fuse;
use crate::ipc::answers::{InspectInfo, PeerInfo};
use crate::network::message::{FromNetworkMessage, MessageContent, ToNetworkMessage};
use crate::network::HandshakeError;
use crate::pods::arbo::{
    FsEntry, GLOBAL_CONFIG_FNAME, LOCAL_CONFIG_FNAME, LOCAL_CONFIG_INO, LOCK_TIMEOUT, ROOT,
};
#[cfg(target_os = "windows")]
use crate::pods::disk_managers::dummy_disk_manager::DummyDiskManager;
#[cfg(target_os = "linux")]
use crate::pods::disk_managers::unix_disk_manager::UnixDiskManager;
use crate::pods::disk_managers::DiskManager;
use crate::pods::network::redundancy::redundancy_worker;
#[cfg(target_os = "windows")]
use crate::winfsp::winfsp_impl::{mount_fsp, WinfspHost};
use custom_error::custom_error;
#[cfg(target_os = "linux")]
use fuser;
use log::info;
use parking_lot::RwLock;
use tokio::sync::mpsc::{self, UnboundedReceiver, UnboundedSender};
use tokio::task::JoinHandle;

use crate::network::{message::Address, peer_ipc::PeerIPC, server::Server};

use crate::pods::{
    arbo::{generate_arbo, Arbo},
    filesystem::fs_interface::FsInterface,
    network::network_interface::NetworkInterface,
};

use super::arbo::{InodeId, ARBO_FILE_FNAME, ARBO_FILE_INO, GLOBAL_CONFIG_INO};

#[allow(dead_code)]
#[derive(Debug)]
pub struct Pod {
    network_interface: Arc<NetworkInterface>,
    fs_interface: Arc<FsInterface>,
    mountpoint: PathBuf,
    pub peers: Arc<RwLock<Vec<PeerIPC>>>,
    #[cfg(target_os = "linux")]
    fuse_handle: fuser::BackgroundSession,
    #[cfg(target_os = "windows")]
    fsp_host: WinfspHost,
    network_airport_handle: JoinHandle<()>,
    peer_broadcast_handle: JoinHandle<()>,
    new_peer_handle: JoinHandle<()>,
    redundancy_worker_handle: JoinHandle<()>,
    pub global_config: Arc<RwLock<GlobalConfig>>,
    pub local_config: Arc<RwLock<LocalConfig>>,
}

struct PodPrototype {
    pub arbo: Arbo,
    pub peers: Vec<PeerIPC>,
    pub global_config: GlobalConfig,
    pub local_config: LocalConfig,
    pub mountpoint: PathBuf,
    pub receiver_out: UnboundedReceiver<FromNetworkMessage>,
    pub receiver_in: UnboundedSender<FromNetworkMessage>,
}

custom_error! {pub PodInfoError
    WhError{source: WhError} = "{source}",
    WrongFileType{detail: String} = "PodInfoError: wrong file type: {detail}",
    FileNotFound = "PodInfoError: file not found",
}

async fn initiate_connection(
    mountpoint: &Path,
    local_config: &LocalConfig,
    global_config: &GlobalConfig,
    receiver_in: &UnboundedSender<FromNetworkMessage>,
    receiver_out: UnboundedReceiver<FromNetworkMessage>,
) -> Result<PodPrototype, UnboundedReceiver<FromNetworkMessage>> {
    if global_config.general.entrypoints.len() >= 1 {
        for first_contact in &global_config.general.entrypoints {
            match PeerIPC::connect(first_contact.to_owned(), local_config, receiver_in.clone())
                .await
            {
                Err(HandshakeError::CouldntConnect) => continue,
                Err(e) => {
                    log::error!("{first_contact}: {e}");
                    return Err(receiver_out);
                }
                Ok((ipc, accept)) => {
                    return if let Some(urls) =
                        accept.urls.into_iter().skip(1).fold(Some(vec![]), |a, b| {
                            a.and_then(|mut a| {
                                a.push(b?);
                                Some(a)
                            })
                        }) {
                        let mut local_config = local_config.clone();
                        if let Some(rename) = accept.rename {
                            local_config.general.hostname = rename;
                        }

                        match PeerIPC::peer_startup(
                            urls,
                            local_config.general.hostname.clone(),
                            accept.hostname,
                            receiver_in.clone(),
                        )
                        .await
                        {
                            Ok(mut other_ipc) => {
                                other_ipc.insert(0, ipc);
                                Ok(PodPrototype {
                                    arbo: accept.arbo,
                                    peers: other_ipc,
                                    global_config: accept.config,
                                    local_config,
                                    mountpoint: mountpoint.into(),
                                    receiver_out,
                                    receiver_in: receiver_in.clone(),
                                })
                            }
                            Err(e) => {
                                log::error!("a peer failed: {e}");
                                Err(receiver_out)
                            }
                        }
                    } else {
                        log::error!("Peers do not all have a url!");
                        Err(receiver_out)
                    };
                }
            }
        }
        info!("None of the known address answered correctly, starting a FS.")
    }
    Err(receiver_out)
}

// fn register_to_others(peers: &Vec<PeerIPC>, self_address: &Address) -> std::io::Result<()> {
//     for peer in peers {
//         peer.sender
//             .send((MessageContent::Register(self_address.clone()), None))
//             .map_err(|err| std::io::Error::new(io::ErrorKind::NotConnected, err))?;
//     }
//     Ok(())
// }

custom_error! {pub PodStopError
    WhError{source: WhError} = "{source}",
    ArboSavingFailed{source: io::Error} = "Could not write arbo to disk: {source}",
    PodNotRunning = "No pod with this name was found running.",
    FileNotReadable{file: InodeId, reason: String} = "Could not read file from disk: ({file}) {reason}",
    FileNotSent{file: InodeId} = "No pod was able to receive this file before stopping: ({file})"
}

/// Create all the directories present in Arbo. (not the files)
///
/// Required at setup to resolve issue #179
/// (files pulling need the parent folder to be already present)
fn create_all_dirs(arbo: &Arbo, from: InodeId, disk: &dyn DiskManager) -> io::Result<()> {
    let from = arbo.n_get_inode(from).map_err(|e| e.into_io())?;

    return match &from.entry {
        FsEntry::File(_) => Ok(()),
        FsEntry::Directory(children) => {
            let current_path = arbo
                .n_get_path_from_inode_id(from.id)
                .map_err(|e| e.into_io())?;
            disk.new_dir(&current_path, from.meta.perm).or_else(|e| {
                if e.kind() == io::ErrorKind::AlreadyExists {
                    Ok(())
                } else {
                    Err(e)
                }
            })?;

            for child in children {
                create_all_dirs(arbo, *child, disk)?
            }
            Ok(())
        }
    };
}

impl Pod {
    pub async fn new(
        global_config: GlobalConfig,
        local_config: LocalConfig,
        mountpoint: &Path,
        server: Arc<Server>,
    ) -> io::Result<Self> {
        let global_config = global_config;

        log::trace!("mount point {:?}", mountpoint);
        let (receiver_in, receiver_out) = mpsc::unbounded_channel();

        let proto = match initiate_connection(
            mountpoint,
            &local_config,
            &global_config,
            &receiver_in,
            receiver_out,
        )
        .await
        {
            Ok(proto) => proto,
            Err(receiver_out) => {
                if global_config.general.entrypoints.len() > 0 {
                    // NOTE - temporary fix
                    // made to help with tests and debug
                    // choice not to fail should later be supported by the cli
                    log::error!("No peers answered. Stopping.");
                    return Err(io::Error::new(
                        io::ErrorKind::Other,
                        "None of the specified peers could answer",
                    ));
                }
                let arbo = generate_arbo(mountpoint, &local_config.general.hostname)
                    .unwrap_or(Arbo::new());
                PodPrototype {
                    arbo,
                    peers: vec![],
                    global_config,
                    local_config,
                    mountpoint: mountpoint.into(),
                    receiver_out,
                    receiver_in,
                }
            }
        };

        Self::realize(proto, server).await
    }

    async fn realize(proto: PodPrototype, server: Arc<Server>) -> io::Result<Self> {
        let (senders_in, senders_out) = mpsc::unbounded_channel();

        let (redundancy_tx, redundancy_rx) = mpsc::unbounded_channel();

        #[cfg(target_os = "linux")]
        let disk_manager = Box::new(UnixDiskManager::new(&proto.mountpoint)?);
        #[cfg(target_os = "windows")]
        let disk_manager = Box::new(DummyDiskManager::new(&proto.mountpoint)?);

        create_all_dirs(&proto.arbo, ROOT, disk_manager.as_ref())
            .inspect_err(|e| log::error!("unable to create_all_dirs: {e}"))
            .map_err(|e| std::io::Error::new(e.kind(), format!("create_all_dirs: {e}")))?;

        if let Ok(perms) = proto
            .arbo
            .get_inode(GLOBAL_CONFIG_INO)
            .map(|inode| inode.meta.perm)
        {
<<<<<<< HEAD
            let _ = disk_manager.new_file(Path::new(GLOBAL_CONFIG_FNAME), perms);
            disk_manager.write_file(
                Path::new(GLOBAL_CONFIG_FNAME),
                toml::to_string(&proto.global_config)
                    .expect("infallible")
                    .as_bytes(),
                0,
            )?;
=======
            let _ = disk_manager.new_file(&GLOBAL_CONFIG_FNAME.into(), perms);
            disk_manager
                .write_file(
                    &GLOBAL_CONFIG_FNAME.into(),
                    toml::to_string(&proto.global_config)
                        .expect("infallible")
                        .as_bytes(),
                    0,
                )
                .map_err(|e| {
                    std::io::Error::new(e.kind(), format!("write_file(global_config): {e}"))
                })?;
>>>>>>> 00bf291c
        }

        if let Ok(perms) = proto
            .arbo
            .get_inode(LOCAL_CONFIG_INO)
            .map(|inode| inode.meta.perm)
        {
<<<<<<< HEAD
            let _ = disk_manager.new_file(Path::new(LOCAL_CONFIG_FNAME), perms);
            disk_manager.write_file(
                Path::new(LOCAL_CONFIG_FNAME),
                toml::to_string(&proto.local_config)
                    .expect("infallible")
                    .as_bytes(),
                0,
            )?;
=======
            let _ = disk_manager.new_file(&LOCAL_CONFIG_FNAME.into(), perms);
            disk_manager
                .write_file(
                    &LOCAL_CONFIG_FNAME.into(),
                    toml::to_string(&proto.local_config)
                        .expect("infallible")
                        .as_bytes(),
                    0,
                )
                .map_err(|e| {
                    std::io::Error::new(e.kind(), format!("write_file(local_config): {e}"))
                })?;
>>>>>>> 00bf291c
        }

        let url = proto.local_config.general.url.clone();

        let arbo: Arc<RwLock<Arbo>> = Arc::new(RwLock::new(proto.arbo));
        let local = Arc::new(RwLock::new(proto.local_config));
        let global = Arc::new(RwLock::new(proto.global_config));

        let network_interface = Arc::new(NetworkInterface::new(
            arbo.clone(),
            url,
            senders_in.clone(),
            redundancy_tx.clone(),
            Arc::new(RwLock::new(proto.peers)),
            local.clone(),
            global.clone(),
        ));

        let fs_interface = Arc::new(FsInterface::new(
            network_interface.clone(),
            disk_manager,
            arbo.clone(),
        ));

        // Start ability to recieve messages
        let network_airport_handle = tokio::spawn(NetworkInterface::network_airport(
            proto.receiver_out,
            fs_interface.clone(),
        ));

        // Start ability to send messages
        let peer_broadcast_handle = tokio::spawn(NetworkInterface::contact_peers(
            network_interface.peers.clone(),
            senders_out,
        ));

        let new_peer_handle = tokio::spawn(NetworkInterface::incoming_connections_watchdog(
            server,
            proto.receiver_in.clone(),
            network_interface.clone(),
        ));

        let peers = network_interface.peers.clone();

        let redundancy_worker_handle = tokio::spawn(redundancy_worker(
            redundancy_rx,
            network_interface.clone(),
            fs_interface.clone(),
        ));

        Ok(Self {
            network_interface,
            fs_interface: fs_interface.clone(),
            mountpoint: proto.mountpoint.clone(),
            peers,
            #[cfg(target_os = "linux")]
            fuse_handle: mount_fuse(&proto.mountpoint, fs_interface.clone())
                .map_err(|e| std::io::Error::new(e.kind(), format!("mount_fuse: {e}")))?,
            #[cfg(target_os = "windows")]
            fsp_host: mount_fsp(&proto.mountpoint, fs_interface.clone())
                .map_err(|e| std::io::Error::new(e.kind(), format!("mount_fsp: {e}")))?,
            network_airport_handle,
            peer_broadcast_handle,
            new_peer_handle,
            local_config: local.clone(),
            global_config: global.clone(),
            redundancy_worker_handle,
        })
    }

    // SECTION getting info from the pod (for the cli)

<<<<<<< HEAD
    pub fn get_file_hosts(&self, path: &Path) -> Result<Vec<Address>, PodInfoError> {
        let entry = Arbo::n_read_lock(&self.network_interface.arbo, "Pod::get_info")?
            .get_inode_from_path(path)
=======
    pub fn get_file_hosts(&self, path: WhPath) -> Result<Vec<Address>, PodInfoError> {
        let path_string = path.to_string();
        log::info!("Get file host at: {}", path_string);
        let path = path_string
            .strip_prefix(&self.mountpoint.to_string())
            .ok_or(PodInfoError::WrongFileType {
                detail: "Asked path is a directory (directories have no hosts)".to_owned(),
            })?;
        log::info!("Get file host at local path: {}", path);

        let binding = Arbo::n_read_lock(&self.network_interface.arbo, "Pod::get_info")?;
        let entry = &binding
            .get_inode_from_path(&WhPath::from(path))
>>>>>>> 00bf291c
            .map_err(|_| PodInfoError::FileNotFound)?
            .entry;

        match entry {
            FsEntry::File(hosts) => Ok(hosts.clone()),
            FsEntry::Directory(_) => Err(PodInfoError::WrongFileType {
                detail: "Asked path is a directory (directories have no hosts)".to_owned(),
            }),
        }
    }

    pub fn get_file_tree_and_hosts(
        &self,
        path: Option<&Path>,
    ) -> Result<CliHostTree, PodInfoError> {
        let arbo = Arbo::n_read_lock(&self.network_interface.arbo, "Pod::get_info")?;
        let ino = if let Some(path) = path {
            arbo.get_inode_from_path(path)
                .map_err(|_| PodInfoError::FileNotFound)?
                .id
        } else {
            ROOT
        };

        Ok(CliHostTree {
            lines: Self::recurse_tree(&*arbo, ino, 0),
        })
    }

    /// given ino is not checked -> must exist in arbo
    fn recurse_tree(arbo: &Arbo, ino: InodeId, indentation: u8) -> Vec<TreeLine> {
        let entry = &arbo
            .n_get_inode(ino)
            .expect("recurse_tree: ino not found")
            .entry;
        let path = arbo
            .n_get_path_from_inode_id(ino)
            .expect("recurse_tree: unable to get path");
        match entry {
            FsEntry::File(hosts) => vec![(indentation, ino, path, hosts.clone())],
            FsEntry::Directory(children) => children
                .iter()
                .map(|c| Pod::recurse_tree(arbo, *c, indentation + 1))
                .flatten()
                .collect::<Vec<TreeLine>>(),
        }
    }

    // !SECTION

    /// for a given file, will try to send it to one host, trying each until succes
    async fn send_file_to_possible_hosts(
        &self,
        possible_hosts: &Vec<Address>,
        ino: InodeId,
    ) -> Result<(), PodStopError> {
        let file_content =
            self.fs_interface
                .read_local_file(ino)
                .map_err(|e| PodStopError::FileNotReadable {
                    file: ino,
                    reason: e.to_string(),
                })?;
        let file_content = Arc::new(file_content);

        for host in possible_hosts {
            let (status_tx, mut status_rx) = tokio::sync::mpsc::unbounded_channel::<WhResult<()>>();

            self.network_interface
                .to_network_message_tx
                .send(ToNetworkMessage::SpecificMessage(
                    (
                        // NOTE - file_content clone is not efficient, but no way to avoid it for now
                        MessageContent::RedundancyFile(ino, file_content.clone()),
                        Some(status_tx.clone()),
                    ),
                    vec![host.clone()],
                ))
                .expect("to_network_message_tx closed.");

            if let Some(Ok(())) = status_rx.recv().await {
                self.network_interface
                    .to_network_message_tx
                    .send(ToNetworkMessage::BroadcastMessage(
                        MessageContent::EditHosts(ino, vec![host.clone()]),
                    ))
                    .expect("to_network_message_tx closed.");
                return Ok(());
            }
        }
        Err(PodStopError::FileNotSent { file: ino })
    }

    /// Gets every file hosted by this pod only and sends them to other pods
    async fn send_files_when_stopping(&self, arbo: &Arbo, peers: Vec<Address>) {
        futures_util::future::join_all(
            arbo.files_hosted_only_by(
                &self
                    .network_interface
                    .local_config
                    .read()
                    .general
                    .hostname
                    .clone(),
            )
            .filter_map(|inode| {
                if inode.id == GLOBAL_CONFIG_INO
                    || inode.id == LOCAL_CONFIG_INO
                    || inode.id == ARBO_FILE_INO
                {
                    None
                } else {
                    Some(inode.id)
                }
            })
            .map(|id| self.send_file_to_possible_hosts(&peers, id)),
        )
        .await
        .iter()
        .for_each(|e| {
            if let Err(e) = e {
                log::warn!("{e:?}")
            }
        });
    }

    pub async fn stop(self) -> Result<(), PodStopError> {
        // TODO
        // in actual state, all operations (request from network other than just pulling the asked files)
        // made after calling this function but before dropping the pod are undefined behavior.

        // drop(self.fuse_handle); // FIXME - do something like block the filesystem

        let arbo = Arbo::n_read_lock(&self.network_interface.arbo, "Pod::Pod::stop(1)")?;

        let peers: Vec<Address> = self
            .peers
            .read()
            .iter()
            .map(|peer| peer.hostname.clone())
            .collect();

        self.send_files_when_stopping(&arbo, peers).await;
        let arbo_bin = bincode::serialize(&*arbo).expect("can't serialize arbo to bincode");
        drop(arbo);

        self.network_interface
            .to_network_message_tx
            .send(ToNetworkMessage::BroadcastMessage(
                MessageContent::Disconnect(
                    self.network_interface
                        .local_config
                        .read()
                        .general
                        .hostname
                        .clone(),
                ),
            ))
            .expect("to_network_message_tx closed.");

        let Self {
            network_interface: _,
            fs_interface,
            mountpoint: _,
            peers,
            #[cfg(target_os = "linux")]
            fuse_handle,
            #[cfg(target_os = "windows")]
            fsp_host,
            network_airport_handle,
            peer_broadcast_handle,
            new_peer_handle,
            redundancy_worker_handle: _,
            global_config: _,
            local_config: _,
        } = self;

        #[cfg(target_os = "linux")]
        drop(fuse_handle);
        #[cfg(target_os = "windows")]
        drop(fsp_host);

        fs_interface
            .disk
            .write_file(Path::new(ARBO_FILE_FNAME), &arbo_bin, 0)
            .map_err(|io| PodStopError::ArboSavingFailed { source: io })?;

        *peers.write() = Vec::new(); // dropping PeerIPCs
        network_airport_handle.abort();
        new_peer_handle.abort();
        peer_broadcast_handle.abort();
        Ok(())
    }

    pub fn get_mountpoint(&self) -> &PathBuf {
        return &self.mountpoint;
    }

    pub fn contains(&self, path: &PathBuf) -> bool {
        let mountpoint = PathBuf::from(self.mountpoint.to_string());

        path.starts_with(mountpoint)
    }

    pub fn get_inspect_info(&self) -> InspectInfo {
        let peers_data: Vec<PeerInfo> = self
            .peers
            .try_read_for(LOCK_TIMEOUT)
            .expect("Can't lock peers")
            .iter()
            .map(|peer| PeerInfo {
                hostname: peer.hostname.clone(),
                url: peer.url.clone(),
            })
            .collect();

        InspectInfo {
            url: self.network_interface.url.clone(),
            hostname: self
                .network_interface
                .hostname()
                .expect("Can't lock network"),
            name: "".to_string(), //TODO to delete
            connected_peers: peers_data,
            mount: PathBuf::from(self.mountpoint.to_string()),
        }
    }
}<|MERGE_RESOLUTION|>--- conflicted
+++ resolved
@@ -1,8 +1,4 @@
-<<<<<<< HEAD
 use std::path::{Path, PathBuf};
-=======
-use std::path::PathBuf;
->>>>>>> 00bf291c
 use std::{io, sync::Arc};
 
 use crate::config::{GlobalConfig, LocalConfig};
@@ -259,7 +255,6 @@
             .get_inode(GLOBAL_CONFIG_INO)
             .map(|inode| inode.meta.perm)
         {
-<<<<<<< HEAD
             let _ = disk_manager.new_file(Path::new(GLOBAL_CONFIG_FNAME), perms);
             disk_manager.write_file(
                 Path::new(GLOBAL_CONFIG_FNAME),
@@ -267,21 +262,9 @@
                     .expect("infallible")
                     .as_bytes(),
                 0,
-            )?;
-=======
-            let _ = disk_manager.new_file(&GLOBAL_CONFIG_FNAME.into(), perms);
-            disk_manager
-                .write_file(
-                    &GLOBAL_CONFIG_FNAME.into(),
-                    toml::to_string(&proto.global_config)
-                        .expect("infallible")
-                        .as_bytes(),
-                    0,
-                )
-                .map_err(|e| {
+            ).map_err(|e| {
                     std::io::Error::new(e.kind(), format!("write_file(global_config): {e}"))
                 })?;
->>>>>>> 00bf291c
         }
 
         if let Ok(perms) = proto
@@ -289,7 +272,6 @@
             .get_inode(LOCAL_CONFIG_INO)
             .map(|inode| inode.meta.perm)
         {
-<<<<<<< HEAD
             let _ = disk_manager.new_file(Path::new(LOCAL_CONFIG_FNAME), perms);
             disk_manager.write_file(
                 Path::new(LOCAL_CONFIG_FNAME),
@@ -297,21 +279,9 @@
                     .expect("infallible")
                     .as_bytes(),
                 0,
-            )?;
-=======
-            let _ = disk_manager.new_file(&LOCAL_CONFIG_FNAME.into(), perms);
-            disk_manager
-                .write_file(
-                    &LOCAL_CONFIG_FNAME.into(),
-                    toml::to_string(&proto.local_config)
-                        .expect("infallible")
-                        .as_bytes(),
-                    0,
-                )
-                .map_err(|e| {
+            ).map_err(|e| {
                     std::io::Error::new(e.kind(), format!("write_file(local_config): {e}"))
                 })?;
->>>>>>> 00bf291c
         }
 
         let url = proto.local_config.general.url.clone();
@@ -384,25 +354,10 @@
 
     // SECTION getting info from the pod (for the cli)
 
-<<<<<<< HEAD
     pub fn get_file_hosts(&self, path: &Path) -> Result<Vec<Address>, PodInfoError> {
-        let entry = Arbo::n_read_lock(&self.network_interface.arbo, "Pod::get_info")?
-            .get_inode_from_path(path)
-=======
-    pub fn get_file_hosts(&self, path: WhPath) -> Result<Vec<Address>, PodInfoError> {
-        let path_string = path.to_string();
-        log::info!("Get file host at: {}", path_string);
-        let path = path_string
-            .strip_prefix(&self.mountpoint.to_string())
-            .ok_or(PodInfoError::WrongFileType {
-                detail: "Asked path is a directory (directories have no hosts)".to_owned(),
-            })?;
-        log::info!("Get file host at local path: {}", path);
-
         let binding = Arbo::n_read_lock(&self.network_interface.arbo, "Pod::get_info")?;
         let entry = &binding
-            .get_inode_from_path(&WhPath::from(path))
->>>>>>> 00bf291c
+            .get_inode_from_path(path)
             .map_err(|_| PodInfoError::FileNotFound)?
             .entry;
 
@@ -602,9 +557,7 @@
     }
 
     pub fn contains(&self, path: &PathBuf) -> bool {
-        let mountpoint = PathBuf::from(self.mountpoint.to_string());
-
-        path.starts_with(mountpoint)
+        path.starts_with(&self.mountpoint)
     }
 
     pub fn get_inspect_info(&self) -> InspectInfo {
@@ -627,7 +580,7 @@
                 .expect("Can't lock network"),
             name: "".to_string(), //TODO to delete
             connected_peers: peers_data,
-            mount: PathBuf::from(self.mountpoint.to_string()),
+            mount: self.mountpoint.clone(),
         }
     }
 }