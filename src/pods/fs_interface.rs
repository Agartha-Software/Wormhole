use crate::network::message::Address;

use super::arbo::Metadata;
use super::network_interface::Callback;
use super::whpath::WhPath;
use super::{
    arbo::{Arbo, FsEntry, Inode, InodeId, LOCK_TIMEOUT},
    disk_manager::DiskManager,
    network_interface::NetworkInterface,
};
use parking_lot::RwLock;
use serde::{Deserialize, Serialize};
<<<<<<< HEAD
use std::io::{self};
=======
use std::io;
>>>>>>> 36f1be74
use std::sync::Arc;

pub struct FsInterface {
    pub network_interface: Arc<NetworkInterface>,
    pub disk: DiskManager,
    pub arbo: Arc<RwLock<Arbo>>, // here only to read, as most write are made by network_interface
                                 // REVIEW - check self.arbo usage to be only reading
}

#[derive(PartialEq, Debug, Serialize, Deserialize, Clone)]
pub enum SimpleFileType {
    File,
    Directory,
}

impl Into<SimpleFileType> for &FsEntry {
    fn into(self) -> SimpleFileType {
        match self {
            FsEntry::File(_) => SimpleFileType::File,
            FsEntry::Directory(_) => SimpleFileType::Directory,
        }
    }
}

/// Provides functions to allow primitive handlers like Fuse & WinFSP to
/// interract with wormhole.
impl FsInterface {
    pub fn new(
        network_interface: Arc<NetworkInterface>,
        disk_manager: DiskManager,
        arbo: Arc<RwLock<Arbo>>,
    ) -> Self {
        Self {
            network_interface,
            disk: disk_manager,
            arbo,
        }
    }

    // SECTION - local -> write

    pub fn make_inode(
        &self,
        parent_ino: u64,
        name: String,
        kind: SimpleFileType,
    ) -> io::Result<Inode> {
        let new_entry = match kind {
            SimpleFileType::File => FsEntry::File(vec![self.network_interface.self_addr.clone()]),
            SimpleFileType::Directory => FsEntry::Directory(Vec::new()),
        };

        let new_inode_id = match (name.as_str(), parent_ino) {
            (".global_config.toml", 1) => 2u64,
            (".local_config.toml", 1) => 3u64,
            _ => self.network_interface.get_next_inode()?,
        };

        let new_inode: Inode = Inode::new(name, parent_ino, new_inode_id, new_entry);
        self.network_interface
            .register_new_file(new_inode.clone())?;

        let new_path: WhPath = if let Some(arbo) = self.arbo.try_read_for(LOCK_TIMEOUT) {
            arbo.get_path_from_inode_id(new_inode_id)?
        } else {
            return Err(io::Error::new(
                io::ErrorKind::Interrupted,
                "mkfile: can't read lock arbo's RwLock",
            ));
        };

        match kind {
            SimpleFileType::File => {
                self.disk.new_file(new_path)?;
                ()
            }
            SimpleFileType::Directory => self.disk.new_dir(new_path)?,
        };

        Ok(new_inode)
    }

    pub fn remove_inode(&self, id: InodeId) -> io::Result<()> {
        let (to_remove_path, entry) = {
            let arbo = Arbo::read_lock(&self.arbo, "fs_interface::remove_inode")?;
            (
                arbo.get_path_from_inode_id(id)?,
                arbo.get_inode(id)?.entry.clone(),
            )
        };

        let _ = match entry {
            FsEntry::File(_) => self.disk.remove_file(to_remove_path),
            FsEntry::Directory(children) => {
                if children.is_empty() {
                    self.disk.remove_dir(to_remove_path)
                } else {
                    return Err(io::Error::new(
                        io::ErrorKind::InvalidData,
                        "remove_inode: can't remove non-empty dir",
                    ))
                }
            }
        };

        self.network_interface.unregister_file(id)?;

        Ok(())
    }

    pub fn write(&self, id: InodeId, data: &[u8], offset: u64) -> io::Result<u64> {
        let written = {
            let arbo = Arbo::read_lock(&self.arbo, "fs_interface.write")?;
            let path = arbo.get_path_from_inode_id(id)?;
            let mut meta = arbo.get_inode(id)?.meta.clone();
            drop(arbo);

            let newsize = offset + data.len() as u64;
            if newsize > meta.size {
                meta.size = newsize;
                self.network_interface.update_metadata(id, meta)?;
            }
            self.disk.write_file(path, data, offset)?
        };

        self.network_interface.revoke_remote_hosts(id)?; // TODO - manage this error to prevent remote/local desync
        Ok(written)
    }

    pub fn set_inode_meta(&self, ino: InodeId, meta: Metadata) -> io::Result<()> {
        let path = Arbo::read_lock(&self.arbo, "fs_interface::set_inode_meta")?
            .get_path_from_inode_id(ino)?;

        self.disk.set_file_size(path, meta.size)?;
        self.network_interface.update_metadata(ino, meta)
    }
    fn construct_file_path(&self, parent: InodeId, name: &String) -> io::Result<WhPath> {
        let arbo = Arbo::read_lock(&self.arbo, "fs_interface.get_begin_path_end_path")?;
        let parent_path = arbo.get_path_from_inode_id(parent)?;

        return Ok(parent_path.join(name));
    }

    // TODO:  Must handle the file creation if the file is not replicated like ino 3
    pub fn rename(
        &self,
        parent: InodeId,
        new_parent: InodeId,
        name: &String,
        new_name: &String,
    ) -> io::Result<()> {
        let parent_path = self.construct_file_path(parent, name)?;
        let new_parent_path = self.construct_file_path(new_parent, new_name)?;
        let err = self
            .disk
            .mv_file(parent_path, new_parent_path)
            .inspect_err(|err| log::error!("disk.mv_file fail: {err:?}"));
        self.network_interface
            .broadcast_rename_file(parent, new_parent, name, new_name)?;
        self.network_interface
            .arbo_rename_file(parent, new_parent, name, new_name)?;
        Ok(())
    }

    pub fn accept_rename(
        &self,
        parent: InodeId,
        new_parent: InodeId,
        name: &String,
        new_name: &String,
    ) -> io::Result<()> {
        let parent_path = self.construct_file_path(parent, name)?;
        let new_parent_path = self.construct_file_path(new_parent, new_name)?;
        if std::path::Path::new(&parent_path.inner).exists() {
            self.disk.mv_file(parent_path, new_parent_path)?;
        }
        self.network_interface
            .arbo_rename_file(parent, new_parent, name, new_name)?;
        Ok(())
    }

    // !SECTION

    // SECTION - local -> read

    pub fn get_entry_from_name(&self, parent: InodeId, name: String) -> io::Result<Inode> {
        let arbo = Arbo::read_lock(&self.arbo, "fs_interface.get_entry_from_name")?;
        arbo.get_inode_child_by_name(arbo.get_inode(parent)?, &name)
            .cloned()
    }

    pub fn read_file(&self, file: InodeId, offset: u64, len: u64) -> io::Result<Vec<u8>> {
        let cb = self.network_interface.pull_file(file)?;

        let status = match cb {
            None => true,
            Some(call) => self.network_interface.callbacks.wait_for(call)?,
        };

        if !status {
            return Err(io::Error::new(
                io::ErrorKind::BrokenPipe,
                "unable to pull file",
            ));
        }

        self.disk.read_file(
            Arbo::read_lock(&self.arbo, "read_file")?.get_path_from_inode_id(file)?,
            offset,
            len,
        )
    }

    pub fn get_inode_attributes(&self, ino: InodeId) -> io::Result<Metadata> {
        let arbo = Arbo::read_lock(&self.arbo, "fs_interface::get_inode_attributes")?;

        Ok(arbo.get_inode(ino)?.meta.clone())
    }

    pub fn set_inode_attributes(&self, ino: InodeId, meta: Metadata) -> io::Result<()> {
        self.network_interface.update_metadata(ino, meta)
    }

    pub fn read_dir(&self, ino: InodeId) -> io::Result<Vec<Inode>> {
        let arbo = Arbo::read_lock(&self.arbo, "fs_interface.read_dir")?;
        let dir = arbo.get_inode(ino)?;
        let mut entries: Vec<Inode> = Vec::new();

        if let FsEntry::Directory(children) = &dir.entry {
            for entry in children {
                entries.push(arbo.get_inode(*entry)?.clone());
            }
            Ok(entries)
        } else {
            Err(io::Error::new(
                io::ErrorKind::InvalidData,
                "read_dir: asked inode is not a dir",
            ))
        }
    }
    // !SECTION

    // SECTION - remote -> write

    pub fn recept_inode(&self, inode: Inode, id: InodeId) -> io::Result<()> {
        self.network_interface.acknowledge_new_file(inode, id)?;

        let new_path = {
            let arbo = Arbo::read_lock(&self.arbo, "fs_interface.write")?;
            arbo.get_path_from_inode_id(id)?
        };

        match self.disk.new_file(new_path) {
            Ok(_) => (),
            Err(e) => {
                return Err(e);
            }
        };

        Ok(())
    }

    pub fn recept_binary(&self, id: InodeId, binary: Vec<u8>) -> io::Result<()> {
        let mut arbo = Arbo::write_lock(&self.arbo, "recept_binary")
            .expect("recept_binary: can't write lock arbo");
        let path = {
            match arbo.get_path_from_inode_id(id) {
                Ok(path) => path,
                Err(_) => {
                    drop(arbo);
                    return self
                        .network_interface
                        .callbacks
                        .resolve(Callback::Pull(id), false)
                        .map(|_| ());
                }
            }
        };
        let status = self.disk.write_file(path, &binary, 0).is_ok();
        self.network_interface
            .callbacks
            .resolve(Callback::Pull(id), status)?;
        if status {
            let mut hosts;
            {
                let inode = arbo.get_inode(id)?;
                if let FsEntry::File(hosts_source) = &inode.entry {
                    hosts = hosts_source.clone();
                    let self_addr = self.network_interface.self_addr.clone();
                    let idx = hosts.partition_point(|x| x <= &self_addr);
                    hosts.insert(idx, self_addr);
                } else {
                    return Err(io::ErrorKind::InvalidInput.into());
                }
            }
            arbo.set_inode_hosts(id, hosts)?;
            let inode = arbo.get_inode(id)?;
            self.network_interface.update_remote_hosts(inode)
        } else {
            Ok(())
        }
    }

    pub fn recept_remove_inode(&self, id: InodeId) -> io::Result<()> {
        let to_remove_path = {
            let arbo = Arbo::read_lock(&self.arbo, "cecept_remove_inode")?;
            arbo.get_path_from_inode_id(id)?
        };

        let _ = self.disk.remove_file(to_remove_path);

        self.network_interface.acknowledge_unregister_file(id)?;

        Ok(())
    }

    pub fn recept_edit_hosts(&self, id: InodeId, hosts: Vec<Address>) -> io::Result<()> {
        if !hosts.contains(&self.network_interface.self_addr) {
            self.disk.remove_file(
                Arbo::read_lock(&self.arbo, "recept_edit_hosts")?.get_path_from_inode_id(id)?,
            )?
        }
        self.network_interface.acknowledge_hosts_edition(id, hosts)
    }

    pub fn recept_edit_metadata(
        &self,
        id: InodeId,
        meta: Metadata,
        host: Address,
    ) -> io::Result<()> {
        self.network_interface.acknowledge_metadata(id, meta, host)
    }
    // !SECTION

    // SECTION remote -> read
    pub fn send_filesystem(&self, to: Address) -> io::Result<()> {
        self.network_interface.send_arbo(to)
    }

    pub fn register_new_node(&self, socket: Address, addr: Address) {
        self.network_interface.register_new_node(socket, addr);
    }

    pub fn send_file(&self, inode: InodeId, to: Address) -> io::Result<()> {
        let arbo = Arbo::read_lock(&self.arbo, "send_arbo")?;
        let path = arbo.get_path_from_inode_id(inode)?;
        let data = self.disk.read_file(path, 0, u64::max_value())?;
        self.network_interface.send_file(inode, data, to)
    }
    // !SECTION

    // SECTION - Adapters
    // NOTE - system specific (fuse/winfsp) code that need access to arbo or other classes

    pub fn fuse_remove_inode(&self, parent: InodeId, name: &std::ffi::OsStr) -> io::Result<()> {
        let target = {
            let arbo = Arbo::read_lock(&self.arbo, "fs_interface::fuse_remove_inode")?;
            let parent = arbo.get_inode(parent)?;
            arbo.get_inode_child_by_name(parent, &name.to_string_lossy().to_string())?
                .id
        };

        self.remove_inode(target)
    }

    // !SECTION
}<|MERGE_RESOLUTION|>--- conflicted
+++ resolved
@@ -10,11 +10,7 @@
 };
 use parking_lot::RwLock;
 use serde::{Deserialize, Serialize};
-<<<<<<< HEAD
-use std::io::{self};
-=======
 use std::io;
->>>>>>> 36f1be74
 use std::sync::Arc;
 
 pub struct FsInterface {
@@ -115,7 +111,7 @@
                     return Err(io::Error::new(
                         io::ErrorKind::InvalidData,
                         "remove_inode: can't remove non-empty dir",
-                    ))
+                    ));
                 }
             }
         };
