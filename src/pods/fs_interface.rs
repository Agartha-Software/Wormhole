use crate::network::message::{Address, FileSystemSerialized};

use super::arbo::{self, Metadata};
use super::network_interface::Callback;
use super::whpath::WhPath;
use super::{
    arbo::{Arbo, FsEntry, Inode, InodeId, LOCK_TIMEOUT},
    disk_manager::DiskManager,
    network_interface::NetworkInterface,
};
use parking_lot::RwLock;
use std::cmp::max;
use std::io::{self};
use std::sync::Arc;

pub struct FsInterface {
    pub network_interface: Arc<NetworkInterface>,
    pub disk: DiskManager,
    pub arbo: Arc<RwLock<Arbo>>, // here only to read, as most write are made by network_interface
                                 // REVIEW - check self.arbo usage to be only reading
}

pub enum SimpleFileType {
    File,
    Directory,
}

/// Provides functions to allow primitive handlers like Fuse & WinFSP to
/// interract with wormhole.
impl FsInterface {
    pub fn new(
        network_interface: Arc<NetworkInterface>,
        disk_manager: DiskManager,
        arbo: Arc<RwLock<Arbo>>,
    ) -> Self {
        Self {
            network_interface,
            disk: disk_manager,
            arbo,
        }
    }

    // SECTION - local -> write

    pub fn make_inode(
        &self,
        parent_ino: u64,
        name: String,
        kind: SimpleFileType,
    ) -> io::Result<(InodeId, Inode)> {
        let new_entry = match kind {
            SimpleFileType::File => FsEntry::File(vec![self.network_interface.self_addr.clone()]),
            SimpleFileType::Directory => FsEntry::Directory(Vec::new()),
        };

        let new_inode_id = match (name.as_str(), parent_ino) {
            (".global_config.toml", 1) => 2u64,
            (".local_config.toml", 1) => 3u64,
            _ => self.network_interface.get_next_inode()?,
        };

        let new_inode: Inode = Inode::new(name, parent_ino, new_inode_id, new_entry);
        self.network_interface
            .register_new_file(new_inode.clone())?;

        let new_path: WhPath = if let Some(arbo) = self.arbo.try_read_for(LOCK_TIMEOUT) {
            arbo.get_path_from_inode_id(new_inode_id)?
        } else {
            return Err(io::Error::new(
                io::ErrorKind::Interrupted,
                "mkfile: can't read lock arbo's RwLock",
            ));
        };

        match kind {
            SimpleFileType::File => {
                self.disk.new_file(new_path)?;
                ()
            }
            SimpleFileType::Directory => self.disk.new_dir(new_path)?,
        };

        Ok((new_inode_id, new_inode))
    }

    pub fn remove_inode(&self, id: InodeId) -> io::Result<()> {
        let (to_remove_path, entry) = {
            let arbo = Arbo::read_lock(&self.arbo, "fs_interface::remove_inode")?;
            (
                arbo.get_path_from_inode_id(id)?,
                arbo.get_inode(id)?.entry.clone(),
            )
        };

        match entry {
            FsEntry::File(_) => self.disk.remove_file(to_remove_path),
            FsEntry::Directory(children) => {
                if children.is_empty() {
                    self.disk.remove_dir(to_remove_path)
                } else {
                    Err(io::Error::new(
                        io::ErrorKind::InvalidData,
                        "remove_inode: can't remove non-empty dir",
                    ))
                }
            }
        }?;

        self.network_interface.unregister_file(id)?;

        Ok(())
    }

    pub fn write(&self, id: InodeId, data: Vec<u8>, offset: u64) -> io::Result<u64> {
        let written = {
            let arbo = Arbo::read_lock(&self.arbo, "fs_interface.write")?;
            let path = arbo.get_path_from_inode_id(id)?;
            let mut meta = arbo.get_inode(id)?.meta.clone();
            drop(arbo);

            let newsize = offset + data.len() as u64;
            if newsize > meta.size {
                meta.size = newsize;
                self.network_interface.update_metadata(id, meta)?;
            }
            self.disk.write_file(path, data, offset)?
        };

        self.network_interface.revoke_remote_hosts(id)?; // TODO - manage this error to prevent remote/local desync
        Ok(written)
    }

<<<<<<< HEAD
    pub fn set_inode_meta(&self, ino: InodeId, meta: Metadata) -> io::Result<()> {
        let path = Arbo::read_lock(&self.arbo, "fs_interface::set_inode_meta")?
            .get_path_from_inode_id(ino)?;

        self.disk.set_file_size(path, meta.size)?;
        self.network_interface.update_metadata(ino, meta)
    }
=======
    fn construct_file_path(&self, parent: InodeId, name: &String) -> io::Result<WhPath> {
        let arbo = Arbo::read_lock(&self.arbo, "fs_interface.get_begin_path_end_path")?;
        let parent_path = arbo.get_path_from_inode_id(parent)?;

        return Ok(parent_path.join(name));
    }

    // TODO:  Must handle the file creation if the file is not replicated like ino 3
    pub fn rename(
        &self,
        parent: InodeId,
        new_parent: InodeId,
        name: &String,
        new_name: &String,
    ) -> io::Result<()> {
        let parent_path = self.construct_file_path(parent, name)?;
        let new_parent_path = self.construct_file_path(new_parent, new_name)?;
        if std::path::Path::new(&parent_path.inner).exists() {
            self.disk.mv_file(parent_path, new_parent_path)?;
        }
        self.network_interface
            .broadcast_rename_file(parent, new_parent, name, new_name)?;
        self.network_interface
            .arbo_rename_file(parent, new_parent, name, new_name)?;
        Ok(())
    }

    pub fn accept_rename(
        &self,
        parent: InodeId,
        new_parent: InodeId,
        name: &String,
        new_name: &String,
    ) -> io::Result<()> {
        let parent_path = self.construct_file_path(parent, name)?;
        let new_parent_path = self.construct_file_path(new_parent, new_name)?;
        if std::path::Path::new(&parent_path.inner).exists() {
            self.disk.mv_file(parent_path, new_parent_path)?;
        }
        self.network_interface
            .arbo_rename_file(parent, new_parent, name, new_name)?;
        Ok(())
    }

>>>>>>> c937685d
    // !SECTION

    // SECTION - local -> read

    pub fn get_entry_from_name(&self, parent: InodeId, name: String) -> io::Result<Inode> {
        let arbo = Arbo::read_lock(&self.arbo, "fs_interface.get_entry_from_name")?;
        arbo.get_inode_child_by_name(arbo.get_inode(parent)?, &name)
            .cloned()
    }

    pub fn read_file(&self, file: InodeId, offset: u64, len: u64) -> io::Result<Vec<u8>> {
        let cb = self.network_interface.pull_file(file)?;

        let status = match cb {
            None => true,
            Some(call) => self.network_interface.callbacks.wait_for(call)?,
        };

        if !status {
            return Err(io::Error::new(
                io::ErrorKind::BrokenPipe,
                "unable to pull file",
            ));
        }

        self.disk.read_file(
            Arbo::read_lock(&self.arbo, "read_file")?.get_path_from_inode_id(file)?,
            offset,
            len,
        )
    }

    pub fn get_inode_attributes(&self, ino: InodeId) -> io::Result<Metadata> {
        let arbo = Arbo::read_lock(&self.arbo, "fs_interface::get_inode_attributes")?;

        Ok(arbo.get_inode(ino)?.meta.clone())
    }

    pub fn set_inode_attributes(&self, ino: InodeId, meta: Metadata) -> io::Result<()> {
        self.network_interface.update_metadata(ino, meta)
    }

    pub fn read_dir(&self, ino: InodeId) -> io::Result<Vec<Inode>> {
        let arbo = Arbo::read_lock(&self.arbo, "fs_interface.read_dir")?;
        arbo.log();
        let dir = arbo.get_inode(ino)?;
        let mut entries: Vec<Inode> = Vec::new();

        if let FsEntry::Directory(children) = &dir.entry {
            for entry in children {
                entries.push(arbo.get_inode(*entry)?.clone());
            }
            Ok(entries)
        } else {
            Err(io::Error::new(
                io::ErrorKind::InvalidData,
                "read_dir: asked inode is not a dir",
            ))
        }
    }
    // !SECTION

    // SECTION - remote -> write

    pub fn replace_arbo(&self, new: FileSystemSerialized) -> io::Result<()> {
        self.network_interface.replace_arbo(new)
    }

    pub fn recept_inode(&self, inode: Inode, id: InodeId) -> io::Result<()> {
        self.network_interface.acknowledge_new_file(inode, id)?;

        let new_path = {
            let arbo = Arbo::read_lock(&self.arbo, "fs_interface.write")?;
            arbo.log();
            arbo.get_path_from_inode_id(id)?
        };

        match self.disk.new_file(new_path) {
            Ok(_) => (),
            Err(e) => {
                return Err(e);
            }
        };

        Ok(())
    }

    pub fn recept_binary(&self, id: InodeId, binary: Vec<u8>) -> io::Result<()> {
        let mut arbo = Arbo::write_lock(&self.arbo, "recept_binary")
            .expect("recept_binary: can't write lock arbo");
        let path = {
            match arbo.get_path_from_inode_id(id) {
                Ok(path) => path,
                Err(_) => {
                    drop(arbo);
                    return self
                        .network_interface
                        .callbacks
                        .resolve(Callback::Pull(id), false)
                        .map(|_| ());
                }
            }
        };
        let status = self.disk.write_file(path, binary, 0).is_ok();
        self.network_interface
            .callbacks
            .resolve(Callback::Pull(id), status)?;
        if status {
            let mut hosts;
            {
                let inode = arbo.get_inode(id)?;
                if let FsEntry::File(hosts_source) = &inode.entry {
                    hosts = hosts_source.clone();
                    let self_addr = self.network_interface.self_addr.clone();
                    let idx = hosts.partition_point(|x| x <= &self_addr);
                    hosts.insert(idx, self_addr);
                } else {
                    return Err(io::ErrorKind::InvalidInput.into());
                }
            }
            arbo.set_inode_hosts(id, hosts)?;
            let inode = arbo.get_inode(id)?;
            self.network_interface.update_remote_hosts(inode)
        } else {
            Ok(())
        }
    }

    pub fn recept_remove_inode(&self, id: InodeId) -> io::Result<()> {
        let to_remove_path = {
            let arbo = Arbo::read_lock(&self.arbo, "cecept_remove_inode")?;
            arbo.get_path_from_inode_id(id)?
        };

        // REVIEW - should be ok that file is not on disk
        match self.disk.remove_file(to_remove_path) {
            Ok(_) => (),
            Err(e) => {
                return Err(e);
            }
        };

        self.network_interface.acknowledge_unregister_file(id)?;

        Ok(())
    }

    pub fn recept_edit_hosts(&self, id: InodeId, hosts: Vec<Address>) -> io::Result<()> {
        if !hosts.contains(&self.network_interface.self_addr) {
            self.disk.remove_file(
                Arbo::read_lock(&self.arbo, "recept_edit_hosts")?.get_path_from_inode_id(id)?,
            )?
        }
        self.network_interface.acknowledge_hosts_edition(id, hosts)
    }

    pub fn recept_edit_metadata(
        &self,
        id: InodeId,
        meta: Metadata,
        host: Address,
    ) -> io::Result<()> {
        self.network_interface.acknowledge_metadata(id, meta, host)
    }
    // !SECTION

    // SECTION remote -> read
    pub fn send_filesystem(&self, to: Address, real_address: Address) -> io::Result<()> {
        self.network_interface.send_arbo(to, real_address)
    }

    pub fn send_file(&self, inode: InodeId, to: Address) -> io::Result<()> {
        log::error!("GOT FILE PULL from {}", to);
        let arbo = Arbo::read_lock(&self.arbo, "send_arbo")?;
        let path = arbo.get_path_from_inode_id(inode)?;
        let data = self.disk.read_file(path, 0, u64::max_value())?;
        self.network_interface.send_file(inode, data, to)
    }
    // !SECTION

    // SECTION - Adapters
    // NOTE - system specific (fuse/winfsp) code that need access to arbo or other classes

    pub fn fuse_remove_inode(&self, parent: InodeId, name: &std::ffi::OsStr) -> io::Result<()> {
        let target = {
            let arbo = Arbo::read_lock(&self.arbo, "fs_interface::fuse_remove_inode")?;
            let parent = arbo.get_inode(parent)?;
            arbo.get_inode_child_by_name(parent, &name.to_string_lossy().to_string())?
                .id
        };

        self.remove_inode(target)
    }

    // !SECTION
}<|MERGE_RESOLUTION|>--- conflicted
+++ resolved
@@ -130,7 +130,6 @@
         Ok(written)
     }
 
-<<<<<<< HEAD
     pub fn set_inode_meta(&self, ino: InodeId, meta: Metadata) -> io::Result<()> {
         let path = Arbo::read_lock(&self.arbo, "fs_interface::set_inode_meta")?
             .get_path_from_inode_id(ino)?;
@@ -138,7 +137,6 @@
         self.disk.set_file_size(path, meta.size)?;
         self.network_interface.update_metadata(ino, meta)
     }
-=======
     fn construct_file_path(&self, parent: InodeId, name: &String) -> io::Result<WhPath> {
         let arbo = Arbo::read_lock(&self.arbo, "fs_interface.get_begin_path_end_path")?;
         let parent_path = arbo.get_path_from_inode_id(parent)?;
@@ -183,7 +181,6 @@
         Ok(())
     }
 
->>>>>>> c937685d
     // !SECTION
 
     // SECTION - local -> read
