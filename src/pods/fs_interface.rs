use crate::network::message::Address;

use super::arbo::Metadata;
use super::network_interface::Callback;
use super::whpath::WhPath;
use super::{
    arbo::{Arbo, FsEntry, Inode, InodeId, LOCK_TIMEOUT},
    disk_manager::DiskManager,
    network_interface::NetworkInterface,
};
use parking_lot::RwLock;
<<<<<<< HEAD
=======
use serde::{Deserialize, Serialize};
use std::cmp::max;
>>>>>>> bcec3339
use std::io::{self};
use std::sync::Arc;

pub struct FsInterface {
    pub network_interface: Arc<NetworkInterface>,
    pub disk: DiskManager,
    pub arbo: Arc<RwLock<Arbo>>, // here only to read, as most write are made by network_interface
                                 // REVIEW - check self.arbo usage to be only reading
}

#[derive(PartialEq, Debug, Serialize, Deserialize, Clone)]
pub enum SimpleFileType {
    File,
    Directory,
}

impl Into<SimpleFileType> for &FsEntry {
    fn into(self) -> SimpleFileType {
        match self {
            FsEntry::File(_) => SimpleFileType::File,
            FsEntry::Directory(_) => SimpleFileType::Directory,
        }
    }
}

/// Provides functions to allow primitive handlers like Fuse & WinFSP to
/// interract with wormhole.
impl FsInterface {
    pub fn new(
        network_interface: Arc<NetworkInterface>,
        disk_manager: DiskManager,
        arbo: Arc<RwLock<Arbo>>,
    ) -> Self {
        Self {
            network_interface,
            disk: disk_manager,
            arbo,
        }
    }

    // SECTION - local -> write

    pub fn make_inode(
        &self,
        parent_ino: u64,
        name: String,
        kind: SimpleFileType,
    ) -> io::Result<(InodeId, Inode)> {
        let new_entry = match kind {
            SimpleFileType::File => FsEntry::File(vec![self.network_interface.self_addr.clone()]),
            SimpleFileType::Directory => FsEntry::Directory(Vec::new()),
        };

        let new_inode_id = match (name.as_str(), parent_ino) {
            (".global_config.toml", 1) => 2u64,
            (".local_config.toml", 1) => 3u64,
            _ => self.network_interface.get_next_inode()?,
        };

        let new_inode: Inode = Inode::new(name, parent_ino, new_inode_id, new_entry);
        self.network_interface
            .register_new_file(new_inode.clone())?;

        let new_path: WhPath = if let Some(arbo) = self.arbo.try_read_for(LOCK_TIMEOUT) {
            arbo.get_path_from_inode_id(new_inode_id)?
        } else {
            return Err(io::Error::new(
                io::ErrorKind::Interrupted,
                "mkfile: can't read lock arbo's RwLock",
            ));
        };

        match kind {
            SimpleFileType::File => {
                self.disk.new_file(new_path)?;
                ()
            }
            SimpleFileType::Directory => self.disk.new_dir(new_path)?,
        };

        Ok((new_inode_id, new_inode))
    }

    pub fn remove_inode(&self, id: InodeId) -> io::Result<()> {
        let (to_remove_path, entry) = {
            let arbo = Arbo::read_lock(&self.arbo, "fs_interface::remove_inode")?;
            (
                arbo.get_path_from_inode_id(id)?,
                arbo.get_inode(id)?.entry.clone(),
            )
        };

        match entry {
            FsEntry::File(_) => self.disk.remove_file(to_remove_path),
            FsEntry::Directory(children) => {
                if children.is_empty() {
                    self.disk.remove_dir(to_remove_path)
                } else {
                    Err(io::Error::new(
                        io::ErrorKind::InvalidData,
                        "remove_inode: can't remove non-empty dir",
                    ))
                }
            }
        }?;

        self.network_interface.unregister_file(id)?;

        Ok(())
    }

    pub fn write(&self, id: InodeId, data: &[u8], offset: u64) -> io::Result<u64> {
        let written = {
            let arbo = Arbo::read_lock(&self.arbo, "fs_interface.write")?;
            let path = arbo.get_path_from_inode_id(id)?;
            let mut meta = arbo.get_inode(id)?.meta.clone();
            drop(arbo);

            let newsize = offset + data.len() as u64;
            if newsize > meta.size {
                meta.size = newsize;
                self.network_interface.update_metadata(id, meta)?;
            }
            self.disk.write_file(path, data, offset)?
        };

        self.network_interface.revoke_remote_hosts(id)?; // TODO - manage this error to prevent remote/local desync
        Ok(written)
    }

    pub fn set_inode_meta(&self, ino: InodeId, meta: Metadata) -> io::Result<()> {
        let path = Arbo::read_lock(&self.arbo, "fs_interface::set_inode_meta")?
            .get_path_from_inode_id(ino)?;

        self.disk.set_file_size(path, meta.size)?;
        self.network_interface.update_metadata(ino, meta)
    }
    fn construct_file_path(&self, parent: InodeId, name: &String) -> io::Result<WhPath> {
        let arbo = Arbo::read_lock(&self.arbo, "fs_interface.get_begin_path_end_path")?;
        let parent_path = arbo.get_path_from_inode_id(parent)?;

        return Ok(parent_path.join(name));
    }

    // TODO:  Must handle the file creation if the file is not replicated like ino 3
    pub fn rename(
        &self,
        parent: InodeId,
        new_parent: InodeId,
        name: &String,
        new_name: &String,
    ) -> io::Result<()> {
        let parent_path = self.construct_file_path(parent, name)?;
        let new_parent_path = self.construct_file_path(new_parent, new_name)?;
        let err = self
            .disk
            .mv_file(parent_path, new_parent_path)
            .inspect_err(|err| log::error!("disk.mv_file fail: {err:?}"));
        self.network_interface
            .broadcast_rename_file(parent, new_parent, name, new_name)?;
        self.network_interface
            .arbo_rename_file(parent, new_parent, name, new_name)?;
        Ok(())
    }

    pub fn accept_rename(
        &self,
        parent: InodeId,
        new_parent: InodeId,
        name: &String,
        new_name: &String,
    ) -> io::Result<()> {
        let parent_path = self.construct_file_path(parent, name)?;
        let new_parent_path = self.construct_file_path(new_parent, new_name)?;
        if std::path::Path::new(&parent_path.inner).exists() {
            self.disk.mv_file(parent_path, new_parent_path)?;
        }
        self.network_interface
            .arbo_rename_file(parent, new_parent, name, new_name)?;
        Ok(())
    }

    // !SECTION

    // SECTION - local -> read

    pub fn get_entry_from_name(&self, parent: InodeId, name: String) -> io::Result<Inode> {
        let arbo = Arbo::read_lock(&self.arbo, "fs_interface.get_entry_from_name")?;
        arbo.get_inode_child_by_name(arbo.get_inode(parent)?, &name)
            .cloned()
    }

    pub fn read_file(&self, file: InodeId, offset: u64, len: u64) -> io::Result<Vec<u8>> {
        let cb = self.network_interface.pull_file(file)?;

        let status = match cb {
            None => true,
            Some(call) => self.network_interface.callbacks.wait_for(call)?,
        };

        if !status {
            return Err(io::Error::new(
                io::ErrorKind::BrokenPipe,
                "unable to pull file",
            ));
        }

        self.disk.read_file(
            Arbo::read_lock(&self.arbo, "read_file")?.get_path_from_inode_id(file)?,
            offset,
            len,
        )
    }

    pub fn get_inode_attributes(&self, ino: InodeId) -> io::Result<Metadata> {
        let arbo = Arbo::read_lock(&self.arbo, "fs_interface::get_inode_attributes")?;

        Ok(arbo.get_inode(ino)?.meta.clone())
    }

    pub fn set_inode_attributes(&self, ino: InodeId, meta: Metadata) -> io::Result<()> {
        self.network_interface.update_metadata(ino, meta)
    }

    pub fn read_dir(&self, ino: InodeId) -> io::Result<Vec<Inode>> {
        let arbo = Arbo::read_lock(&self.arbo, "fs_interface.read_dir")?;
        let dir = arbo.get_inode(ino)?;
        let mut entries: Vec<Inode> = Vec::new();

        if let FsEntry::Directory(children) = &dir.entry {
            for entry in children {
                entries.push(arbo.get_inode(*entry)?.clone());
            }
            Ok(entries)
        } else {
            Err(io::Error::new(
                io::ErrorKind::InvalidData,
                "read_dir: asked inode is not a dir",
            ))
        }
    }
    // !SECTION

    // SECTION - remote -> write

    pub fn recept_inode(&self, inode: Inode, id: InodeId) -> io::Result<()> {
        self.network_interface.acknowledge_new_file(inode, id)?;

        let new_path = {
            let arbo = Arbo::read_lock(&self.arbo, "fs_interface.write")?;
            arbo.get_path_from_inode_id(id)?
        };

        match self.disk.new_file(new_path) {
            Ok(_) => (),
            Err(e) => {
                return Err(e);
            }
        };

        Ok(())
    }

    pub fn recept_binary(&self, id: InodeId, binary: Vec<u8>) -> io::Result<()> {
        let mut arbo = Arbo::write_lock(&self.arbo, "recept_binary")
            .expect("recept_binary: can't write lock arbo");
        let path = {
            match arbo.get_path_from_inode_id(id) {
                Ok(path) => path,
                Err(_) => {
                    drop(arbo);
                    return self
                        .network_interface
                        .callbacks
                        .resolve(Callback::Pull(id), false)
                        .map(|_| ());
                }
            }
        };
        let status = self.disk.write_file(path, &binary, 0).is_ok();
        self.network_interface
            .callbacks
            .resolve(Callback::Pull(id), status)?;
        if status {
            let mut hosts;
            {
                let inode = arbo.get_inode(id)?;
                if let FsEntry::File(hosts_source) = &inode.entry {
                    hosts = hosts_source.clone();
                    let self_addr = self.network_interface.self_addr.clone();
                    let idx = hosts.partition_point(|x| x <= &self_addr);
                    hosts.insert(idx, self_addr);
                } else {
                    return Err(io::ErrorKind::InvalidInput.into());
                }
            }
            arbo.set_inode_hosts(id, hosts)?;
            let inode = arbo.get_inode(id)?;
            self.network_interface.update_remote_hosts(inode)
        } else {
            Ok(())
        }
    }

    pub fn recept_remove_inode(&self, id: InodeId) -> io::Result<()> {
        let to_remove_path = {
            let arbo = Arbo::read_lock(&self.arbo, "cecept_remove_inode")?;
            arbo.get_path_from_inode_id(id)?
        };

        // REVIEW - should be ok that file is not on disk
        match self.disk.remove_file(to_remove_path) {
            Ok(_) => (),
            Err(e) => {
                return Err(e);
            }
        };

        self.network_interface.acknowledge_unregister_file(id)?;

        Ok(())
    }

    pub fn recept_edit_hosts(&self, id: InodeId, hosts: Vec<Address>) -> io::Result<()> {
        if !hosts.contains(&self.network_interface.self_addr) {
            self.disk.remove_file(
                Arbo::read_lock(&self.arbo, "recept_edit_hosts")?.get_path_from_inode_id(id)?,
            )?
        }
        self.network_interface.acknowledge_hosts_edition(id, hosts)
    }

    pub fn recept_edit_metadata(
        &self,
        id: InodeId,
        meta: Metadata,
        host: Address,
    ) -> io::Result<()> {
        self.network_interface.acknowledge_metadata(id, meta, host)
    }
    // !SECTION

    // SECTION remote -> read
    pub fn send_filesystem(&self, to: Address) -> io::Result<()> {
        self.network_interface.send_arbo(to)
    }

    pub fn register_new_node(&self, socket: Address, addr: Address) {
        self.network_interface.register_new_node(socket, addr);
    }

    pub fn send_file(&self, inode: InodeId, to: Address) -> io::Result<()> {
        let arbo = Arbo::read_lock(&self.arbo, "send_arbo")?;
        let path = arbo.get_path_from_inode_id(inode)?;
        let data = self.disk.read_file(path, 0, u64::max_value())?;
        self.network_interface.send_file(inode, data, to)
    }
    // !SECTION

    // SECTION - Adapters
    // NOTE - system specific (fuse/winfsp) code that need access to arbo or other classes

    pub fn fuse_remove_inode(&self, parent: InodeId, name: &std::ffi::OsStr) -> io::Result<()> {
        let target = {
            let arbo = Arbo::read_lock(&self.arbo, "fs_interface::fuse_remove_inode")?;
            let parent = arbo.get_inode(parent)?;
            arbo.get_inode_child_by_name(parent, &name.to_string_lossy().to_string())?
                .id
        };

        self.remove_inode(target)
    }

    // !SECTION
}<|MERGE_RESOLUTION|>--- conflicted
+++ resolved
@@ -9,11 +9,7 @@
     network_interface::NetworkInterface,
 };
 use parking_lot::RwLock;
-<<<<<<< HEAD
-=======
 use serde::{Deserialize, Serialize};
-use std::cmp::max;
->>>>>>> bcec3339
 use std::io::{self};
 use std::sync::Arc;
 
