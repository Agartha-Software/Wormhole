--- conflicted
+++ resolved
@@ -572,15 +572,11 @@
 
         inode.entry = match &inode.entry {
             FsEntry::File(_) => FsEntry::File(hosts),
-<<<<<<< HEAD
             _ => {
                 return Err(WhError::InodeIsADirectory {
                     detail: "n_set_inode_hosts".to_owned(),
                 })
             }
-=======
-            _ => panic!("Can't edit hosts on folder"),
->>>>>>> 125448c5
         };
         Ok(())
     }
