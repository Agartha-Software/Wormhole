--- conflicted
+++ resolved
@@ -468,31 +468,6 @@
     ///
     /// Only works on inodes pointing files (no folders)
     /// Ignore already existing hosts to avoid duplicates
-<<<<<<< HEAD
-    pub fn add_inode_hosts(&mut self, ino: InodeId, new_hosts: Vec<Address>) -> io::Result<()> {
-        let inode = self.get_inode_mut(ino)?;
-
-        inode.entry = match &inode.entry {
-            FsEntry::File(old_hosts) => FsEntry::File(
-                [
-                    old_hosts.as_slice(),
-                    new_hosts
-                        .into_iter()
-                        .filter(|host| !old_hosts.contains(host))
-                        .collect::<Vec<Address>>()
-                        .as_slice(),
-                ]
-                .concat(),
-            ),
-            _ => {
-                return Err(io::Error::new(
-                    io::ErrorKind::Other,
-                    "can't edit hosts on folder",
-                ))
-            }
-        };
-        Ok(())
-=======
     pub fn add_inode_hosts(&mut self, ino: InodeId, mut new_hosts: Vec<Address>) -> io::Result<()> {
         let inode = self.get_inode_mut(ino)?;
 
@@ -507,7 +482,6 @@
                 "can't edit hosts on folder",
             ))
         }
->>>>>>> ca1bdf03
     }
 
     /// Remove hosts from an inode
