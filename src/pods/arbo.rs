use crate::network::message::Address;
use log::debug;
use parking_lot::{RwLock, RwLockReadGuard, RwLockWriteGuard};
use serde::{Deserialize, Serialize};
use std::{
    collections::HashMap,
    fs, io,
    sync::Arc,
    time::{Duration, SystemTime},
};

use super::{fs_interface::SimpleFileType, whpath::WhPath};

// SECTION consts

/*  NOTE - fuse root folder inode is 1.
    other inodes can start wherever we want
*/
pub const ROOT: InodeId = 1;
pub const LOCK_TIMEOUT: Duration = Duration::new(5, 0);

// !SECTION

// SECTION types

/// InodeId is represented by an u64
pub type Hosts = Vec<Address>;
pub type InodeId = u64;

#[derive(Debug, Serialize, Deserialize, Clone, PartialEq)]
/// Should be extended until meeting [fuser::FileType]
pub enum FsEntry {
    File(Hosts),
    Directory(Vec<InodeId>),
}

#[derive(Debug, Serialize, Deserialize, Clone, PartialEq)]
pub struct Inode {
    pub parent: InodeId,
    pub id: InodeId,
    pub name: String,
    pub entry: FsEntry,
    pub meta: Metadata,
}

pub type ArboIndex = HashMap<InodeId, Inode>;

#[derive(Serialize, Deserialize, Clone, Debug)]
pub struct Arbo {
    entries: ArboIndex,
}

// !SECTION

// SECTION implementations

impl FsEntry {
    // pub fn get_path(&self) -> &PathBuf {
    //     match self {
    //         FsEntry::File(path) => path,
    //         FsEntry::Directory(children) => path,
    //     }
    // }

    // pub fn get_name(&self) -> io::Result<&OsStr> {
    //     match Path::new(self.get_path()).file_name() {
    //         Some(name) => Ok(name),
    //         None => Err(io::Error::new(io::ErrorKind::Other, "Invalid path ending")),
    //     }
    // }

    pub fn get_filetype(&self) -> SimpleFileType {
        match self {
            FsEntry::File(_) => SimpleFileType::File,
            FsEntry::Directory(_) => SimpleFileType::Directory,
        }
    }

    pub fn get_children(&self) -> io::Result<&Vec<InodeId>> {
        match self {
            FsEntry::File(_) => Err(io::Error::new(
                io::ErrorKind::Other,
                "entry is not a directory",
            )),
            FsEntry::Directory(children) => Ok(children),
        }
    }
}

impl Inode {
    pub fn new(name: String, parent_ino: InodeId, id: InodeId, entry: FsEntry) -> Self {
        let meta = Metadata {
            ino: id,
            size: 0,
            blocks: 0,
            atime: SystemTime::now(),
            mtime: SystemTime::now(),
            ctime: SystemTime::now(),
            crtime: SystemTime::now(),
            kind: match entry {
                FsEntry::Directory(_) => SimpleFileType::Directory,
                FsEntry::File(_) => SimpleFileType::File,
            },
            perm: 0o777,
            nlink: 0,
            uid: 0,
            gid: 0,
            rdev: 0,
            blksize: 0,
            flags: 0,
        };

        Self {
            parent: parent_ino,
            id: id,
            name: name,
            entry: entry,
            meta,
        }
    }
}

impl Arbo {
    pub fn new() -> Self {
        let mut arbo: Self = Self {
            entries: HashMap::new(),
        };

        arbo.entries.insert(
            ROOT,
            Inode {
                parent: ROOT,
                id: ROOT,
                name: "/".to_owned(),
                entry: FsEntry::Directory(vec![]),
                meta: Metadata {
                    ino: 0,
                    size: 0,
                    blocks: 0,
                    atime: SystemTime::now(),
                    mtime: SystemTime::now(),
                    ctime: SystemTime::now(),
                    crtime: SystemTime::now(),
                    kind: SimpleFileType::Directory,
                    perm: 0o777,
                    nlink: 0,
                    uid: 0,
                    gid: 0,
                    rdev: 0,
                    blksize: 0,
                    flags: 0,
                },
            },
        );
        arbo
    }

    pub fn overwrite_self(&mut self, entries: ArboIndex) {
        self.entries = entries;
    }

    pub fn get_raw_entries(&self) -> ArboIndex {
        self.entries.clone()
    }

    #[must_use]
    pub fn read_lock<'a>(
        arbo: &'a Arc<RwLock<Arbo>>,
        called_from: &'a str,
    ) -> io::Result<RwLockReadGuard<'a, Arbo>> {
        if let Some(arbo) = arbo.try_read_for(LOCK_TIMEOUT) {
            Ok(arbo)
        } else {
            Err(io::Error::new(
                io::ErrorKind::WouldBlock,
                format!("{}: unable to read_lock arbo", called_from),
            ))
        }
    }

    #[must_use]
    pub fn write_lock<'a>(
        arbo: &'a Arc<RwLock<Arbo>>,
        called_from: &'a str,
    ) -> io::Result<RwLockWriteGuard<'a, Arbo>> {
        if let Some(arbo) = arbo.try_write_for(LOCK_TIMEOUT) {
            Ok(arbo)
        } else {
            Err(io::Error::new(
                io::ErrorKind::WouldBlock,
                format!("{}: unable to write_lock arbo", called_from),
            ))
        }
    }

    #[must_use]
    pub fn add_inode_from_parameters(
        &mut self,
        name: String,
        ino: InodeId,
        parent_ino: InodeId,
        entry: FsEntry,
    ) -> io::Result<()> {
        if self.entries.contains_key(&ino) {
            Err(io::Error::new(
                io::ErrorKind::InvalidInput,
                "add_inode_from_parameters: file already existing",
            ))
        } else {
            match self.entries.get_mut(&parent_ino) {
                None => Err(io::Error::new(
                    io::ErrorKind::NotFound,
                    "add_inode_from_parameters: parent not existing",
                )),
                Some(Inode {
                    parent: _,
                    id: _,
                    name: _,
                    entry: FsEntry::Directory(parent_children),
                    meta: _,
                }) => {
                    let new_entry = Inode {
                        parent: parent_ino,
                        id: ino,
                        name: name,
                        entry: entry,
                        meta: Metadata {
                            ino: ino,
                            size: 0,
                            blocks: 1,
                            atime: SystemTime::now(),
                            mtime: SystemTime::now(),
                            ctime: SystemTime::now(),
                            crtime: SystemTime::now(),
                            kind: SimpleFileType::Directory,
                            perm: 0o777,
                            nlink: 0,
                            uid: 0,
                            gid: 0,
                            rdev: 0,
                            blksize: 1,
                            flags: 0,
                        },
                    };
                    parent_children.push(ino);
                    self.entries.insert(ino, new_entry);
                    Ok(())
                }
                Some(_) => Err(io::Error::new(
                    io::ErrorKind::NotFound,
                    "parent not a folder",
                )),
            }
        }
    }

    #[must_use]
    pub fn add_inode(&mut self, inode: Inode) -> io::Result<()> {
        self.add_inode_from_parameters(inode.name, inode.id, inode.parent, inode.entry)
    }

    #[must_use]
    pub fn remove_children(&mut self, parent: InodeId, child: InodeId) -> io::Result<()> {
        let parent = self.get_inode_mut(parent)?;

        let children = match &mut parent.entry {
            FsEntry::File(_) => Err(io::Error::new(
                io::ErrorKind::InvalidInput,
                "remove_children: specified parent is not a folder",
            )),
            FsEntry::Directory(children) => Ok(children),
        }?;

        children.retain(|v| *v != child);
        Ok(())
    }

    #[must_use]
    pub fn add_children(&mut self, parent: InodeId, child: InodeId) -> io::Result<()> {
        let parent = self.get_inode_mut(parent)?;

        let children = match &mut parent.entry {
            FsEntry::File(_) => Err(io::Error::new(
                io::ErrorKind::InvalidInput,
                "add_children: specified parent is not a folder",
            )),
            FsEntry::Directory(children) => Ok(children),
        }?;

        children.push(child);
        Ok(())
    }

    #[must_use]
    pub fn remove_inode(&mut self, id: InodeId) -> io::Result<Inode> {
        let removed = match self.entries.remove(&id) {
            Some(inode) => Ok(inode),
            None => Err(io::Error::new(
                io::ErrorKind::NotFound,
                "remove_inode: specified inode not found",
            )),
        }?;

        self.remove_children(removed.parent, id)?;

        Ok(removed)
    }

    #[must_use]
    pub fn get_inode(&self, ino: InodeId) -> io::Result<&Inode> {
        match self.entries.get(&ino) {
            Some(inode) => Ok(inode),
            None => Err(io::Error::new(io::ErrorKind::NotFound, "entry not found")),
        }
    }

    #[must_use]
    pub fn mv_inode(
        &mut self,
        parent: InodeId,
        new_parent: InodeId,
        name: &String,
        new_name: &String,
    ) -> io::Result<()> {
        let parent_inode = self.entries.get(&parent).ok_or(io::Error::new(
            io::ErrorKind::NotFound,
            "add_inode_from_parameters: parent not existing",
        ))?;
        let item_id = match self.get_inode_child_by_name(parent_inode, name) {
            Ok(item_inode) => item_inode.id,
            Err(_) => todo!("mv_inode: inode not found"), // TODO
        };

        self.remove_children(parent, item_id)?;

        let item = self.get_inode_mut(item_id)?;
        item.name = new_name.clone();
        item.parent = new_parent;

        self.add_children(new_parent, item_id)
    }

    // not public as the modifications are not automaticly propagated on other related inodes
    #[must_use]
    fn get_inode_mut(&mut self, ino: InodeId) -> io::Result<&mut Inode> {
        self.entries
            .get_mut(&ino)
            .ok_or(io::Error::new(io::ErrorKind::NotFound, "entry not found"))
    }

    #[must_use]
    pub fn get_path_from_inode_id(&self, inode_index: InodeId) -> io::Result<WhPath> {
        if inode_index == ROOT {
            return Ok(WhPath::from("/"));
        }
        let inode = match self.entries.get(&inode_index) {
            Some(inode) => inode,
            None => {
                return Err(io::Error::new(io::ErrorKind::NotFound, "entry not found"));
            }
        };

        let mut parent_path = self.get_path_from_inode_id(inode.parent)?;
        parent_path.push(&inode.name.clone());
        Ok(parent_path)
    }

    #[must_use]
    pub fn get_inode_child_by_name(&self, parent: &Inode, name: &String) -> io::Result<&Inode> {
        if let Ok(children) = parent.entry.get_children() {
            for child in children.iter() {
                if let Some(child) = self.entries.get(child) {
                    if child.name == *name {
                        return Ok(child);
                    }
                }
            }
            Err(io::Error::new(io::ErrorKind::NotFound, "entry not found"))
        } else {
            Err(io::Error::new(
                io::ErrorKind::Other,
                "entry is not a directory",
            ))
        }
    }

    #[must_use]
    pub fn get_inode_from_path(&self, path: &WhPath) -> io::Result<&Inode> {
        let mut actual_inode = self.entries.get(&ROOT).expect("inode_from_path: NO ROOT");

        for name in path.clone().to_vector().iter() {
            actual_inode = self.get_inode_child_by_name(&actual_inode, name)?;
        }

        Ok(actual_inode)
    }

    pub fn set_inode_hosts(&mut self, ino: InodeId, hosts: Vec<Address>) -> io::Result<()> {
        let inode = self.get_inode_mut(ino)?;

        inode.entry = match &inode.entry {
            FsEntry::File(_) => FsEntry::File(hosts),
            _ => {
                return Err(io::Error::new(
                    io::ErrorKind::Other,
                    "can't edit hosts on folder",
                ))
            }
        };
        Ok(())
    }

    pub fn set_inode_meta(&mut self, ino: InodeId, meta: Metadata) -> io::Result<()> {
        let inode = self.get_inode_mut(ino)?;

        inode.meta = meta;
        Ok(())
    }
}

// !SECTION

///
/// Reserved Inodes:
/// 1 - "/"
/// 2 - ".global_config.toml"
/// 3 - ".local_config.toml"
fn index_folder_recursive(
    arbo: &mut Arbo,
    parent: InodeId,
    ino: &mut InodeId,
    path: &WhPath,
    host: &String,
) -> io::Result<()> {
    let str_path = path.to_string();
    for entry in fs::read_dir(str_path)? {
        let entry = entry.expect("error in filesystem indexion (1)");
        let ftype = entry.file_type().expect("error in filesystem indexion (2)");
        let fname = entry.file_name().to_string_lossy().to_string();
        let meta = entry.metadata()?;

        let used_ino = match (fname.as_str(), parent) {
            (".global_config.toml", 1) => 2u64,
            (".local_config.toml", 1) => 3u64,
            _ => {
                let used = *ino;
                *ino += 1;
                used
            }
        };

        arbo.add_inode(Inode::new(
            fname.clone(),
            parent,
            used_ino,
            if ftype.is_file() {
                FsEntry::File(vec![host.clone()])
            } else {
                FsEntry::Directory(Vec::new())
            },
        ))?;
        arbo.set_inode_meta(used_ino, meta.try_into()?)?;

        if ftype.is_dir() {
            index_folder_recursive(arbo, *ino - 1, ino, &path.join(&fname), host)
                .expect("error in filesystem indexion (3)");
        };
    }
    Ok(())
}

pub fn index_folder(path: &WhPath, host: &String) -> io::Result<(Arbo, InodeId)> {
    let mut arbo = Arbo::new();
    let mut ino: u64 = 11; // NOTE - will be the first registered inode after root

    #[cfg(target_os = "linux")]
    index_folder_recursive(&mut arbo, ROOT, &mut ino, path, host)?;
    Ok((arbo, ino))
}

/* NOTE
 * is currently made with fuse in sight. Will probably need to be edited to be windows compatible
 */
#[derive(Debug, Serialize, Deserialize, Clone, PartialEq)]
pub struct Metadata {
    /// Inode number
    pub ino: u64,
    /// Size in bytes
    pub size: u64,
    /// Size in blocks
    pub blocks: u64,
    /// Time of last access
    pub atime: SystemTime,
    /// Time of last modification
    pub mtime: SystemTime,
    /// Time of last change
    pub ctime: SystemTime,
    /// Time of creation (macOS only)
    pub crtime: SystemTime,
    /// Kind of file (directory, file, pipe, etc)
    pub kind: SimpleFileType,
    /// Permissions
    pub perm: u16,
    /// Number of hard links
    pub nlink: u32,
    /// User id
    pub uid: u32,
    /// Group id
    pub gid: u32,
    /// Rdev
    pub rdev: u32,
    /// Block size
    pub blksize: u32,
    /// Flags (macOS only, see chflags(2))
    pub flags: u32,
}

impl TryInto<Metadata> for fs::Metadata {
    type Error = std::io::Error;
    fn try_into(self) -> Result<Metadata, std::io::Error> {
        Ok(Metadata {
            ino: 0,
            size: self.len(),
            blocks: 1,
            atime: self.accessed()?,
            mtime: self.modified()?,
            ctime: self.modified()?,
            crtime: self.created()?,
<<<<<<< HEAD
            kind: if self.is_file() {
                FileType::RegularFile
            } else {
                FileType::Directory
            },
=======
            kind: if self.is_file() { SimpleFileType::File } else { SimpleFileType::Directory },
>>>>>>> c31b5ab5
            perm: 0o666 as u16,
            nlink: 0,
            uid: 0,
            gid: 0,
            rdev: 0,
            blksize: 1,
            flags: 0,
        })
    }
}<|MERGE_RESOLUTION|>--- conflicted
+++ resolved
@@ -526,15 +526,11 @@
             mtime: self.modified()?,
             ctime: self.modified()?,
             crtime: self.created()?,
-<<<<<<< HEAD
             kind: if self.is_file() {
                 FileType::RegularFile
             } else {
                 FileType::Directory
             },
-=======
-            kind: if self.is_file() { SimpleFileType::File } else { SimpleFileType::Directory },
->>>>>>> c31b5ab5
             perm: 0o666 as u16,
             nlink: 0,
             uid: 0,
