use std::io;

use super::whpath::WhPath;
<<<<<<< HEAD

=======
use std::fmt::Debug;
>>>>>>> 14f8d9c7
pub mod dummy_disk_manager;
#[cfg(target_os = "linux")]
pub mod unix_disk_manager;
#[cfg(target_os = "windows")]
pub mod windows_disk_manager;

pub struct DiskSizeInfo {
    pub free_size: usize,
    pub total_size: usize,
}

<<<<<<< HEAD
pub trait DiskManager: Send + Sync {
=======
pub trait DiskManager: Send + Sync + Debug {
>>>>>>> 14f8d9c7
    fn log_arbo(&self, path: &WhPath) -> io::Result<()>;

    fn new_file(&self, path: &WhPath, permissions: u16) -> io::Result<()>;

    fn set_permisions(&self, path: &WhPath, permissions: u16) -> io::Result<()>;

    fn remove_file(&self, path: &WhPath) -> io::Result<()>;

    fn remove_dir(&self, path: &WhPath) -> io::Result<()>;

    fn write_file(&self, path: &WhPath, binary: &[u8], offset: usize) -> io::Result<usize>;

    fn set_file_size(&self, path: &WhPath, size: usize) -> io::Result<()>;

    fn mv_file(&self, path: &WhPath, new_path: &WhPath) -> io::Result<()>;

    fn read_file(&self, path: &WhPath, offset: usize, buf: &mut [u8]) -> io::Result<usize>;

    fn new_dir(&self, path: &WhPath, permissions: u16) -> io::Result<()>;

    fn size_info(&self) -> io::Result<DiskSizeInfo>;
}<|MERGE_RESOLUTION|>--- conflicted
+++ resolved
@@ -1,11 +1,7 @@
 use std::io;
 
 use super::whpath::WhPath;
-<<<<<<< HEAD
-
-=======
 use std::fmt::Debug;
->>>>>>> 14f8d9c7
 pub mod dummy_disk_manager;
 #[cfg(target_os = "linux")]
 pub mod unix_disk_manager;
@@ -17,11 +13,7 @@
     pub total_size: usize,
 }
 
-<<<<<<< HEAD
-pub trait DiskManager: Send + Sync {
-=======
 pub trait DiskManager: Send + Sync + Debug {
->>>>>>> 14f8d9c7
     fn log_arbo(&self, path: &WhPath) -> io::Result<()>;
 
     fn new_file(&self, path: &WhPath, permissions: u16) -> io::Result<()>;
