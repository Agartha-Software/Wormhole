<<<<<<< HEAD
use std::{
    ffi::CString,
    fs::Permissions,
    io::Read,
    os::unix::fs::{FileExt, PermissionsExt},
};
=======
use std::{ffi::CString, io::Read, os::unix::fs::FileExt};
>>>>>>> 14f8d9c7

use openat::{AsPath, Dir};
use tokio::io;

use crate::pods::whpath::WhPath;

use super::DiskManager;

impl AsPath for WhPath {
    type Buffer = CString;

    fn to_path(self) -> Option<Self::Buffer> {
        CString::new(self.inner).ok()
    }
}

#[derive(Debug)]
pub struct UnixDiskManager {
    handle: Dir,
    mount_point: WhPath, // mountpoint on linux and mirror mountpoint on windows
}

impl UnixDiskManager {
    pub fn new(mount_point: &WhPath) -> io::Result<Self> {
        // /!\
        // /!\

        unsafe { libc::umask(0o000) }; //TODO: Remove when handling permissions

        // /!\
        // /!\

        Ok(Self {
            handle: Dir::open(mount_point.clone())?,
            mount_point: mount_point.clone(),
        })
    }
}

/// always takes a WhPath and infers the real disk path
impl DiskManager for UnixDiskManager {
    // Very simple util to log the content of a folder locally
    fn log_arbo(&self, path: &WhPath) -> io::Result<()> {
        let dirs = self.handle.list_dir(path.clone().set_relative())?;
        for dir in dirs {
            match dir {
                Ok(entry) => log::debug!("|{:?} => {:?}|", entry.file_name(), entry.simple_type()),
                Err(err) => return Err(err),
            }
        }
        Ok(())
    }

    fn new_file(&self, path: &WhPath, mode: u16) -> io::Result<()> {
        self.handle
            .new_file(path.clone().set_relative(), mode.into())?; // TODO look more in c mode_t value
        Ok(())
    }

    fn remove_file(&self, path: &WhPath) -> io::Result<()> {
        self.handle.remove_file(path.clone().set_relative())
    }

    fn remove_dir(&self, path: &WhPath) -> io::Result<()> {
        self.handle.remove_dir(path.clone().set_relative())
    }

    fn write_file(&self, path: &WhPath, binary: &[u8], offset: usize) -> io::Result<usize> {
        let file = self
            .handle
            .append_file(path.clone().set_relative(), 0o600)?;
        Ok(file.write_at(&binary, offset as u64)?) // NOTE - used "as" because into() is not supported
    }

    fn set_file_size(&self, path: &WhPath, size: usize) -> io::Result<()> {
        let file = self
            .handle
            .append_file(path.clone().set_relative(), 0o600)?;
        file.set_len(size as u64)
    }

    fn mv_file(&self, path: &WhPath, new_path: &WhPath) -> io::Result<()> {
        // let mut original_path = path.clone(); // NOTE - Would be better if rename was non mutable
        // original_path.rename(new_name);
        self.handle
            .local_rename(path.clone().set_relative(), new_path.clone().set_relative())
    }

    fn read_file(&self, path: &WhPath, offset: usize, buf: &mut [u8]) -> io::Result<usize> {
        let file = self.handle.open_file(path.clone().set_relative())?;
        let mut read = file
            .bytes()
            .skip(offset)
            .take(buf.len())
            .map_while(|b| b.ok())
            .collect::<Vec<u8>>();
        let read_len = read.len();
        buf[0..read_len].swap_with_slice(&mut read);
        Ok(read_len)
    }

    fn new_dir(&self, path: &WhPath, permissions: u16) -> io::Result<()> {
        self.handle
            .create_dir(path.clone().set_relative(), permissions.into()) // TODO look more in c mode_t value
    }

    fn set_permisions(&self, path: &WhPath, permissions: u16) -> std::io::Result<()> {
        self.handle
            .open_file(path.clone().set_relative())?
            .set_permissions(Permissions::from_mode(permissions as u32))?;
        Ok(())
    }

    fn size_info(&self) -> std::io::Result<super::DiskSizeInfo> {
        todo!()
    }
}<|MERGE_RESOLUTION|>--- conflicted
+++ resolved
@@ -1,13 +1,9 @@
-<<<<<<< HEAD
 use std::{
     ffi::CString,
     fs::Permissions,
     io::Read,
     os::unix::fs::{FileExt, PermissionsExt},
 };
-=======
-use std::{ffi::CString, io::Read, os::unix::fs::FileExt};
->>>>>>> 14f8d9c7
 
 use openat::{AsPath, Dir};
 use tokio::io;
