use std::{
    ffi::CString,
    io::Read,
    os::{
        fd::{AsRawFd, RawFd},
        unix::fs::FileExt,
    },
    path::Path,
};

use openat::Dir;
use tokio::io;

<<<<<<< HEAD
use crate::pods::{
    disk_managers::DiskSizeInfo,
    whpath::{JoinPath, WhPath},
};
=======
use crate::pods::whpath::WhPath;
>>>>>>> 73915835

use super::DiskManager;

#[derive(Debug)]
pub struct UnixDiskManager {
    handle: Dir,
}

impl UnixDiskManager {
    pub fn new(mount_point: &Path) -> io::Result<Self> {
        // /!\
        // /!\

        unsafe { libc::umask(0o000) }; //TODO: Remove when handling permissions

        // /!\
        // /!\

        std::fs::create_dir(mount_point).or_else(|e| {
            (e.kind() == io::ErrorKind::AlreadyExists)
                .then_some(())
                .ok_or(e)
        })?;

        Ok(Self {
            handle: Dir::open(mount_point)?,
        })
    }
}

impl UnixDiskManager {
    fn exist(&self, path: &WhPath) -> bool {
        self.handle.metadata(path).is_ok()
    }
}

/// always takes a WhPath and infers the real disk path
impl DiskManager for UnixDiskManager {
    fn stop(&mut self) -> io::Result<()> {
        Ok(())
    }

    fn new_file(&self, path: &WhPath, mode: u16) -> io::Result<()> {
        if self.exist(path) {
            self.handle.remove_file(path)?;
        }
        self.handle.new_file(path, mode.into())?; // TODO look more in c mode_t value
        Ok(())
    }

    fn remove_file(&self, path: &WhPath) -> io::Result<()> {
        self.handle.remove_file(path)
    }

    fn remove_dir(&self, path: &WhPath) -> io::Result<()> {
        self.handle.remove_dir(path)
    }

    fn write_file(&self, path: &WhPath, binary: &[u8], offset: usize) -> io::Result<usize> {
        let file = self.handle.append_file(path, 0o600)?; //  [openat::update_file]?
        Ok(file.write_at(&binary, offset as u64)?) // NOTE - used "as" because into() is not supported
    }

    fn set_file_size(&self, path: &WhPath, size: usize) -> io::Result<()> {
        let file = self.handle.append_file(path, 0o600)?;
        file.set_len(size as u64)
    }

    fn mv_file(&self, path: &WhPath, new_path: &WhPath) -> io::Result<()> {
        // let mut original_path = path.clone(); // NOTE - Would be better if rename was non mutable
        // original_path.rename(new_name);
        self.handle.local_rename(path, new_path)
    }

    fn read_file(&self, path: &WhPath, _offset: usize, buf: &mut [u8]) -> io::Result<usize> {
        let mut file = self.handle.open_file(path)?;
        file.read(buf)
    }

    fn new_dir(&self, path: &WhPath, permissions: u16) -> io::Result<()> {
        self.handle.create_dir(path, permissions.into()) // TODO look more in c mode_t value
    }

    fn set_permisions(&self, path: &WhPath, permissions: u16) -> std::io::Result<()> {
        let raw_fd: RawFd = self.handle.as_raw_fd();
        let c_string_path =
            CString::new::<&str>(path.as_ref()).expect("panics if there are internal null bytes");

        let ptr: *const i8 = c_string_path.as_ptr();
        let result = unsafe {
            // If we just self.handle.open_file...set_permission, the open flags
            // don't allow to modify the permission on a file where we don't have the permission like a 000
            // This is the only convincing way we found
            libc::fchmodat(raw_fd, ptr, permissions.into(), libc::AT_EMPTY_PATH)
        };
        if result != 0 {
            Err(std::io::Error::last_os_error())
        } else {
            Ok(())
        }
    }

    fn size_info(&self) -> std::io::Result<super::DiskSizeInfo> {
        let path = Path::new(&self.mount_point.inner);
        let parent = path.parent().unwrap_or(path);

        let free = fs2::free_space(parent)?;
        let total = fs2::total_space(parent)?;

        Ok(super::DiskSizeInfo {
            free_size: free as usize,
            total_size: total as usize,
        })
        .inspect_err(|e| log::error!("UnixDiskManager::size_info Error on {:?}: {e}", parent))
    }

    fn file_exists(&self, path: &WhPath) -> bool {
        self.handle.open_file(path).is_ok()
    }
}<|MERGE_RESOLUTION|>--- conflicted
+++ resolved
@@ -5,25 +5,21 @@
         fd::{AsRawFd, RawFd},
         unix::fs::FileExt,
     },
-    path::Path,
+    path::{Path, PathBuf},
 };
 
 use openat::Dir;
 use tokio::io;
 
-<<<<<<< HEAD
 use crate::pods::{
-    disk_managers::DiskSizeInfo,
-    whpath::{JoinPath, WhPath},
+    whpath::{WhPath},
 };
-=======
-use crate::pods::whpath::WhPath;
->>>>>>> 73915835
 
 use super::DiskManager;
 
 #[derive(Debug)]
 pub struct UnixDiskManager {
+    mountpoint: PathBuf,
     handle: Dir,
 }
 
@@ -44,6 +40,7 @@
         })?;
 
         Ok(Self {
+            mountpoint: mount_point.to_owned(),
             handle: Dir::open(mount_point)?,
         })
     }
@@ -122,9 +119,10 @@
     }
 
     fn size_info(&self) -> std::io::Result<super::DiskSizeInfo> {
-        let path = Path::new(&self.mount_point.inner);
-        let parent = path.parent().unwrap_or(path);
+        let parent = &self.mountpoint.parent().unwrap_or( &self.mountpoint);
 
+        // FIXME - xfstests is crashing when using real mountpoint path and not parent path
+        // Should be investigated
         let free = fs2::free_space(parent)?;
         let total = fs2::total_space(parent)?;
 
