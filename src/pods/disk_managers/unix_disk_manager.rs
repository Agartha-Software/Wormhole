use std::{
    ffi::CString,
    io::Read,
    os::{
        fd::{AsRawFd, RawFd},
        unix::fs::FileExt,
    },
    path::Path,
    path::PathBuf,
};

use openat::Dir;
use tokio::io;

use super::DiskManager;

#[derive(Debug)]
pub struct UnixDiskManager {
    handle: Dir,
    mount_point: PathBuf,
}

impl UnixDiskManager {
    pub fn new(mount_point: &Path) -> io::Result<Self> {
        // /!\
        // /!\

        unsafe { libc::umask(0o000) }; //TODO: Remove when handling permissions

        // /!\
        // /!\

        std::fs::create_dir(mount_point).or_else(|e| {
            (e.kind() == io::ErrorKind::AlreadyExists)
                .then_some(())
                .ok_or(e)
        })?;

        Ok(Self {
            handle: Dir::open(mount_point)?,
            mount_point: mount_point.to_owned(),
        })
    }
}

impl UnixDiskManager {
    fn exist(&self, path: &Path) -> bool {
        self.handle.metadata(path).is_ok()
    }
}

/// always takes a WhPath and infers the real disk path
impl DiskManager for UnixDiskManager {
    /// Very simple util to log the content of a folder locally
    fn log_arbo(&self, path: &Path) -> io::Result<()> {
        // TODO - unused function ?
        let dirs = self.handle.list_dir(path)?;
        for dir in dirs {
            match dir {
                Ok(entry) => log::debug!("|{:?} => {:?}|", entry.file_name(), entry.simple_type()),
                Err(err) => return Err(err),
            }
        }
        Ok(())
    }

    fn new_file(&self, path: &Path, mode: u16) -> io::Result<()> {
        if self.exist(path) {
            self.handle.remove_file(path)?;
        }
        self.handle.new_file(path, mode.into())?; // TODO look more in c mode_t value
        Ok(())
    }

    fn remove_file(&self, path: &Path) -> io::Result<()> {
        self.handle.remove_file(path)
    }

    fn remove_dir(&self, path: &Path) -> io::Result<()> {
        self.handle.remove_dir(path)
    }

    fn write_file(&self, path: &Path, binary: &[u8], offset: usize) -> io::Result<usize> {
        let file = self.handle.append_file(path, 0o600)?; //  [openat::update_file]?
        Ok(file.write_at(&binary, offset as u64)?) // NOTE - used "as" because into() is not supported
    }

    fn set_file_size(&self, path: &Path, size: usize) -> io::Result<()> {
        let file = self.handle.append_file(path, 0o600)?;
        file.set_len(size as u64)
    }

    fn mv_file(&self, path: &Path, new_path: &Path) -> io::Result<()> {
        // let mut original_path = path.clone(); // NOTE - Would be better if rename was non mutable
        // original_path.rename(new_name);
        self.handle.local_rename(path, new_path)
    }

    fn read_file(&self, path: &Path, offset: usize, buf: &mut [u8]) -> io::Result<usize> {
        let file = self.handle.open_file(path)?;
        let mut read = file
            .bytes()
            .skip(offset)
            .take(buf.len())
            .map_while(|b| b.ok())
            .collect::<Vec<u8>>();
        let read_len = read.len();
        buf[0..read_len].swap_with_slice(&mut read);
        Ok(read_len)
    }
<<<<<<< HEAD

    fn new_dir(&self, path: &Path, permissions: u16) -> io::Result<()> {
        self.handle.create_dir(path, permissions.into()) // TODO look more in c mode_t value
=======
    fn new_dir(&self, path: &WhPath, permissions: u16) -> io::Result<()> {
        self.handle
            .create_dir(path.clone().set_relative(), permissions.into()) // TODO look more in c mode_t value
>>>>>>> 00bf291c
    }

    fn set_permisions(&self, path: &Path, permissions: u16) -> std::io::Result<()> {
        let raw_fd: RawFd = self.handle.as_raw_fd();
<<<<<<< HEAD
        let c_string_path = CString::new(path.to_str().ok_or(io::Error::new(
            io::ErrorKind::InvalidData,
            "PathBuf -> &str failed",
        ))?)
        .expect("panics if there are internal null bytes");

=======
        let c_string_path = CString::new(path.clone().remove_prefix().as_str())
            .expect("panics if there are internal null bytes");
>>>>>>> 00bf291c
        let ptr: *const i8 = c_string_path.as_ptr();
        let result = unsafe {
            // If we just self.handle.open_file...set_permission, the open flags
            // don't allow to modify the permission on a file where we don't have the permission like a 000
            // This is the only convincing way we found
            libc::fchmodat(raw_fd, ptr, permissions.into(), libc::AT_EMPTY_PATH)
        };
        if result != 0 {
            Err(std::io::Error::last_os_error())
        } else {
            Ok(())
        }
    }

    fn size_info(&self) -> std::io::Result<super::DiskSizeInfo> {
        todo!()
    }

    fn file_exists(&self, path: &WhPath) -> bool {
        self.handle.open_file(path.clone().set_relative()).is_ok()
    }
}<|MERGE_RESOLUTION|>--- conflicted
+++ resolved
@@ -108,30 +108,19 @@
         buf[0..read_len].swap_with_slice(&mut read);
         Ok(read_len)
     }
-<<<<<<< HEAD
 
     fn new_dir(&self, path: &Path, permissions: u16) -> io::Result<()> {
         self.handle.create_dir(path, permissions.into()) // TODO look more in c mode_t value
-=======
-    fn new_dir(&self, path: &WhPath, permissions: u16) -> io::Result<()> {
-        self.handle
-            .create_dir(path.clone().set_relative(), permissions.into()) // TODO look more in c mode_t value
->>>>>>> 00bf291c
     }
 
     fn set_permisions(&self, path: &Path, permissions: u16) -> std::io::Result<()> {
         let raw_fd: RawFd = self.handle.as_raw_fd();
-<<<<<<< HEAD
         let c_string_path = CString::new(path.to_str().ok_or(io::Error::new(
             io::ErrorKind::InvalidData,
             "PathBuf -> &str failed",
         ))?)
         .expect("panics if there are internal null bytes");
 
-=======
-        let c_string_path = CString::new(path.clone().remove_prefix().as_str())
-            .expect("panics if there are internal null bytes");
->>>>>>> 00bf291c
         let ptr: *const i8 = c_string_path.as_ptr();
         let result = unsafe {
             // If we just self.handle.open_file...set_permission, the open flags
