--- conflicted
+++ resolved
@@ -44,11 +44,7 @@
 
 impl UnixDiskManager {
     fn exist(&self, path: &WhPath) -> bool {
-<<<<<<< HEAD
-        path.is_empty() || self.handle.metadata(path.clone().set_relative()).is_ok()
-=======
-        self.handle.metadata(path).is_ok()
->>>>>>> 73915835
+        path.as_str().len() == 0 || self.handle.metadata(path).is_ok()
     }
 }
 
@@ -75,24 +71,12 @@
     }
 
     fn write_file(&self, path: &WhPath, binary: &[u8], offset: usize) -> io::Result<usize> {
-<<<<<<< HEAD
-        let file = self
-            .handle
-            .update_file(path.clone().set_relative(), 0o600)?; //  [openat::update_file]?
-=======
-        let file = self.handle.append_file(path, 0o600)?; //  [openat::update_file]?
->>>>>>> 73915835
+        let file = self.handle.update_file(path, 0o600)?;
         Ok(file.write_at(&binary, offset as u64)?) // NOTE - used "as" because into() is not supported
     }
 
     fn set_file_size(&self, path: &WhPath, size: usize) -> io::Result<()> {
-<<<<<<< HEAD
-        let file = self
-            .handle
-            .update_file(path.clone().set_relative(), 0o600)?;
-=======
-        let file = self.handle.append_file(path, 0o600)?;
->>>>>>> 73915835
+        let file = self.handle.update_file(path, 0o600)?;
         file.set_len(size as u64)
     }
 
@@ -102,14 +86,9 @@
         self.handle.local_rename(path, new_path)
     }
 
-<<<<<<< HEAD
     fn read_file(&self, path: &WhPath, offset: usize, buf: &mut [u8]) -> io::Result<usize> {
-        let mut file = self.handle.open_file(path.clone().set_relative())?;
+        let mut file = self.handle.open_file(path)?;
         file.seek(SeekFrom::Start(offset as u64))?;
-=======
-    fn read_file(&self, path: &WhPath, _offset: usize, buf: &mut [u8]) -> io::Result<usize> {
-        let mut file = self.handle.open_file(path)?;
->>>>>>> 73915835
         file.read(buf)
     }
 
@@ -152,8 +131,8 @@
     #[test]
     pub fn test_priv_unix_disk() {
         let temp_dir = assert_fs::TempDir::new().expect("can't create temp dir");
-        let disk = UnixDiskManager::new(&temp_dir.path().into()).expect("creating disk manager");
+        let disk = UnixDiskManager::new(&temp_dir.path()).expect("creating disk manager");
 
-        assert!(disk.exist(&"".into()));
+        assert!(disk.exist(&"".try_into().unwrap()));
     }
 }