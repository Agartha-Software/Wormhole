--- conflicted
+++ resolved
@@ -45,15 +45,11 @@
         let target = {
             let arbo = Arbo::n_read_lock(&self.arbo, "fs_interface::fuse_remove_inode")?;
             let parent = arbo.n_get_inode(parent)?;
-<<<<<<< HEAD
-            arbo.n_get_inode_child_by_name(parent, name)?.id
-=======
             if !has_write_perm(parent.meta.perm) {
                 return Err(RemoveFileError::PermissionDenied);
             }
-            arbo.n_get_inode_child_by_name(parent, &name.to_string_lossy().to_string())?
+            arbo.n_get_inode_child_by_name(parent, &name)?
                 .id
->>>>>>> 00bf291c
         };
 
         self.remove_inode(target)
