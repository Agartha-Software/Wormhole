--- conflicted
+++ resolved
@@ -49,37 +49,25 @@
 }
 
 impl FsInterface {
-<<<<<<< HEAD
-    pub fn write(&self, id: InodeId, data: &[u8], offset: usize) -> Result<usize, WriteError> {
-=======
     pub fn write(
         &self,
         id: InodeId,
         data: &[u8],
-        offset: u64,
+        offset: usize,
         file_handle: UUID,
-    ) -> Result<u64, WriteError> {
+    ) -> Result<usize, WriteError> {
         let file_handles = FileHandleManager::read_lock(&self.file_handles, "write")?;
         let _file_handle = check_file_handle(&file_handles, file_handle)?;
 
->>>>>>> e14e814a
         let arbo = Arbo::n_read_lock(&self.arbo, "fs_interface.write")?;
         let mut meta = arbo.n_get_inode(id)?.meta.clone();
         let path = arbo.n_get_path_from_inode_id(id)?;
         drop(arbo);
 
-<<<<<<< HEAD
-        let newsize = offset + data.len();
-        if newsize as u64 > meta.size {
-            meta.size = newsize as u64;
-            self.network_interface.n_update_metadata(id, meta)?;
-        }
-=======
-        let new_size = (offset + data.len() as u64).max(meta.size);
+        let new_size = (offset + data.len()).max(meta.size as usize);
         let blocks = (new_size + BLOCK_SIZE - 1) / BLOCK_SIZE;
-        meta.size = new_size;
-        meta.blocks = blocks;
->>>>>>> e14e814a
+        meta.size = new_size as u64;
+        meta.blocks = blocks as u64;
 
         let written = self
             .disk
