--- conflicted
+++ resolved
@@ -4,14 +4,11 @@
     error::WhError,
     pods::{
         filesystem::permissions::has_write_perm,
-<<<<<<< HEAD
         filesystem::{
             diffs::{Sig, Signature},
             File,
         },
-=======
         itree::{FsEntry, ITree, Inode},
->>>>>>> c588e162
         whpath::InodeName,
     },
 };
