--- conflicted
+++ resolved
@@ -1,7 +1,12 @@
 use custom_error::custom_error;
 
 use crate::{
-    config::{types::Config, LocalConfig}, error::WhError, pods::arbo::{Arbo, FsEntry, Inode, ARBO_FILE_FNAME, ARBO_FILE_INO, GLOBAL_CONFIG_FNAME, GLOBAL_CONFIG_INO, LOCAL_CONFIG_FNAME, LOCAL_CONFIG_INO}
+    config::{types::Config, LocalConfig},
+    error::WhError,
+    pods::arbo::{
+        Arbo, FsEntry, Inode, ARBO_FILE_FNAME, ARBO_FILE_INO, GLOBAL_CONFIG_FNAME,
+        GLOBAL_CONFIG_INO, LOCAL_CONFIG_FNAME, LOCAL_CONFIG_INO,
+    },
 };
 
 use super::{
@@ -57,18 +62,16 @@
         kind: SimpleFileType,
     ) -> Result<Inode, MakeInodeError> {
         let new_entry = match kind {
-            SimpleFileType::File => FsEntry::File(vec![LocalConfig::read_lock(&self.network_interface.local_config, "remove_inode_locally")?.general.address.clone()]),
+            SimpleFileType::File => FsEntry::File(vec![LocalConfig::read_lock(
+                &self.network_interface.local_config,
+                "remove_inode_locally",
+            )?
+            .general
+            .address
+            .clone()]),
             SimpleFileType::Directory => FsEntry::Directory(Vec::new()),
         };
 
-<<<<<<< HEAD
-        let new_inode_id = match (name.as_str(), parent_ino) {
-            (GLOBAL_CONFIG_FNAME, 1) => GLOBAL_CONFIG_INO,
-            (LOCAL_CONFIG_FNAME, 1) => LOCAL_CONFIG_INO,
-            (ARBO_FILE_FNAME, 1) => ARBO_FILE_INO,
-            _ => self.network_interface.n_get_next_inode()?,
-        };
-=======
         let special_ino = Arbo::get_special(&name, parent_ino);
         if special_ino.is_some() && kind != SimpleFileType::File {
             return Err(MakeInodeError::ProtectedNameIsFolder);
@@ -76,7 +79,6 @@
         let new_inode_id = special_ino
             .ok_or(())
             .or_else(|_| self.network_interface.n_get_next_inode())?;
->>>>>>> 38e138b0
 
         let new_inode = Inode::new(name.clone(), parent_ino, new_inode_id, new_entry);
 
