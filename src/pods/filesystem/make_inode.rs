--- conflicted
+++ resolved
@@ -32,19 +32,12 @@
         &self,
         parent_ino: u64,
         name: String,
-<<<<<<< HEAD
         kind: SimpleFileType,
         flags: OpenFlags,
         access: AccessMode,
-    ) -> Result<(Inode, UUID), CreateError> {
-        let inode = self.make_inode(parent_ino, name, kind)?;
-=======
-        flags: i32,
         permissions: u16,
-        kind: SimpleFileType,
     ) -> Result<(Inode, UUID), CreateError> {
         let inode = self.make_inode(parent_ino, name, permissions, kind)?;
->>>>>>> a1289740
 
         let perm = check_permissions(flags, access, inode.meta.perm)?;
 
