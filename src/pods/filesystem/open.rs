--- conflicted
+++ resolved
@@ -97,11 +97,7 @@
         flags: OpenFlags,
         access: AccessMode,
     ) -> Result<UUID, OpenError> {
-<<<<<<< HEAD
-        let meta = Arbo::n_read_lock(&self.arbo, "open")?
-=======
-        let inode_perm = ITree::n_read_lock(&self.itree, "open")?
->>>>>>> c588e162
+        let meta = ITree::n_read_lock(&self.itree, "open")?
             .n_get_inode(ino)?
             .meta
             .clone();
