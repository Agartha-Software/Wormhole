<<<<<<< HEAD
use crate::config::{types::Config, LocalConfig};
use crate::error::{WhError, WhResult};
=======
use crate::error::WhResult;
>>>>>>> 125448c5
use crate::network::message::Address;
use crate::pods::arbo::{
    Arbo, FsEntry, Inode, InodeId, Metadata, ARBO_FILE_FNAME, ARBO_FILE_INO, GLOBAL_CONFIG_FNAME,
    GLOBAL_CONFIG_INO, LOCAL_CONFIG_FNAME, LOCAL_CONFIG_INO, LOCK_TIMEOUT,
};
use crate::pods::disk_manager::DiskManager;
use crate::pods::network::callbacks::Callback;
use crate::pods::network::network_interface::NetworkInterface;
use crate::pods::whpath::WhPath;

use parking_lot::RwLock;
use serde::{Deserialize, Serialize};
use std::io::{self, ErrorKind};
use std::sync::Arc;

use super::file_handle::FileHandleManager;
use super::make_inode::MakeInodeError;

#[derive(Debug)]
pub struct FsInterface {
    pub network_interface: Arc<NetworkInterface>,
    pub disk: DiskManager,
    pub file_handles: Arc<RwLock<FileHandleManager>>,
    pub arbo: Arc<RwLock<Arbo>>, // here only to read, as most write are made by network_interface
                                 // REVIEW - check self.arbo usage to be only reading
}

#[derive(PartialEq, Debug, Serialize, Deserialize, Clone)]
pub enum SimpleFileType {
    File,
    Directory,
}

impl Into<SimpleFileType> for &FsEntry {
    fn into(self) -> SimpleFileType {
        match self {
            FsEntry::File(_) => SimpleFileType::File,
            FsEntry::Directory(_) => SimpleFileType::Directory,
        }
    }
}

/// Provides functions to allow primitive handlers like Fuse & WinFSP to
/// interract with wormhole
impl FsInterface {
    pub fn new(
        network_interface: Arc<NetworkInterface>,
        disk_manager: DiskManager,
        arbo: Arc<RwLock<Arbo>>,
    ) -> Self {
        Self {
            network_interface,
            disk: disk_manager,
            file_handles: Arc::new(RwLock::new(FileHandleManager::new())),
            arbo,
        }
    }

    // SECTION - local -> write
    pub fn set_inode_meta(&self, ino: InodeId, meta: Metadata) -> io::Result<()> {
        let path = Arbo::read_lock(&self.arbo, "fs_interface::set_inode_meta")?
            .get_path_from_inode_id(ino)?;

        self.disk.set_file_size(path, meta.size)?;
        self.network_interface.update_metadata(ino, meta)
    }

    fn construct_file_path(&self, parent: InodeId, name: &String) -> io::Result<WhPath> {
        let arbo = Arbo::read_lock(&self.arbo, "fs_interface.get_begin_path_end_path")?;
        let parent_path = arbo.get_path_from_inode_id(parent)?;

        return Ok(parent_path.join(name));
    }

    // TODO:  Must handle the file creation if the file is not replicated like ino 3
    pub fn rename(
        &self,
        parent: InodeId,
        new_parent: InodeId,
        name: &String,
        new_name: &String,
    ) -> io::Result<()> {
        let parent_path = self.construct_file_path(parent, name)?;
        let new_parent_path = self.construct_file_path(new_parent, new_name)?;
        let err = self
            .disk
            .mv_file(parent_path, new_parent_path)
            .inspect_err(|err| log::error!("disk.mv_file fail: {err:?}"));
        self.network_interface
            .broadcast_rename_file(parent, new_parent, name, new_name)?;
        self.network_interface
            .arbo_rename_file(parent, new_parent, name, new_name)?;
        Ok(())
    }

    pub fn accept_rename(
        &self,
        parent: InodeId,
        new_parent: InodeId,
        name: &String,
        new_name: &String,
    ) -> io::Result<()> {
        let parent_path = self.construct_file_path(parent, name)?;
        let new_parent_path = self.construct_file_path(new_parent, new_name)?;
        if std::path::Path::new(&parent_path.inner).exists() {
            self.disk.mv_file(parent_path, new_parent_path)?;
        }
        self.network_interface
            .arbo_rename_file(parent, new_parent, name, new_name)?;
        Ok(())
    }

    // !SECTION

    // SECTION - local -> read

    pub fn get_entry_from_name(&self, parent: InodeId, name: String) -> io::Result<Inode> {
        let arbo = Arbo::read_lock(&self.arbo, "fs_interface.get_entry_from_name")?;
        arbo.get_inode_child_by_name(arbo.get_inode(parent)?, &name)
            .cloned()
    }

    // NOTE - ignores the callback. To pull a file normaly, please use a process similar to read_file
    pub async fn pull_file_async(&self, file: InodeId) -> io::Result<()> {
        self.network_interface
            .pull_file_async(file)
            .await
            .map(|_| ())
    }

    pub fn get_inode_attributes(&self, ino: InodeId) -> io::Result<Metadata> {
        let arbo = Arbo::read_lock(&self.arbo, "fs_interface::get_inode_attributes")?;

        Ok(arbo.get_inode(ino)?.meta.clone())
    }

    pub fn read_dir(&self, ino: InodeId) -> io::Result<Vec<Inode>> {
        let arbo = Arbo::read_lock(&self.arbo, "fs_interface.read_dir")?;
        let dir = arbo.get_inode(ino)?;
        //log::debug!("dir: {dir}?");
        let mut entries: Vec<Inode> = Vec::new();

        if let FsEntry::Directory(children) = &dir.entry {
            for entry in children {
                entries.push(arbo.get_inode(*entry)?.clone());
            }
            Ok(entries)
        } else {
            Err(io::Error::new(
                io::ErrorKind::InvalidData,
                "read_dir: asked inode is not a dir",
            ))
        }
    }
    // !SECTION

    // SECTION - remote -> write
    pub fn recept_inode(&self, inode: Inode) -> Result<(), MakeInodeError> {
        self.network_interface
            .acknowledge_new_file(inode.clone(), inode.id)?;
        self.network_interface.promote_next_inode(inode.id + 1)?;

        let new_path = {
            let arbo = Arbo::n_read_lock(&self.arbo, "recept_inode")?;
            arbo.n_get_path_from_inode_id(inode.id)?
        };

        match inode.entry {
<<<<<<< HEAD
            FsEntry::File(hosts)
                if hosts.contains(
                    &LocalConfig::read_lock(&self.network_interface.local_config, "recept_inode")?
                        .general
                        .address,
                ) =>
            {
                self.disk
                    .new_file(new_path, inode.meta.perm)
                    .map(|_| ())
                    .map_err(|io| MakeInode::LocalCreationFailed { io })
            }
=======
            FsEntry::File(hosts) if hosts.contains(&self.network_interface.self_addr) => self
                .disk
                .new_file(new_path, inode.meta.perm)
                .map(|_| ())
                .map_err(|io| MakeInodeError::LocalCreationFailed { io }),
>>>>>>> 125448c5
            FsEntry::File(_) => Ok(()),
            FsEntry::Directory(_) => self
                .disk
                .new_dir(new_path, inode.meta.perm)
                .map(|_| ())
                .map_err(|io| MakeInodeError::LocalCreationFailed { io }),
            // TODO - remove when merge is handled because new file should create folder
            // FsEntry::Directory(_) => {}
        }
    }

    pub fn recept_redundancy(&self, id: InodeId, binary: Vec<u8>) -> WhResult<()> {
        let path = Arbo::read_lock(&self.arbo, "recept_binary")
            .expect("recept_binary: can't read lock arbo")
            .n_get_path_from_inode_id(id)?;

        self.disk
            .write_file(path, &binary, 0)
            .map_err(|e| WhError::DiskError {
                detail: format!("recept_redundancy: can't write file ({id}): {e}"),
            })
            .inspect_err(|e| log::error!("{e}"))?;
        // TODO -> in case of failure, other hosts still think this one is valid. Should send error report to the redundancy manager

        let address =
            LocalConfig::read_lock(&self.network_interface.local_config, "revoke_remote_hosts")?
                .general
                .address
                .clone();
        Arbo::n_write_lock(&self.arbo, "recept_redundancy")?
            .n_add_inode_hosts(id, vec![address])
            .inspect_err(|e| {
                log::error!("Can't update (local) hosts for redundancy pulled file ({id}): {e}")
            })
    }

    pub fn recept_binary(&self, id: InodeId, binary: Vec<u8>) -> io::Result<()> {
        let path = match Arbo::read_lock(&self.arbo, "recept_binary")
            .expect("recept_binary: can't read lock arbo")
            .n_get_path_from_inode_id(id)
        {
            Ok(path) => path,
            Err(_) => {
                return self
                    .network_interface
                    .callbacks
                    .resolve(Callback::Pull(id), false)
            }
        };

        self.disk.write_file(path, &binary, 0)?;
        let address =
            LocalConfig::read_lock(&self.network_interface.local_config, "revoke_remote_hosts")
                .map_err(|e| {
                    log::error!("recept_binary: can't get self address: {e}");
                    io::Error::new(
                        io::ErrorKind::Other,
                        format!("recept_binary: can't get self address: {e}"),
                    )
                })?
                .general
                .address
                .clone();

        let _ = self
            .network_interface
            .add_inode_hosts(id, vec![address])
            .inspect_err(|e| log::error!("Can't update hosts for pulled file ({id}): {e}"));
        let _ = self
            .network_interface
            .callbacks
            .resolve(Callback::Pull(id), true);
        Ok(())
    }

<<<<<<< HEAD
    pub fn recept_edit_hosts(&self, id: InodeId, hosts: Vec<Address>) -> io::Result<()> {
        if !hosts.contains(
            &LocalConfig::read_lock(&self.network_interface.local_config, "recept_binary")
                .map_err(|e| io::Error::new(ErrorKind::Other, e.to_string()))?
                .general
                .address,
        ) {
=======
    pub fn recept_edit_hosts(&self, id: InodeId, hosts: Vec<Address>) -> WhResult<()> {
        if !hosts.contains(&self.network_interface.self_addr) {
>>>>>>> 125448c5
            if let Err(e) = self.disk.remove_file(
                Arbo::n_read_lock(&self.arbo, "recept_edit_hosts")?.n_get_path_from_inode_id(id)?,
            ) {
                log::debug!("recept_edit_hosts: can't delete file. {}", e);
            }
        }
        self.network_interface.acknowledge_hosts_edition(id, hosts)
    }

    pub fn recept_revoke_hosts(&self, id: InodeId, host: Address, meta: Metadata) -> WhResult<()> {
        if host != self.network_interface.self_addr {
            // TODO: recept_revoke_hosts, for the redudancy, should recieve the written text (data from write) instead of deleting and adding it back completely with apply_redudancy
            if let Err(e) = self.disk.remove_file(
                Arbo::n_read_lock(&self.arbo, "recept_revoke_hosts")?
                    .n_get_path_from_inode_id(id)?,
            ) {
                log::debug!("recept_revoke_hosts: can't delete file. {}", e);
            }
        }
        self.network_interface.acknowledge_metadata(id, meta)?;
        self.network_interface
            .acknowledge_hosts_edition(id, vec![host])
    }

    pub fn recept_add_hosts(&self, id: InodeId, hosts: Vec<Address>) -> io::Result<()> {
        self.network_interface.aknowledge_new_hosts(id, hosts)
    }

    pub fn recept_remove_hosts(&self, id: InodeId, hosts: Vec<Address>) -> io::Result<()> {
        if hosts.contains(
            &LocalConfig::read_lock(&self.network_interface.local_config, "recept_remove_hosts")
                .map_err(|e| io::Error::new(ErrorKind::Other, e.to_string()))?
                .general
                .address,
        ) {
            if let Err(e) = self.disk.remove_file(
                Arbo::read_lock(&self.arbo, "recept_remove_hosts")?.get_path_from_inode_id(id)?,
            ) {
                log::debug!("recept_remove_hosts: can't delete file. {}", e);
            }
        }

        self.network_interface.aknowledge_hosts_removal(id, hosts)
    }

    // !SECTION

    // SECTION remote -> read
    pub fn send_filesystem(&self, to: Address) -> io::Result<()> {
        let global_config_path = Arbo::read_lock(&self.arbo, "fs_interface::send_filesystem")?
            .get_path_from_inode_id(GLOBAL_CONFIG_INO)?
            .set_relative();
        log::info!("reading global config at {global_config_path}");
        let global_config_bytes = self
            .disk
            .read_file_to_end(global_config_path)
            .expect("lmao l'incompétence");

        self.network_interface.send_arbo(to, global_config_bytes)
    }

    pub fn register_new_node(&self, socket: Address, addr: Address) {
        self.network_interface.register_new_node(socket, addr);
    }

    pub fn send_file(&self, inode: InodeId, to: Address) -> io::Result<()> {
        let path = Arbo::read_lock(&self.arbo, "send_arbo")?.get_path_from_inode_id(inode)?;
        let data = self.disk.read_file(path, 0, u64::max_value())?;
        self.network_interface.send_file(inode, data, to)
    }

    pub fn read_local_file(&self, inode: InodeId) -> WhResult<Vec<u8>> {
        let path = Arbo::n_read_lock(&self.arbo, "send_arbo")?
            .get_path_from_inode_id(inode)
            .map_err(|_| crate::error::WhError::InodeNotFound)?;
        self.disk
            .read_file(path, 0, u64::max_value())
            .map_err(|_| crate::error::WhError::InodeNotFound)
        // self.network_interface
        //     .send_file_redundancy(inode, data, to)
        //     .await
    }
}<|MERGE_RESOLUTION|>--- conflicted
+++ resolved
@@ -1,14 +1,7 @@
-<<<<<<< HEAD
 use crate::config::{types::Config, LocalConfig};
 use crate::error::{WhError, WhResult};
-=======
-use crate::error::WhResult;
->>>>>>> 125448c5
 use crate::network::message::Address;
-use crate::pods::arbo::{
-    Arbo, FsEntry, Inode, InodeId, Metadata, ARBO_FILE_FNAME, ARBO_FILE_INO, GLOBAL_CONFIG_FNAME,
-    GLOBAL_CONFIG_INO, LOCAL_CONFIG_FNAME, LOCAL_CONFIG_INO, LOCK_TIMEOUT,
-};
+use crate::pods::arbo::{Arbo, FsEntry, Inode, InodeId, Metadata, GLOBAL_CONFIG_INO};
 use crate::pods::disk_manager::DiskManager;
 use crate::pods::network::callbacks::Callback;
 use crate::pods::network::network_interface::NetworkInterface;
@@ -126,14 +119,6 @@
             .cloned()
     }
 
-    // NOTE - ignores the callback. To pull a file normaly, please use a process similar to read_file
-    pub async fn pull_file_async(&self, file: InodeId) -> io::Result<()> {
-        self.network_interface
-            .pull_file_async(file)
-            .await
-            .map(|_| ())
-    }
-
     pub fn get_inode_attributes(&self, ino: InodeId) -> io::Result<Metadata> {
         let arbo = Arbo::read_lock(&self.arbo, "fs_interface::get_inode_attributes")?;
 
@@ -172,7 +157,7 @@
         };
 
         match inode.entry {
-<<<<<<< HEAD
+            // REVIEW - is it still useful to create an empty file in this case ?
             FsEntry::File(hosts)
                 if hosts.contains(
                     &LocalConfig::read_lock(&self.network_interface.local_config, "recept_inode")?
@@ -183,15 +168,8 @@
                 self.disk
                     .new_file(new_path, inode.meta.perm)
                     .map(|_| ())
-                    .map_err(|io| MakeInode::LocalCreationFailed { io })
-            }
-=======
-            FsEntry::File(hosts) if hosts.contains(&self.network_interface.self_addr) => self
-                .disk
-                .new_file(new_path, inode.meta.perm)
-                .map(|_| ())
-                .map_err(|io| MakeInodeError::LocalCreationFailed { io }),
->>>>>>> 125448c5
+                    .map_err(|io| MakeInodeError::LocalCreationFailed { io })
+            }
             FsEntry::File(_) => Ok(()),
             FsEntry::Directory(_) => self
                 .disk
@@ -267,18 +245,12 @@
         Ok(())
     }
 
-<<<<<<< HEAD
-    pub fn recept_edit_hosts(&self, id: InodeId, hosts: Vec<Address>) -> io::Result<()> {
+    pub fn recept_edit_hosts(&self, id: InodeId, hosts: Vec<Address>) -> WhResult<()> {
         if !hosts.contains(
-            &LocalConfig::read_lock(&self.network_interface.local_config, "recept_binary")
-                .map_err(|e| io::Error::new(ErrorKind::Other, e.to_string()))?
+            &LocalConfig::read_lock(&self.network_interface.local_config, "recept_binary")?
                 .general
                 .address,
         ) {
-=======
-    pub fn recept_edit_hosts(&self, id: InodeId, hosts: Vec<Address>) -> WhResult<()> {
-        if !hosts.contains(&self.network_interface.self_addr) {
->>>>>>> 125448c5
             if let Err(e) = self.disk.remove_file(
                 Arbo::n_read_lock(&self.arbo, "recept_edit_hosts")?.n_get_path_from_inode_id(id)?,
             ) {
@@ -289,7 +261,11 @@
     }
 
     pub fn recept_revoke_hosts(&self, id: InodeId, host: Address, meta: Metadata) -> WhResult<()> {
-        if host != self.network_interface.self_addr {
+        if host
+            != LocalConfig::read_lock(&self.network_interface.local_config, "recept_binary")?
+                .general
+                .address
+        {
             // TODO: recept_revoke_hosts, for the redudancy, should recieve the written text (data from write) instead of deleting and adding it back completely with apply_redudancy
             if let Err(e) = self.disk.remove_file(
                 Arbo::n_read_lock(&self.arbo, "recept_revoke_hosts")?
