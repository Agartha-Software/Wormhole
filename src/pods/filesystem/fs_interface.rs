--- conflicted
+++ resolved
@@ -245,22 +245,6 @@
         self.network_interface.update_remote_hosts(&inode)
     }
 
-<<<<<<< HEAD
-    pub fn recept_remove_inode(&self, id: InodeId) -> io::Result<()> {
-        let to_remove_path = {
-            let arbo = Arbo::read_lock(&self.arbo, "cecept_remove_inode")?;
-            arbo.get_path_from_inode_id(id)?
-        };
-
-        let _ = self.disk.remove_file(&to_remove_path);
-
-        self.network_interface.acknowledge_unregister_file(id)?;
-
-        Ok(())
-    }
-
-=======
->>>>>>> 3e039f9c
     pub fn recept_edit_hosts(&self, id: InodeId, hosts: Vec<Address>) -> io::Result<()> {
         if !hosts.contains(&self.network_interface.self_addr) {
             let path =
