--- conflicted
+++ resolved
@@ -1,16 +1,10 @@
-<<<<<<< HEAD
-use crate::config::types::Config;
-use crate::config::LocalConfig;
-use crate::network::message::Address;
-use crate::pods::arbo::{Arbo, FsEntry, Inode, InodeId, Metadata, GLOBAL_CONFIG_INO};
-=======
+use crate::config::{types::Config, LocalConfig};
 use crate::error::{WhError, WhResult};
 use crate::network::message::Address;
 use crate::pods::arbo::{
     Arbo, FsEntry, Inode, InodeId, Metadata, ARBO_FILE_FNAME, ARBO_FILE_INO, GLOBAL_CONFIG_FNAME,
     GLOBAL_CONFIG_INO, LOCAL_CONFIG_FNAME, LOCAL_CONFIG_INO, LOCK_TIMEOUT,
 };
->>>>>>> bfa5db19
 use crate::pods::disk_manager::DiskManager;
 use crate::pods::network::network_interface::{Callback, NetworkInterface};
 use crate::pods::whpath::WhPath;
@@ -254,7 +248,6 @@
             .network_interface
             .callbacks
             .resolve(Callback::Pull(id), true);
-<<<<<<< HEAD
         let mut hosts;
         if let FsEntry::File(hosts_source) = &inode.entry {
             hosts = hosts_source.clone();
@@ -268,9 +261,7 @@
             .expect("recept_binary: can't write lock arbo")
             .set_inode_hosts(id, hosts)?;
         self.network_interface.update_remote_hosts(&inode)
-=======
         Ok(())
->>>>>>> bfa5db19
     }
 
     pub fn recept_edit_hosts(&self, id: InodeId, hosts: Vec<Address>) -> io::Result<()> {
