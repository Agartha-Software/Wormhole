--- conflicted
+++ resolved
@@ -37,11 +37,6 @@
             FsEntry::Directory(_) => SimpleFileType::Directory,
         }
     }
-}
-
-custom_error::custom_error! {pub ReceptRedundancy
-    WhError{source: WhError} = "{source}",
-    LocalRedundandcyFailed { io: std::io::Error } = "Local redundandcy failed: {io}",
 }
 
 /// Provides functions to allow primitive handlers like Fuse & WinFSP to
@@ -150,23 +145,19 @@
         }
     }
 
-<<<<<<< HEAD
     pub fn recept_redundancy(&self, id: InodeId, binary: Arc<Vec<u8>>) -> WhResult<()> {
-=======
-    pub fn recept_redundancy(&self, id: InodeId, binary: Vec<u8>) -> Result<(), ReceptRedundancy> {
->>>>>>> 9c8309e1
-        let path = Arbo::read_lock(&self.arbo, "recept_binary")
+        let path = Arbo::read_lock(&self.arbo, "recept_redundancy")
             .expect("recept_binary: can't read lock arbo")
             .n_get_path_from_inode_id(id)?;
 
         self.disk
             .write_file(&path, &binary, 0)
-            .map_err(|e| ReceptRedundancy::LocalRedundandcyFailed { io: e })
-            .inspect_err(|e| log::error!("{e}"))?;
+            .inspect_err(|e| log::error!("{e}"))
+            .expect("disk error");
         // TODO -> in case of failure, other hosts still think this one is valid. Should send error report to the redundancy manager
 
         let address =
-            LocalConfig::read_lock(&self.network_interface.local_config, "revoke_remote_hosts")?
+            LocalConfig::read_lock(&self.network_interface.local_config, "recept_redundancy")?
                 .general
                 .address
                 .clone();
@@ -175,7 +166,6 @@
             .inspect_err(|e| {
                 log::error!("Can't update (local) hosts for redundancy pulled file ({id}): {e}")
             })
-            .map_err(|err| ReceptRedundancy::WhError { source: err })
     }
 
     pub fn recept_binary(&self, id: InodeId, binary: Vec<u8>) -> io::Result<()> {
@@ -187,8 +177,7 @@
                 .clone();
         let arbo = Arbo::read_lock(&self.arbo, "recept_binary")
             .expect("recept_binary: can't read lock arbo");
-        let (path, perms) = match Arbo::read_lock(&self.arbo, "recept_binary")
-            .expect("recept_binary: can't read lock arbo")
+        let (path, perms) = match arbo
             .n_get_path_from_inode_id(id)
             .and_then(|path| arbo.n_get_inode(id).map(|inode| (path, inode.meta.perm)))
         {
@@ -201,7 +190,6 @@
             }
         };
         drop(arbo);
-
         let _created = self.disk.new_file(&path, perms);
         let status = self
             .disk
