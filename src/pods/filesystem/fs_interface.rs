--- conflicted
+++ resolved
@@ -37,11 +37,6 @@
             FsEntry::Directory(_) => SimpleFileType::Directory,
         }
     }
-}
-
-custom_error::custom_error! {pub ReceptRedundancy
-    WhError{source: WhError} = "{source}",
-    LocalRedundandcyFailed { io: std::io::Error } = "Local redundandcy failed: {io}",
 }
 
 /// Provides functions to allow primitive handlers like Fuse & WinFSP to
@@ -150,19 +145,15 @@
         }
     }
 
-<<<<<<< HEAD
     pub fn recept_redundancy(&self, id: InodeId, binary: Arc<Vec<u8>>) -> WhResult<()> {
-=======
-    pub fn recept_redundancy(&self, id: InodeId, binary: Vec<u8>) -> Result<(), ReceptRedundancy> {
->>>>>>> 0a0a9ae7
         let path = Arbo::read_lock(&self.arbo, "recept_binary")
             .expect("recept_binary: can't read lock arbo")
             .n_get_path_from_inode_id(id)?;
 
         self.disk
             .write_file(&path, &binary, 0)
-            .map_err(|e| ReceptRedundancy::LocalRedundandcyFailed { io: e })
-            .inspect_err(|e| log::error!("{e}"))?;
+            .inspect_err(|e| log::error!("{e}"))
+            .expect("disk error");
         // TODO -> in case of failure, other hosts still think this one is valid. Should send error report to the redundancy manager
 
         let address =
@@ -175,7 +166,6 @@
             .inspect_err(|e| {
                 log::error!("Can't update (local) hosts for redundancy pulled file ({id}): {e}")
             })
-            .map_err(|err| ReceptRedundancy::WhError { source: err })
     }
 
     pub fn recept_binary(&self, id: InodeId, binary: Vec<u8>) -> io::Result<()> {
