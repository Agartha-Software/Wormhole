use crate::error::WhResult;
use crate::network::message::Address;
use crate::pods::disk_managers::DiskManager;
use crate::pods::filesystem::attrs::AcknoledgeSetAttrError;
use crate::pods::filesystem::permissions::has_execute_perm;
<<<<<<< HEAD
use crate::pods::network::callbacks::Request;
=======
use crate::pods::itree::{
    FsEntry, ITree, Inode, InodeId, Metadata, GLOBAL_CONFIG_FNAME, GLOBAL_CONFIG_INO,
};
use crate::pods::network::callbacks::Callback;
>>>>>>> c588e162
use crate::pods::network::network_interface::NetworkInterface;
use crate::pods::network::pull_file::PullError;
use crate::pods::whpath::WhPath;

use futures::io;
use parking_lot::RwLock;
use serde::{Deserialize, Serialize};
use std::sync::Arc;

use super::file_handle::FileHandleManager;
use super::make_inode::MakeInodeError;

#[derive(Debug)]
pub struct FsInterface {
    pub network_interface: Arc<NetworkInterface>,
    pub disk: Box<dyn DiskManager>,
    pub file_handles: Arc<RwLock<FileHandleManager>>,
    pub itree: Arc<RwLock<ITree>>, // here only to read, as most write are made by network_interface
}

#[derive(PartialEq, Debug, Serialize, Deserialize, Clone)]
pub enum SimpleFileType {
    File,
    Directory,
}

impl From<&FsEntry> for SimpleFileType {
    fn from(entry: &FsEntry) -> SimpleFileType {
        match entry {
            FsEntry::File(_) => SimpleFileType::File,
            FsEntry::Directory(_) => SimpleFileType::Directory,
        }
    }
}

/// Provides functions to allow primitive handlers like Fuse & WinFSP to
/// interract with wormhole
impl FsInterface {
    pub fn new(
        network_interface: Arc<NetworkInterface>,
        disk_manager: Box<dyn DiskManager>,
        itree: Arc<RwLock<ITree>>,
    ) -> Self {
        Self {
            network_interface,
            disk: disk_manager,
            file_handles: Arc::new(RwLock::new(FileHandleManager::new())),
            itree,
        }
    }

    // SECTION - local -> write
    #[deprecated]
    pub fn set_inode_meta(&self, ino: InodeId, meta: Metadata) -> io::Result<()> {
        let path = ITree::read_lock(&self.itree, "fs_interface::set_inode_meta")?
            .get_path_from_inode_id(ino)?;

        self.disk.set_file_size(&path, meta.size as usize)?;
        self.network_interface
            .update_metadata(ino, meta)
            .map_err(|err| std::io::Error::other(err))
    }

    // !SECTION

    // SECTION - local -> read

    /// get an entry
    /// return Ok(None) if no permissions to access entries
    pub fn get_entry_from_name(&self, parent: InodeId, name: &str) -> WhResult<Option<Inode>> {
        let itree = ITree::n_read_lock(&self.itree, "fs_interface.get_entry_from_name")?;
        let p_inode = itree.n_get_inode(parent)?;
        if !has_execute_perm(p_inode.meta.perm) {
            return Ok(None);
        }
        Ok(Some(
            itree.n_get_inode_child_by_name(p_inode, name)?.clone(),
        ))
    }

    pub fn get_inode_attributes(&self, ino: InodeId) -> io::Result<Metadata> {
        let itree = ITree::read_lock(&self.itree, "fs_interface::get_inode_attributes")?;

        Ok(itree.get_inode(ino)?.meta.clone())
    }

    pub fn n_get_inode_attributes(&self, ino: InodeId) -> WhResult<Metadata> {
        let itree = ITree::n_read_lock(&self.itree, "fs_interface::get_inode_attributes")?;

        Ok(itree.n_get_inode(ino)?.meta.clone())
    }

    // !SECTION

    // SECTION - remote -> write
    pub fn recept_inode(&self, inode: Inode) -> Result<(), MakeInodeError> {
        self.network_interface
            .acknowledge_new_file(inode.clone(), inode.id)?;
        self.network_interface.promote_next_inode(inode.id + 1)?;

        let new_path = {
            let itree = ITree::n_read_lock(&self.itree, "recept_inode")?;
            itree.n_get_path_from_inode_id(inode.id)?
        };

        match inode.entry {
            // REVIEW - is it still useful to create an empty file in this case ?
            FsEntry::File(hosts) if hosts.contains(&self.network_interface.hostname()?) => self
                .disk
                .new_file(&new_path, inode.meta.perm)
                .map(|_| ())
                .map_err(|io| MakeInodeError::LocalCreationFailed { io }),
            FsEntry::File(_) => Ok(()),
            FsEntry::Directory(_) => self
                .disk
                .new_dir(&new_path, inode.meta.perm)
                .map_err(|io| MakeInodeError::LocalCreationFailed { io }),
            // TODO - remove when merge is handled because new file should create folder
            // FsEntry::Directory(_) => {}
        }
    }

    pub fn recept_redundancy(&self, id: InodeId, binary: Arc<Vec<u8>>) -> WhResult<()> {
        let itree = ITree::write_lock(&self.itree, "recept_binary")
            .expect("recept_binary: can't read lock itree");
        let (path, perms) = itree
            .n_get_path_from_inode_id(id)
            .and_then(|path| itree.n_get_inode(id).map(|inode| (path, inode.meta.perm)))?;
        drop(itree);

        let _created = self.disk.new_file(&path, perms);
        self.disk
            .write_file(&path, &binary, 0)
            .inspect_err(|e| log::error!("{e}"))
            .expect("disk error");
        // TODO -> in case of failure, other hosts still think this one is valid. Should send error report to the redundancy manager

        ITree::n_write_lock(&self.itree, "recept_redundancy")?
            .n_add_inode_hosts(id, vec![self.network_interface.hostname()?])
            .inspect_err(|e| {
                log::error!("Can't update (local) hosts for redundancy pulled file ({id}): {e}")
            })
    }

    pub fn recept_binary(&self, id: InodeId, binary: Vec<u8>) -> io::Result<()> {
        let itree = ITree::read_lock(&self.itree, "recept_binary")
            .expect("recept_binary: can't read lock itree");
        let (path, perms) = match itree
            .n_get_path_from_inode_id(id)
            .and_then(|path| itree.n_get_inode(id).map(|inode| (path, inode.meta.perm)))
        {
            Ok(value) => value,
            Err(e) => {
                return self
                    .network_interface
                    .callbacks
                    .resolve(Request::Pull(id), Err(e.into()))
                    .map_err(|e| e.into_io())
            }
        };
        drop(itree);
        let _created = self.disk.new_file(&path, perms);
        let status = self
            .disk
            .write_file(&path, &binary, 0)
            .inspect_err(|e| log::error!("writing pulled file: {e}"))
            .map_err(|e| PullError::WriteError { io: Arc::new(e) });
        let _ = self.network_interface.callbacks.resolve(
            Request::Pull(id),
            status
                .as_ref()
                .map_err(|e| e.clone())
                .map(|_| Some(Arc::new(binary))),
        );
        status.map_err(io::Error::other)?;
        self.network_interface
            .add_inode_hosts(
                id,
                vec![self
                    .network_interface
                    .hostname()
                    .ok()
                    .ok_or(io::Error::other("deadlock"))?],
            )
            .expect("can't update inode hosts");
        Ok(())
    }

    pub fn recept_edit_hosts(&self, id: InodeId, hosts: Vec<Address>) -> WhResult<()> {
        if !hosts.contains(&self.network_interface.hostname()?) {
            let path = ITree::n_read_lock(&self.itree, "recept_edit_hosts")?
                .n_get_path_from_inode_id(id)?;
            if let Err(e) = self.disk.remove_file(&path) {
                log::debug!("recept_edit_hosts: can't delete file. {}", e);
            }
        }
        self.network_interface.acknowledge_hosts_edition(id, hosts)
    }

    pub fn recept_revoke_hosts(
        &self,
        id: InodeId,
        host: String,
        meta: Metadata,
    ) -> Result<(), AcknoledgeSetAttrError> {
        let needs_delete = host != self.network_interface.hostname()?;
        self.acknowledge_metadata(id, meta)?;
        self.network_interface
            .acknowledge_hosts_edition(id, vec![host])
            .map_err(|source| AcknoledgeSetAttrError::WhError { source })?;
        if needs_delete {
            // TODO: recept_revoke_hosts, for the redudancy, should recieve the written text (data from write) instead of deleting and adding it back completely with apply_redudancy
            if let Err(e) = self.disk.remove_file(
                &ITree::n_read_lock(&self.itree, "recept_revoke_hosts")?
                    .n_get_path_from_inode_id(id)?,
            ) {
                log::debug!("recept_revoke_hosts: can't delete file. {}", e);
            }
        }
        Ok(())
    }

    pub fn recept_add_hosts(&self, id: InodeId, hosts: Vec<Address>) -> io::Result<()> {
        self.network_interface.aknowledge_new_hosts(id, hosts)
    }

    pub fn recept_remove_hosts(&self, id: InodeId, hosts: Vec<Address>) -> io::Result<()> {
        if hosts.contains(
            &self
                .network_interface
                .hostname()
                .ok()
                .ok_or(io::Error::other("deadlock"))?,
        ) {
            if let Err(e) = self.disk.remove_file(
                &ITree::read_lock(&self.itree, "recept_remove_hosts")?
                    .get_path_from_inode_id(id)?,
            ) {
                log::debug!("recept_remove_hosts: can't delete file. {}", e);
            }
        }

        self.network_interface.aknowledge_hosts_removal(id, hosts)
    }

    // !SECTION

    // SECTION remote -> read
    pub fn send_filesystem(&self, to: Address) -> io::Result<()> {
        let itree = ITree::read_lock(&self.itree, "fs_interface::send_filesystem")?;
        let global_config_file_size = itree
            .get_inode(GLOBAL_CONFIG_INO)
            .map(|inode| inode.meta.size)
            .ok();
        let global_config_path = if global_config_file_size.is_some() {
            Some(WhPath::try_from(GLOBAL_CONFIG_FNAME).expect("GLOBAL_CONFIG_FNAME const error"))
        } else {
            None
        };
        drop(itree);
        log::info!("reading global config at {global_config_path:?}");

        let mut global_config_bytes = Vec::new();
        if let Some(global_config_file_size) = global_config_file_size {
            global_config_bytes.resize(global_config_file_size as usize, 0);

            if let Some(global_config_path) = global_config_path {
                self.disk
                    .read_file(&global_config_path, 0, &mut global_config_bytes)
                    .expect("disk can't read file (global condfig)");
            }
        }
        self.network_interface.send_itree(to, global_config_bytes)
    }

    pub fn send_file(&self, inode: InodeId, to: Address) -> io::Result<()> {
<<<<<<< HEAD
        let arbo = Arbo::read_lock(&self.arbo, "send_arbo")?;
        let path = arbo.get_path_from_inode_id(inode)?;
        let mut size = arbo.get_inode(inode)?.meta.size as usize;
        let mut data = vec![0; size];
=======
        let itree = ITree::read_lock(&self.itree, "send_itree")?;
        let path = itree.get_path_from_inode_id(inode)?;
        let mut size = itree.get_inode(inode)?.meta.size as usize;
        let mut data = Vec::new();
        data.resize(size, 0);
>>>>>>> c588e162
        size = self.disk.read_file(&path, 0, &mut data)?;
        data.resize(size, 0);
        self.network_interface.send_file(inode, data, to)
    }

    pub fn read_local_file(&self, inode: InodeId) -> WhResult<Vec<u8>> {
        let itree = ITree::n_read_lock(&self.itree, "send_itree")?;
        let path = itree
            .get_path_from_inode_id(inode)
            .map_err(|_| crate::error::WhError::InodeNotFound)?;
        let size = itree.n_get_inode(inode)?.meta.size;
        drop(itree);

        let mut buff = vec![0; size as usize];
        self.disk
            .read_file(&path, 0, &mut buff)
            .map_err(|_| crate::error::WhError::InodeNotFound)?;
        Ok(buff)
    }
}<|MERGE_RESOLUTION|>--- conflicted
+++ resolved
@@ -3,14 +3,10 @@
 use crate::pods::disk_managers::DiskManager;
 use crate::pods::filesystem::attrs::AcknoledgeSetAttrError;
 use crate::pods::filesystem::permissions::has_execute_perm;
-<<<<<<< HEAD
-use crate::pods::network::callbacks::Request;
-=======
 use crate::pods::itree::{
     FsEntry, ITree, Inode, InodeId, Metadata, GLOBAL_CONFIG_FNAME, GLOBAL_CONFIG_INO,
 };
-use crate::pods::network::callbacks::Callback;
->>>>>>> c588e162
+use crate::pods::network::callbacks::Request;
 use crate::pods::network::network_interface::NetworkInterface;
 use crate::pods::network::pull_file::PullError;
 use crate::pods::whpath::WhPath;
@@ -287,18 +283,10 @@
     }
 
     pub fn send_file(&self, inode: InodeId, to: Address) -> io::Result<()> {
-<<<<<<< HEAD
-        let arbo = Arbo::read_lock(&self.arbo, "send_arbo")?;
-        let path = arbo.get_path_from_inode_id(inode)?;
-        let mut size = arbo.get_inode(inode)?.meta.size as usize;
-        let mut data = vec![0; size];
-=======
         let itree = ITree::read_lock(&self.itree, "send_itree")?;
         let path = itree.get_path_from_inode_id(inode)?;
         let mut size = itree.get_inode(inode)?.meta.size as usize;
-        let mut data = Vec::new();
-        data.resize(size, 0);
->>>>>>> c588e162
+        let mut data = vec![0; size];
         size = self.disk.read_file(&path, 0, &mut data)?;
         data.resize(size, 0);
         self.network_interface.send_file(inode, data, to)
