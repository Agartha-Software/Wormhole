use crate::error::WhResult;
use crate::network::message::Address;
use crate::pods::disk_managers::DiskManager;
use crate::pods::filesystem::attrs::AcknoledgeSetAttrError;
use crate::pods::filesystem::permissions::has_execute_perm;
use crate::pods::itree::{
    FsEntry, ITree, Inode, InodeId, Metadata, GLOBAL_CONFIG_FNAME, GLOBAL_CONFIG_INO,
};
use crate::pods::network::callbacks::Callback;
use crate::pods::network::network_interface::NetworkInterface;
use crate::pods::whpath::WhPath;

use futures::io;
use parking_lot::RwLock;
use serde::{Deserialize, Serialize};
use std::io::ErrorKind;
use std::sync::Arc;

use super::file_handle::FileHandleManager;
use super::make_inode::MakeInodeError;

#[derive(Debug)]
pub struct FsInterface {
    pub network_interface: Arc<NetworkInterface>,
    pub disk: Box<dyn DiskManager>,
    pub file_handles: Arc<RwLock<FileHandleManager>>,
    pub itree: Arc<RwLock<ITree>>, // here only to read, as most write are made by network_interface
}

#[derive(PartialEq, Debug, Serialize, Deserialize, Clone)]
pub enum SimpleFileType {
    File,
    Directory,
}

impl Into<SimpleFileType> for &FsEntry {
    fn into(self) -> SimpleFileType {
        match self {
            FsEntry::File(_) => SimpleFileType::File,
            FsEntry::Directory(_) => SimpleFileType::Directory,
        }
    }
}

/// Provides functions to allow primitive handlers like Fuse & WinFSP to
/// interract with wormhole
impl FsInterface {
    pub fn new(
        network_interface: Arc<NetworkInterface>,
        disk_manager: Box<dyn DiskManager>,
        itree: Arc<RwLock<ITree>>,
    ) -> Self {
        Self {
            network_interface,
            disk: disk_manager,
            file_handles: Arc::new(RwLock::new(FileHandleManager::new())),
            itree,
        }
    }

    // SECTION - local -> write
    #[deprecated]
    pub fn set_inode_meta(&self, ino: InodeId, meta: Metadata) -> io::Result<()> {
        let path = ITree::read_lock(&self.itree, "fs_interface::set_inode_meta")?
            .get_path_from_inode_id(ino)?;

        self.disk.set_file_size(&path, meta.size as usize)?;
        self.network_interface
            .update_metadata(ino, meta)
            .map_err(|err| std::io::Error::new(ErrorKind::Other, err))
    }

    // !SECTION

    // SECTION - local -> read

    /// get an entry
    /// return Ok(None) if no permissions to access entries
    pub fn get_entry_from_name(&self, parent: InodeId, name: &str) -> WhResult<Option<Inode>> {
        let itree = ITree::n_read_lock(&self.itree, "fs_interface.get_entry_from_name")?;
        let p_inode = itree.n_get_inode(parent)?;
        if !has_execute_perm(p_inode.meta.perm) {
            return Ok(None);
        }
        Ok(Some(
            itree.n_get_inode_child_by_name(p_inode, name)?.clone(),
        ))
    }

    pub fn get_inode_attributes(&self, ino: InodeId) -> io::Result<Metadata> {
        let itree = ITree::read_lock(&self.itree, "fs_interface::get_inode_attributes")?;

        Ok(itree.get_inode(ino)?.meta.clone())
    }

    pub fn n_get_inode_attributes(&self, ino: InodeId) -> WhResult<Metadata> {
        let itree = ITree::n_read_lock(&self.itree, "fs_interface::get_inode_attributes")?;

        Ok(itree.n_get_inode(ino)?.meta.clone())
    }

    // !SECTION

    // SECTION - remote -> write
    pub fn recept_inode(&self, inode: Inode) -> Result<(), MakeInodeError> {
        self.network_interface
            .acknowledge_new_file(inode.clone(), inode.id)?;
        self.network_interface.promote_next_inode(inode.id + 1)?;

        let new_path = {
            let itree = ITree::n_read_lock(&self.itree, "recept_inode")?;
            itree.n_get_path_from_inode_id(inode.id)?
        };

        match inode.entry {
            // REVIEW - is it still useful to create an empty file in this case ?
            FsEntry::File(hosts) if hosts.contains(&self.network_interface.hostname) => self
                .disk
                .new_file(&new_path, inode.meta.perm)
                .map(|_| ())
                .map_err(|io| MakeInodeError::LocalCreationFailed { io }),
            FsEntry::File(_) => Ok(()),
            FsEntry::Directory(_) => self
                .disk
                .new_dir(&new_path, inode.meta.perm)
                .map_err(|io| MakeInodeError::LocalCreationFailed { io }),
            // TODO - remove when merge is handled because new file should create folder
            // FsEntry::Directory(_) => {}
        }
    }

    pub fn recept_redundancy(&self, id: InodeId, binary: Arc<Vec<u8>>) -> WhResult<()> {
        let itree = ITree::write_lock(&self.itree, "recept_binary")
            .expect("recept_binary: can't read lock itree");
        let (path, perms) = itree
            .n_get_path_from_inode_id(id)
            .and_then(|path| itree.n_get_inode(id).map(|inode| (path, inode.meta.perm)))?;
        drop(itree);

        let _created = self.disk.new_file(&path, perms);
        self.disk
            .write_file(&path, &binary, 0)
            .inspect_err(|e| log::error!("{e}"))
            .expect("disk error");
        // TODO -> in case of failure, other hosts still think this one is valid. Should send error report to the redundancy manager

<<<<<<< HEAD
        Arbo::n_write_lock(&self.arbo, "recept_redundancy")?
            .n_add_inode_hosts(id, vec![self.network_interface.hostname.clone()])
=======
        ITree::n_write_lock(&self.itree, "recept_redundancy")?
            .n_add_inode_hosts(id, vec![self.network_interface.hostname()?])
>>>>>>> c588e162
            .inspect_err(|e| {
                log::error!("Can't update (local) hosts for redundancy pulled file ({id}): {e}")
            })
    }

    pub fn recept_binary(&self, id: InodeId, binary: Vec<u8>) -> io::Result<()> {
        let itree = ITree::read_lock(&self.itree, "recept_binary")
            .expect("recept_binary: can't read lock itree");
        let (path, perms) = match itree
            .n_get_path_from_inode_id(id)
            .and_then(|path| itree.n_get_inode(id).map(|inode| (path, inode.meta.perm)))
        {
            Ok(value) => value,
            Err(_) => {
                return self
                    .network_interface
                    .callbacks
                    .resolve(Callback::Pull(id), false)
            }
        };
        drop(itree);
        let _created = self.disk.new_file(&path, perms);
        let status = self
            .disk
            .write_file(&path, &binary, 0)
            .inspect_err(|e| log::error!("writing pulled file: {e}"));
        let _ = self
            .network_interface
            .callbacks
            .resolve(Callback::Pull(id), status.is_ok());
        status?;
        self.network_interface
            .add_inode_hosts(id, vec![self.network_interface.hostname.clone()])
            .expect("can't update inode hosts");
        Ok(())
    }

    pub fn recept_edit_hosts(&self, id: InodeId, hosts: Vec<Address>) -> WhResult<()> {
<<<<<<< HEAD
        if !hosts.contains(&self.network_interface.hostname) {
            let path =
                Arbo::n_read_lock(&self.arbo, "recept_edit_hosts")?.n_get_path_from_inode_id(id)?;
=======
        if !hosts.contains(&self.network_interface.hostname()?) {
            let path = ITree::n_read_lock(&self.itree, "recept_edit_hosts")?
                .n_get_path_from_inode_id(id)?;
>>>>>>> c588e162
            if let Err(e) = self.disk.remove_file(&path) {
                log::debug!("recept_edit_hosts: can't delete file. {}", e);
            }
        }
        self.network_interface.acknowledge_hosts_edition(id, hosts)
    }

    pub fn recept_revoke_hosts(
        &self,
        id: InodeId,
        host: String,
        meta: Metadata,
    ) -> Result<(), AcknoledgeSetAttrError> {
        let needs_delete = host != self.network_interface.hostname;
        self.acknowledge_metadata(id, meta)?;
        self.network_interface
            .acknowledge_hosts_edition(id, vec![host])
            .map_err(|source| AcknoledgeSetAttrError::WhError { source })?;
        if needs_delete {
            // TODO: recept_revoke_hosts, for the redudancy, should recieve the written text (data from write) instead of deleting and adding it back completely with apply_redudancy
            if let Err(e) = self.disk.remove_file(
                &ITree::n_read_lock(&self.itree, "recept_revoke_hosts")?
                    .n_get_path_from_inode_id(id)?,
            ) {
                log::debug!("recept_revoke_hosts: can't delete file. {}", e);
            }
        }
        Ok(())
    }

    pub fn recept_add_hosts(&self, id: InodeId, hosts: Vec<Address>) -> io::Result<()> {
        self.network_interface.aknowledge_new_hosts(id, hosts)
    }

    pub fn recept_remove_hosts(&self, id: InodeId, hosts: Vec<Address>) -> io::Result<()> {
        if hosts.contains(&self.network_interface.hostname) {
            if let Err(e) = self.disk.remove_file(
                &ITree::read_lock(&self.itree, "recept_remove_hosts")?
                    .get_path_from_inode_id(id)?,
            ) {
                log::debug!("recept_remove_hosts: can't delete file. {}", e);
            }
        }

        self.network_interface.aknowledge_hosts_removal(id, hosts)
    }

    // !SECTION

    // SECTION remote -> read
    pub fn send_filesystem(&self, to: Address) -> io::Result<()> {
        let itree = ITree::read_lock(&self.itree, "fs_interface::send_filesystem")?;
        let global_config_file_size = itree
            .get_inode(GLOBAL_CONFIG_INO)
            .map(|inode| inode.meta.size)
            .ok();
        let global_config_path = if global_config_file_size.is_some() {
            Some(WhPath::try_from(GLOBAL_CONFIG_FNAME).expect("GLOBAL_CONFIG_FNAME const error"))
        } else {
            None
        };
        drop(itree);
        log::info!("reading global config at {global_config_path:?}");

        let mut global_config_bytes = Vec::new();
        if let Some(global_config_file_size) = global_config_file_size {
            global_config_bytes.resize(global_config_file_size as usize, 0);

            if let Some(global_config_path) = global_config_path {
                self.disk
                    .read_file(&global_config_path, 0, &mut global_config_bytes)
                    .expect("disk can't read file (global condfig)");
            }
        }
        self.network_interface.send_itree(to, global_config_bytes)
    }

    pub fn send_file(&self, inode: InodeId, to: Address) -> io::Result<()> {
        let itree = ITree::read_lock(&self.itree, "send_itree")?;
        let path = itree.get_path_from_inode_id(inode)?;
        let mut size = itree.get_inode(inode)?.meta.size as usize;
        let mut data = Vec::new();
        data.resize(size, 0);
        size = self.disk.read_file(&path, 0, &mut data)?;
        data.resize(size, 0);
        self.network_interface.send_file(inode, data, to)
    }

    pub fn read_local_file(&self, inode: InodeId) -> WhResult<Vec<u8>> {
        let itree = ITree::n_read_lock(&self.itree, "send_itree")?;
        let path = itree
            .get_path_from_inode_id(inode)
            .map_err(|_| crate::error::WhError::InodeNotFound)?;
        let size = itree.n_get_inode(inode)?.meta.size;
        drop(itree);

        let mut buff = Vec::new();
        buff.resize(size as usize, 0);
        self.disk
            .read_file(&path, 0, &mut buff)
            .map_err(|_| crate::error::WhError::InodeNotFound)?;
        Ok(buff)
    }
}<|MERGE_RESOLUTION|>--- conflicted
+++ resolved
@@ -144,13 +144,8 @@
             .expect("disk error");
         // TODO -> in case of failure, other hosts still think this one is valid. Should send error report to the redundancy manager
 
-<<<<<<< HEAD
-        Arbo::n_write_lock(&self.arbo, "recept_redundancy")?
+        ITree::n_write_lock(&self.itree, "recept_redundancy")?
             .n_add_inode_hosts(id, vec![self.network_interface.hostname.clone()])
-=======
-        ITree::n_write_lock(&self.itree, "recept_redundancy")?
-            .n_add_inode_hosts(id, vec![self.network_interface.hostname()?])
->>>>>>> c588e162
             .inspect_err(|e| {
                 log::error!("Can't update (local) hosts for redundancy pulled file ({id}): {e}")
             })
@@ -189,15 +184,9 @@
     }
 
     pub fn recept_edit_hosts(&self, id: InodeId, hosts: Vec<Address>) -> WhResult<()> {
-<<<<<<< HEAD
         if !hosts.contains(&self.network_interface.hostname) {
-            let path =
-                Arbo::n_read_lock(&self.arbo, "recept_edit_hosts")?.n_get_path_from_inode_id(id)?;
-=======
-        if !hosts.contains(&self.network_interface.hostname()?) {
             let path = ITree::n_read_lock(&self.itree, "recept_edit_hosts")?
                 .n_get_path_from_inode_id(id)?;
->>>>>>> c588e162
             if let Err(e) = self.disk.remove_file(&path) {
                 log::debug!("recept_edit_hosts: can't delete file. {}", e);
             }
