use crate::error::WhResult;
use crate::network::message::Address;
use crate::pods::arbo::{Arbo, FsEntry, Inode, InodeId, Metadata};
<<<<<<< HEAD
use crate::pods::disk_manager::DiskManager;
use crate::pods::filesystem::attrs::AcknoledgeSetAttrError;
=======
use crate::pods::disk_managers::DiskManager;
>>>>>>> 38e138b0
use crate::pods::network::callbacks::Callback;
use crate::pods::network::network_interface::NetworkInterface;

use parking_lot::RwLock;
use serde::{Deserialize, Serialize};
use std::io;
use std::sync::Arc;

use super::file_handle::FileHandleManager;
use super::make_inode::MakeInodeError;

pub struct FsInterface {
    pub network_interface: Arc<NetworkInterface>,
    pub disk: Box<dyn DiskManager>,
    pub file_handles: Arc<RwLock<FileHandleManager>>,
    pub arbo: Arc<RwLock<Arbo>>, // here only to read, as most write are made by network_interface
                                 // REVIEW - check self.arbo usage to be only reading
}

#[derive(PartialEq, Debug, Serialize, Deserialize, Clone)]
pub enum SimpleFileType {
    File,
    Directory,
}

impl Into<SimpleFileType> for &FsEntry {
    fn into(self) -> SimpleFileType {
        match self {
            FsEntry::File(_) => SimpleFileType::File,
            FsEntry::Directory(_) => SimpleFileType::Directory,
        }
    }
}

/// Provides functions to allow primitive handlers like Fuse & WinFSP to
/// interract with wormhole.
impl FsInterface {
    pub fn new(
        network_interface: Arc<NetworkInterface>,
        disk_manager: Box<dyn DiskManager>,
        arbo: Arc<RwLock<Arbo>>,
    ) -> Self {
        Self {
            network_interface,
            disk: disk_manager,
            file_handles: Arc::new(RwLock::new(FileHandleManager::new())),
            arbo,
        }
    }

    // SECTION - local -> write
<<<<<<< HEAD
    fn construct_file_path(&self, parent: InodeId, name: &String) -> io::Result<WhPath> {
        let arbo = Arbo::read_lock(&self.arbo, "fs_interface.get_begin_path_end_path")?;
        let parent_path = arbo.get_path_from_inode_id(parent)?;

        return Ok(parent_path.join(name));
    }

    // TODO:  Must handle the file creation if the file is not replicated like ino 3
    pub fn rename(
        &self,
        parent: InodeId,
        new_parent: InodeId,
        name: &String,
        new_name: &String,
    ) -> io::Result<()> {
        let parent_path = self.construct_file_path(parent, name)?;
        let new_parent_path = self.construct_file_path(new_parent, new_name)?;
        let err = self
            .disk
            .mv_file(parent_path, new_parent_path)
            .inspect_err(|err| log::error!("disk.mv_file fail: {err:?}"));
        self.network_interface
            .broadcast_rename_file(parent, new_parent, name, new_name)?;
        self.network_interface
            .arbo_rename_file(parent, new_parent, name, new_name)?;
        Ok(())
    }

    pub fn accept_rename(
        &self,
        parent: InodeId,
        new_parent: InodeId,
        name: &String,
        new_name: &String,
    ) -> io::Result<()> {
        let parent_path = self.construct_file_path(parent, name)?;
        let new_parent_path = self.construct_file_path(new_parent, new_name)?;
        if std::path::Path::new(&parent_path.inner).exists() {
            self.disk.mv_file(parent_path, new_parent_path)?;
        }
        self.network_interface
            .arbo_rename_file(parent, new_parent, name, new_name)?;
        Ok(())
    }
=======
    pub fn set_inode_meta(&self, ino: InodeId, meta: Metadata) -> io::Result<()> {
        let path = Arbo::read_lock(&self.arbo, "fs_interface::set_inode_meta")?
            .get_path_from_inode_id(ino)?;

        self.disk.set_file_size(&path, meta.size as usize)?;
        self.network_interface.update_metadata(ino, meta)
    }

>>>>>>> 38e138b0

    // !SECTION

    // SECTION - local -> read

    pub fn get_entry_from_name(&self, parent: InodeId, name: String) -> io::Result<Inode> {
        let arbo = Arbo::read_lock(&self.arbo, "fs_interface.get_entry_from_name")?;
        arbo.get_inode_child_by_name(arbo.get_inode(parent)?, &name)
            .cloned()
    }

    // NOTE - ignores the callback. To pull a file normaly, please use a process similar to read_file
    pub async fn pull_file_async(&self, file: InodeId) -> io::Result<()> {
        self.network_interface
            .pull_file_async(file)
            .await
            .map(|_| ())
    }

    pub fn get_inode_attributes(&self, ino: InodeId) -> io::Result<Metadata> {
        let arbo = Arbo::read_lock(&self.arbo, "fs_interface::get_inode_attributes")?;

        Ok(arbo.get_inode(ino)?.meta.clone())
    }

    pub fn read_dir(&self, ino: InodeId) -> io::Result<Vec<Inode>> {
        let arbo = Arbo::read_lock(&self.arbo, "fs_interface.read_dir")?;
        let dir = arbo.get_inode(ino)?;
        //log::debug!("dir: {dir}?");
        let mut entries: Vec<Inode> = Vec::new();

        if let FsEntry::Directory(children) = &dir.entry {
            for entry in children {
                entries.push(arbo.get_inode(*entry)?.clone());
            }
            Ok(entries)
        } else {
            Err(io::Error::new(
                io::ErrorKind::InvalidData,
                "read_dir: asked inode is not a dir",
            ))
        }
    }
    // !SECTION

    // SECTION - remote -> write
    pub fn recept_inode(&self, inode: Inode) -> Result<(), MakeInodeError> {
        self.network_interface
            .acknowledge_new_file(inode.clone(), inode.id)?;
        self.network_interface.promote_next_inode(inode.id + 1)?;

        let new_path = {
            let arbo = Arbo::n_read_lock(&self.arbo, "recept_inode")?;
            arbo.n_get_path_from_inode_id(inode.id)?
        };

        match inode.entry {
            FsEntry::File(hosts) if hosts.contains(&self.network_interface.self_addr) => self
                .disk
                .new_file(&new_path, inode.meta.perm)
                .map(|_| ())
                .map_err(|io| MakeInodeError::LocalCreationFailed { io }),
            FsEntry::File(_) => Ok(()),
            FsEntry::Directory(_) => self
                .disk
                .new_dir(&new_path, inode.meta.perm)
                .map(|_| ())
                .map_err(|io| MakeInodeError::LocalCreationFailed { io }),
            // TODO - remove when merge is handled because new file should create folder
            // FsEntry::Directory(_) => {}
        }
    }

    pub fn recept_binary(&self, id: InodeId, binary: Vec<u8>) -> io::Result<()> {
        let (path, inode) = {
            let arbo = Arbo::read_lock(&self.arbo, "recept_binary")
                .expect("recept_binary: can't read lock arbo");
            (
                match arbo.get_path_from_inode_id(id) {
                    Ok(path) => path,
                    Err(_) => {
                        return self
                            .network_interface
                            .callbacks
                            .resolve(Callback::Pull(id), false)
                    }
                },
                arbo.get_inode(id)?.clone(),
            )
        };

        let _created = self.disk.new_file(&path, inode.meta.perm);
        let status = self
            .disk
            .write_file(&path, &binary, 0)
            .inspect_err(|e| log::error!("writing pulled file: {e}"));
        let _ = self
            .network_interface
            .callbacks
            .resolve(Callback::Pull(id), status.is_ok());
        status?;
        let mut hosts;
        if let FsEntry::File(hosts_source) = &inode.entry {
            hosts = hosts_source.clone();
            let self_addr = self.network_interface.self_addr.clone();
            let idx = hosts.partition_point(|x| x <= &self_addr);
            hosts.insert(idx, self_addr);
        } else {
            return Err(io::ErrorKind::InvalidInput.into());
        }
        Arbo::write_lock(&self.arbo, "recept_binary")
            .expect("recept_binary: can't write lock arbo")
            .set_inode_hosts(id, hosts)?;
        self.network_interface.update_remote_hosts(&inode)
    }

    pub fn recept_edit_hosts(&self, id: InodeId, hosts: Vec<Address>) -> WhResult<()> {
        if !hosts.contains(&self.network_interface.self_addr) {
            let path =
                Arbo::n_read_lock(&self.arbo, "recept_edit_hosts")?.n_get_path_from_inode_id(id)?;
            if let Err(e) = self.disk.remove_file(&path) {
                log::error!("recept_edit_hosts: can't delete file. {}", e);
            }
        }
        self.network_interface.acknowledge_hosts_edition(id, hosts)
    }

    pub fn recept_revoke_hosts(
        &self,
        id: InodeId,
        host: Address,
        meta: Metadata,
    ) -> Result<(), AcknoledgeSetAttrError> {
        if host != self.network_interface.self_addr {
            // TODO: recept_revoke_hosts, for the redudancy, should recieve the written text (data from write) instead of deleting and adding it back completely with apply_redudancy
            if let Err(e) = self.disk.remove_file(
                &Arbo::n_read_lock(&self.arbo, "recept_revoke_hosts")?
                    .n_get_path_from_inode_id(id)?,
            ) {
                log::debug!("recept_revoke_hosts: can't delete file. {}", e);
            }
        }
        self.acknowledge_metadata(id, meta, true)?;
        self.network_interface
            .acknowledge_hosts_edition(id, vec![host])
            .map_err(|source| AcknoledgeSetAttrError::WhError { source })
    }

    pub fn recept_add_hosts(&self, id: InodeId, hosts: Vec<Address>) -> io::Result<()> {
        self.network_interface.aknowledge_new_hosts(id, hosts)
    }

    pub fn recept_remove_hosts(&self, id: InodeId, hosts: Vec<Address>) -> io::Result<()> {
        if hosts.contains(&self.network_interface.self_addr) {
            let path =
                Arbo::read_lock(&self.arbo, "recept_remove_hosts")?.get_path_from_inode_id(id)?;
            if let Err(e) = self.disk.remove_file(&path) {
                log::debug!("recept_remove_hosts: can't delete file. {}", e);
            }
        }

        self.network_interface.aknowledge_hosts_removal(id, hosts)
    }

    // !SECTION

    // SECTION remote -> read
    pub fn send_filesystem(&self, to: Address) -> io::Result<()> {
        self.network_interface.send_arbo(to)
    }

    pub fn register_new_node(&self, socket: Address, addr: Address) {
        self.network_interface.register_new_node(socket, addr);
    }

    pub fn send_file(&self, inode: InodeId, to: Address) -> io::Result<()> {
        let arbo = Arbo::read_lock(&self.arbo, "send_arbo")?;
        let path = arbo.get_path_from_inode_id(inode)?;
        let mut size = arbo.get_inode(inode)?.meta.size as usize;
        let mut data = Vec::new();
        data.resize(size, 0);
        size = self.disk.read_file(&path, 0, &mut data)?;
        data.resize(size, 0);
        self.network_interface.send_file(inode, data, to)
    }
}<|MERGE_RESOLUTION|>--- conflicted
+++ resolved
@@ -1,12 +1,8 @@
 use crate::error::WhResult;
 use crate::network::message::Address;
 use crate::pods::arbo::{Arbo, FsEntry, Inode, InodeId, Metadata};
-<<<<<<< HEAD
-use crate::pods::disk_manager::DiskManager;
+use crate::pods::disk_managers::DiskManager;
 use crate::pods::filesystem::attrs::AcknoledgeSetAttrError;
-=======
-use crate::pods::disk_managers::DiskManager;
->>>>>>> 38e138b0
 use crate::pods::network::callbacks::Callback;
 use crate::pods::network::network_interface::NetworkInterface;
 
@@ -58,61 +54,6 @@
     }
 
     // SECTION - local -> write
-<<<<<<< HEAD
-    fn construct_file_path(&self, parent: InodeId, name: &String) -> io::Result<WhPath> {
-        let arbo = Arbo::read_lock(&self.arbo, "fs_interface.get_begin_path_end_path")?;
-        let parent_path = arbo.get_path_from_inode_id(parent)?;
-
-        return Ok(parent_path.join(name));
-    }
-
-    // TODO:  Must handle the file creation if the file is not replicated like ino 3
-    pub fn rename(
-        &self,
-        parent: InodeId,
-        new_parent: InodeId,
-        name: &String,
-        new_name: &String,
-    ) -> io::Result<()> {
-        let parent_path = self.construct_file_path(parent, name)?;
-        let new_parent_path = self.construct_file_path(new_parent, new_name)?;
-        let err = self
-            .disk
-            .mv_file(parent_path, new_parent_path)
-            .inspect_err(|err| log::error!("disk.mv_file fail: {err:?}"));
-        self.network_interface
-            .broadcast_rename_file(parent, new_parent, name, new_name)?;
-        self.network_interface
-            .arbo_rename_file(parent, new_parent, name, new_name)?;
-        Ok(())
-    }
-
-    pub fn accept_rename(
-        &self,
-        parent: InodeId,
-        new_parent: InodeId,
-        name: &String,
-        new_name: &String,
-    ) -> io::Result<()> {
-        let parent_path = self.construct_file_path(parent, name)?;
-        let new_parent_path = self.construct_file_path(new_parent, new_name)?;
-        if std::path::Path::new(&parent_path.inner).exists() {
-            self.disk.mv_file(parent_path, new_parent_path)?;
-        }
-        self.network_interface
-            .arbo_rename_file(parent, new_parent, name, new_name)?;
-        Ok(())
-    }
-=======
-    pub fn set_inode_meta(&self, ino: InodeId, meta: Metadata) -> io::Result<()> {
-        let path = Arbo::read_lock(&self.arbo, "fs_interface::set_inode_meta")?
-            .get_path_from_inode_id(ino)?;
-
-        self.disk.set_file_size(&path, meta.size as usize)?;
-        self.network_interface.update_metadata(ino, meta)
-    }
-
->>>>>>> 38e138b0
 
     // !SECTION
 
@@ -136,6 +77,12 @@
         let arbo = Arbo::read_lock(&self.arbo, "fs_interface::get_inode_attributes")?;
 
         Ok(arbo.get_inode(ino)?.meta.clone())
+    }
+
+    pub fn n_get_inode_attributes(&self, ino: InodeId) -> WhResult<Metadata> {
+        let arbo = Arbo::n_read_lock(&self.arbo, "fs_interface::get_inode_attributes")?;
+
+        Ok(arbo.n_get_inode(ino)?.meta.clone())
     }
 
     pub fn read_dir(&self, ino: InodeId) -> io::Result<Vec<Inode>> {
