use std::io;

use custom_error::custom_error;

use crate::{
    error::{WhError, WhResult},
    pods::{
<<<<<<< HEAD
        arbo::{Arbo, InodeId, Metadata}, filesystem::flush::FlushError, whpath::WhPath
=======
        arbo::{Arbo, InodeId, Metadata},
        filesystem::permissions::has_write_perm,
        whpath::WhPath,
>>>>>>> 00bf291c
    },
};

use super::{
    fs_interface::FsInterface, make_inode::MakeInodeError, read::ReadError,
    remove_inode::RemoveFileError,
};

custom_error! {
    /// Error describing the removal of a [Inode] from the [Arbo] and the local file or folder
    pub RenameError
    WhError{source: WhError} = "{source}",
    OverwriteNonEmpty = "Can't overwrite non-empty dir",
    LocalOverwriteFailed{io: std::io::Error} = "Local Overwriting failed: {io}",
    SourceParentNotFound = "Source parent does not exist",
    SourceParentNotFolder = "Source parent isn't a folder",
    DestinationParentNotFound = "Destination parent does not exist",
    DestinationParentNotFolder = "Destination parent isn't a folder",
    DestinationExists = "Destination name already exists",
    LocalRenamingFailed{io: std::io::Error} = "Local renaming failed: {io}",
    ProtectedNameIsFolder = "Protected name can't be used for folders",
    ReadFailed{source: ReadError} = "Read failed on copy: {source}",
    LocalWriteFailed{io: std::io::Error} = "Write failed on copy: {io}",
<<<<<<< HEAD
    FlushError{source: FlushError} = "Couldn't flush changes on special: {source}",
=======
    PermissionDenied = "Permission denied"
>>>>>>> 00bf291c
}

impl FsInterface {
    fn construct_file_path(&self, parent: InodeId, name: &String) -> WhResult<WhPath> {
        let arbo = Arbo::n_read_lock(&self.arbo, "fs_interface.get_begin_path_end_path")?;
        let parent_path = arbo.n_get_path_from_inode_id(parent)?;

        Ok(parent_path.join(name))
    }

    fn rename_locally(
        &self,
        parent: InodeId,
        new_parent: InodeId,
        name: &String,
        new_name: &String,
    ) -> Result<(), RenameError> {
        let parent_path = self.construct_file_path(parent, name)?;
        let new_parent_path = self.construct_file_path(new_parent, new_name)?;

        if self.disk.file_exists(&parent_path) {
            self.disk
                .mv_file(&parent_path, &new_parent_path)
                .map_err(|io| RenameError::LocalRenamingFailed { io })
        } else {
            Ok(())
        }
    }

    pub fn set_meta_size(&self, ino: InodeId, meta: Metadata) -> Result<(), RenameError> {
        let path = Arbo::n_read_lock(&self.arbo, "rename")?.n_get_path_from_inode_id(ino)?;

        self.disk
            .set_file_size(&path, meta.size as usize)
            .map_err(|io| RenameError::LocalOverwriteFailed { io })?;

        self.network_interface.update_metadata(ino, meta)?;
        Ok(())
    }

    ///
    /// handle rename with special files
    /// special files have a special inode, so can't be naively renamed
    /// the source file must be deleted and the destination must be created
    ////
    fn rename_special(
        &self,
        new_parent: InodeId,
        new_name: String,
        source_ino: u64,
        dest_ino: Option<u64>,
    ) -> Result<(), RenameError> {
        let meta = Arbo::n_read_lock(&self.arbo, "fs_interface::remove_inode")?
            .n_get_inode(source_ino)
            .expect("already checked")
            .meta
            .clone();
        let mut data = vec![0; meta.size as usize];
        self.get_file_data_sync(source_ino, 0, &mut data)
            .map_err(|err| match err {
                ReadError::WhError { source } => RenameError::WhError { source },
                err => err.into(),
            })?;

        let dest_ino = if let Some(dest_ino) = dest_ino {
            let mut meta = self
                .n_get_inode_attributes(dest_ino)
                .map_err(|_| WhError::InodeNotFound)?;
            meta.size = 0;
            self.set_meta_size(source_ino, meta)?;
            dest_ino
        } else {
            self.make_inode(new_parent, new_name, meta.perm, meta.kind)
                .map_err(|err| match err {
                    MakeInodeError::WhError { source } => RenameError::WhError { source },
                    MakeInodeError::AlreadyExist => RenameError::DestinationExists,
                    MakeInodeError::ParentNotFound => RenameError::DestinationParentNotFound,
                    MakeInodeError::ParentNotFolder => RenameError::DestinationParentNotFolder,
                    MakeInodeError::LocalCreationFailed { io } => {
                        RenameError::LocalRenamingFailed { io }
                    }
                    MakeInodeError::ProtectedNameIsFolder => RenameError::ProtectedNameIsFolder,
                    MakeInodeError::PermissionDenied => RenameError::LocalRenamingFailed {
                        io: std::io::ErrorKind::PermissionDenied.into(),
                    },
                })?
                .id
        };

        {
            // write the new file
            let arbo = Arbo::n_read_lock(&self.arbo, "fs_interface.write")?;
            let path = arbo.n_get_path_from_inode_id(dest_ino)?;
            drop(arbo);

            self.disk
                .write_file(&path, &data, 0)
                .map_err(|io| RenameError::LocalWriteFailed { io })?;

            self.flush(dest_ino, None)?;
        }
        self.remove_inode(source_ino).map_err(|err| match err {
            RemoveFileError::WhError { source } => RenameError::WhError { source },
            RemoveFileError::NonEmpty => unreachable!("special files cannot be folders"),
            RemoveFileError::LocalDeletionFailed { io } => RenameError::LocalRenamingFailed { io },
            RemoveFileError::PermissionDenied => RenameError::PermissionDenied,
        })?;

        Ok(())
    }

    /// Rename a file, by changing its name but usually not its ino
    ///
    /// overwrite: silently delete a file with the destination name
    ///
    /// special: when using special name, completely switch behavior:
    ///  - if overwrite, delete destination officialy
    ///  - create a new destination inode
    ///  - copy/move  contents
    ///  - delete the source inode
    ///
    /// Immediately replicated to other peers
    pub fn rename(
        &self,
        parent: InodeId,
        new_parent: InodeId,
        name: &String,
        new_name: &String,
        overwrite: bool,
    ) -> Result<(), RenameError> {
        if parent == new_parent && name == new_name {
            return Ok(());
        }

        let arbo = Arbo::n_read_lock(&self.arbo, "fs_interface::remove_inode")?;
        let p_inode = arbo.n_get_inode(parent).map_err(|err| match err {
            WhError::InodeNotFound => RenameError::SourceParentNotFound,
            WhError::InodeIsNotADirectory => RenameError::SourceParentNotFolder,
            source => RenameError::WhError { source },
        })?;
        if !has_write_perm(p_inode.meta.perm) {
            return Err(RenameError::PermissionDenied);
        }
        let src_ino = arbo
<<<<<<< HEAD
            .n_get_inode_child_by_name(
                arbo.n_get_inode(parent).map_err(|err| match err {
                    WhError::InodeNotFound => RenameError::SourceParentNotFound,
                    WhError::InodeIsNotADirectory => RenameError::SourceParentNotFolder,
                    source => RenameError::WhError { source },
                })?,
                name,
            )
=======
            .n_get_inode_child_by_name(p_inode, &name)
>>>>>>> 00bf291c
            .map_err(|err| match err {
                WhError::InodeNotFound => RenameError::SourceParentNotFound,
                WhError::InodeIsNotADirectory => RenameError::SourceParentNotFolder,
                source => RenameError::WhError { source },
            })?
            .id; // assert source file exists
        let dest_ino =
            match arbo.n_get_inode_child_by_name(arbo.n_get_inode(new_parent)?, new_name) {
                Ok(inode) => Some(inode.id),
                Err(WhError::InodeNotFound) => None,
                Err(source) => return Err(source.into()),
            };
        drop(arbo);

        if dest_ino.is_some() && !overwrite {
            log::debug!("not overwriting!!");
            return Err(RenameError::DestinationExists);
        }
        if Arbo::get_special(name, parent).is_some()
            || Arbo::get_special(new_name, new_parent).is_some()
        {
            return self.rename_special(new_parent, new_name.clone(), src_ino, dest_ino);
        }

        if let Some(dest_ino) = dest_ino {
            log::debug!("overwriting!!");
            self.recept_remove_inode(dest_ino).map_err(|e| match e {
                RemoveFileError::LocalDeletionFailed { io } => {
                    RenameError::LocalOverwriteFailed { io }
                }
                RemoveFileError::NonEmpty => return RenameError::OverwriteNonEmpty,
                RemoveFileError::WhError { source } => return RenameError::WhError { source },
                RemoveFileError::PermissionDenied => RenameError::PermissionDenied,
            })?;
        }

        self.rename_locally(parent, new_parent, name, new_name)?;
        self.network_interface
            .n_rename(parent, new_parent, name, new_name, overwrite)?;
        Ok(())
    }

    pub fn recept_rename(
        &self,
        parent: InodeId,
        new_parent: InodeId,
        name: &String,
        new_name: &String,
        overwrite: bool,
    ) -> Result<(), RenameError> {
        let arbo = Arbo::n_read_lock(&self.arbo, "fs_interface::remove_inode")?;
        let dest_ino =
            match arbo.n_get_inode_child_by_name(arbo.n_get_inode(new_parent)?, new_name) {
                Ok(inode) => Some(inode.id),
                Err(WhError::InodeNotFound) => None,
                Err(source) => return Err(source.into()),
            };
        drop(arbo);
        if let Some(dest_ino) = dest_ino {
            if overwrite {
                log::debug!("overwriting!!");
                self.recept_remove_inode(dest_ino).map_err(|e| match e {
                    RemoveFileError::LocalDeletionFailed { io } => {
                        RenameError::LocalOverwriteFailed { io }
                    }
                    RemoveFileError::NonEmpty => RenameError::OverwriteNonEmpty,
                    RemoveFileError::WhError { source } => RenameError::WhError { source },
                    RemoveFileError::PermissionDenied => RenameError::PermissionDenied,
                })?;
            } else {
                log::debug!("not overwriting!!");
                return Err(RenameError::DestinationExists);
            }
        }
        self.rename_locally(parent, new_parent, name, new_name)
            .or_else(|e| match e {
                RenameError::LocalRenamingFailed { io } if io.kind() == io::ErrorKind::NotFound => {
                    Ok(())
                }
                other => Err(other),
            })?;
        self.network_interface
            .acknowledge_rename(parent, new_parent, name, new_name)?;
        Ok(())
    }
}<|MERGE_RESOLUTION|>--- conflicted
+++ resolved
@@ -5,13 +5,8 @@
 use crate::{
     error::{WhError, WhResult},
     pods::{
-<<<<<<< HEAD
-        arbo::{Arbo, InodeId, Metadata}, filesystem::flush::FlushError, whpath::WhPath
-=======
-        arbo::{Arbo, InodeId, Metadata},
+        arbo::{Arbo, InodeId, Metadata}, filesystem::flush::FlushError, whpath::WhPath,
         filesystem::permissions::has_write_perm,
-        whpath::WhPath,
->>>>>>> 00bf291c
     },
 };
 
@@ -35,11 +30,8 @@
     ProtectedNameIsFolder = "Protected name can't be used for folders",
     ReadFailed{source: ReadError} = "Read failed on copy: {source}",
     LocalWriteFailed{io: std::io::Error} = "Write failed on copy: {io}",
-<<<<<<< HEAD
     FlushError{source: FlushError} = "Couldn't flush changes on special: {source}",
-=======
     PermissionDenied = "Permission denied"
->>>>>>> 00bf291c
 }
 
 impl FsInterface {
@@ -184,18 +176,7 @@
             return Err(RenameError::PermissionDenied);
         }
         let src_ino = arbo
-<<<<<<< HEAD
-            .n_get_inode_child_by_name(
-                arbo.n_get_inode(parent).map_err(|err| match err {
-                    WhError::InodeNotFound => RenameError::SourceParentNotFound,
-                    WhError::InodeIsNotADirectory => RenameError::SourceParentNotFolder,
-                    source => RenameError::WhError { source },
-                })?,
-                name,
-            )
-=======
             .n_get_inode_child_by_name(p_inode, &name)
->>>>>>> 00bf291c
             .map_err(|err| match err {
                 WhError::InodeNotFound => RenameError::SourceParentNotFound,
                 WhError::InodeIsNotADirectory => RenameError::SourceParentNotFolder,
