use std::{
    collections::HashMap,
    hash::{DefaultHasher, Hash, Hasher},
    sync::Arc,
    time::{SystemTime, UNIX_EPOCH},
};

use parking_lot::{RwLock, RwLockReadGuard, RwLockWriteGuard};

use crate::{
    error::{WhError, WhResult},
<<<<<<< HEAD
    pods::{
        arbo::{InodeId, LOCK_TIMEOUT},
        filesystem::diffs::Signature,
    },
=======
    pods::itree::{InodeId, LOCK_TIMEOUT},
>>>>>>> c588e162
};

#[derive(Debug, PartialEq, Clone, Copy)]
pub enum AccessMode {
    Void,
    Read,
    Write,
    ReadWrite,
    Execute,
}

#[derive(Debug, Clone, Copy, Default)]
pub struct OpenFlags {
    pub no_atime: bool,
    pub direct: bool,
    pub trunc: bool,
    pub exec: bool,
}

pub type UUID = u64;

#[derive(Debug)]
pub struct FileHandle {
    pub perm: AccessMode,
    pub no_atime: bool,
    pub direct: bool,
    pub ino: InodeId,
    pub dirty: bool,
    pub signature: Option<Signature>,
}

#[derive(Debug, Default)]
pub struct FileHandleManager {
    pub handles: HashMap<UUID, FileHandle>,
    pub hasher: DefaultHasher,
}

impl FileHandleManager {
    pub fn new() -> Self {
        Self {
            handles: HashMap::new(),
            hasher: DefaultHasher::new(),
        }
    }

    pub fn new_uuid(&mut self) -> UUID {
        let start = SystemTime::now();
        let since_the_epoch = start
            .duration_since(UNIX_EPOCH)
            .expect("We are earlier than 1970");
        since_the_epoch.hash(&mut self.hasher);
        self.hasher.finish()
    }

    pub fn insert_new_file_handle(
        &mut self,
        flags: OpenFlags,
        perm: AccessMode,
        ino: InodeId,
        signature: Option<Signature>,
    ) -> WhResult<UUID> {
        let direct = flags.direct;
        let no_atime = flags.no_atime;

        let uuid = self.new_uuid();
        self.handles.insert(
            uuid,
            FileHandle {
                perm,
                direct,
                no_atime,
                ino,
                dirty: false,
                signature,
            },
        );
        Ok(uuid)
    }

    pub fn read_lock<'a>(
        file_handle_manager: &'a Arc<RwLock<FileHandleManager>>,
        called_from: &'a str,
    ) -> WhResult<RwLockReadGuard<'a, FileHandleManager>> {
        file_handle_manager
            .try_read_for(LOCK_TIMEOUT)
            .ok_or(WhError::WouldBlock {
                called_from: called_from.to_owned(),
            })
    }

    pub fn write_lock<'a>(
        file_handle_manager: &'a Arc<RwLock<FileHandleManager>>,
        called_from: &'a str,
    ) -> WhResult<RwLockWriteGuard<'a, FileHandleManager>> {
        file_handle_manager
            .try_write_for(LOCK_TIMEOUT)
            .ok_or(WhError::WouldBlock {
                called_from: called_from.to_owned(),
            })
    }
}<|MERGE_RESOLUTION|>--- conflicted
+++ resolved
@@ -9,14 +9,10 @@
 
 use crate::{
     error::{WhError, WhResult},
-<<<<<<< HEAD
     pods::{
-        arbo::{InodeId, LOCK_TIMEOUT},
+        itree::{InodeId, LOCK_TIMEOUT},
         filesystem::diffs::Signature,
     },
-=======
-    pods::itree::{InodeId, LOCK_TIMEOUT},
->>>>>>> c588e162
 };
 
 #[derive(Debug, PartialEq, Clone, Copy)]
