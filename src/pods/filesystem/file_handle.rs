--- conflicted
+++ resolved
@@ -12,11 +12,7 @@
     pods::arbo::LOCK_TIMEOUT,
 };
 
-<<<<<<< HEAD
-#[derive(Debug, Clone, Copy)]
-=======
 #[derive(Debug, PartialEq, Clone, Copy)]
->>>>>>> a1289740
 pub enum AccessMode {
     Void,
     Read,
