--- conflicted
+++ resolved
@@ -1,13 +1,8 @@
-<<<<<<< HEAD
 use std::sync::Arc;
 
-use crate::pods::arbo::{Arbo, FsEntry, Ino};
 use crate::pods::filesystem::file_handle::{AccessMode, FileHandle, FileHandleManager, UUID};
 use crate::pods::filesystem::File;
-=======
-use crate::pods::filesystem::file_handle::{AccessMode, FileHandle, FileHandleManager, UUID};
-use crate::pods::itree::ITree;
->>>>>>> c588e162
+use crate::pods::itree::{FsEntry, ITree, Ino};
 use crate::pods::network::pull_file::PullError;
 use crate::{error::WhError, pods::itree::InodeId};
 use custom_error::custom_error;
@@ -73,7 +68,7 @@
     ) -> Result<usize, ReadError> {
         match self.network_interface.pull_file_sync(ino)? {
             None => Ok(self.disk.read_file(
-                &Arbo::n_read_lock(&self.arbo, "read_file")?.n_get_path_from_inode_id(ino)?,
+                &ITree::n_read_lock(&self.itree, "read_file")?.n_get_path_from_inode_id(ino)?,
                 offset,
                 buf,
             )?),
@@ -103,25 +98,24 @@
         }
     }
 
-<<<<<<< HEAD
     /// Get locally stored file as-is if it exists without accessing the network
     /// returns Ok(Some(file)) if the file is tracked
     /// returns Ok(None) if the file is not tracked
     pub fn get_local_file(&self, ino: Ino) -> Result<Option<File>, ReadError> {
         let hostname = self.network_interface.hostname()?;
         let mut buf = Vec::new();
-        let arbo = self.arbo.read();
-        let size = arbo.n_get_inode(ino).and_then(|inode| match &inode.entry {
+        let itree = self.itree.read();
+        let size = itree.n_get_inode(ino).and_then(|inode| match &inode.entry {
             FsEntry::File(hosts) => Ok(hosts
                 .contains(&hostname)
                 .then_some(inode.meta.size as usize)),
             FsEntry::Directory(_) => Err(WhError::InodeIsADirectory),
         })?;
-        drop(arbo);
+        drop(itree);
         if let Some(mut size) = size {
             buf.resize(size, 0);
             size = self.disk.read_file(
-                &Arbo::n_read_lock(&self.arbo, "read_file")?.n_get_path_from_inode_id(ino)?,
+                &ITree::n_read_lock(&self.itree, "read_file")?.n_get_path_from_inode_id(ino)?,
                 0,
                 &mut buf[..],
             )?;
@@ -130,15 +124,6 @@
         } else {
             Ok(None)
         }
-=======
-        self.disk
-            .read_file(
-                &ITree::n_read_lock(&self.itree, "read_file")?.n_get_path_from_inode_id(file)?,
-                offset,
-                buf,
-            )
-            .map_err(|io| ReadError::LocalReadFailed { io })
->>>>>>> c588e162
     }
 
     pub fn read_file(
