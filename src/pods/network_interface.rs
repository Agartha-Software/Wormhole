use std::{collections::HashMap, io, sync::Arc};

<<<<<<< HEAD
use log::{error, info};
=======
use clap::error;
>>>>>>> 9118a69a
use parking_lot::{Mutex, RwLock};
use tokio::sync::{
    broadcast,
    mpsc::{UnboundedReceiver, UnboundedSender},
};

use super::{arbo::FsEntry, whpath::WhPath};
use crate::network::{
    message::{
        self, Address, FileSystemSerialized, FromNetworkMessage, MessageContent, ToNetworkMessage,
    },
    peer_ipc::PeerIPC,
    server::Server,
};

use super::{
    arbo::{Arbo, Inode, InodeId, LOCK_TIMEOUT},
    fs_interface::FsInterface,
};

#[derive(Eq, Hash, PartialEq, Clone, Copy)]
pub enum Callback {
    Pull(InodeId),
    PullFs,
}

pub struct Callbacks {
    callbacks: RwLock<HashMap<Callback, broadcast::Sender<bool>>>,
}

impl Callbacks {
    pub fn create(&self, call: Callback) -> io::Result<Callback> {
        if let Some(mut callbacks) = self.callbacks.try_write_for(LOCK_TIMEOUT) {
            if !callbacks.contains_key(&call) {
                let (tx, _) = broadcast::channel(1);

                callbacks.insert(call, tx);
            };
            Ok(call)
        } else {
            Err(io::Error::new(
                io::ErrorKind::WouldBlock,
                "unable to write_lock callbacks",
            ))
        }
    }

    pub fn resolve(&self, call: Callback, status: bool) -> io::Result<()> {
        if let Some(mut callbacks) = self.callbacks.try_write_for(LOCK_TIMEOUT) {
            if let Some(cb) = callbacks.remove(&call) {
<<<<<<< HEAD
                cb.send(status).map_err(|error| {
                    std::io::Error::new(io::ErrorKind::AddrNotAvailable, error.to_string())
                })?;
                Ok(())
=======
                cb.send(status).map(|_| ()).map_err(|send_error| {
                    io::Error::new(io::ErrorKind::Other, send_error.to_string())
                })
>>>>>>> 9118a69a
            } else {
                Err(io::Error::new(
                    io::ErrorKind::WouldBlock,
                    "no such callback active",
                ))
            }
        } else {
            Err(io::Error::new(
                io::ErrorKind::WouldBlock,
                "unable to read_lock callbacks",
            ))
        }
    }

    pub fn wait_for(&self, call: Callback) -> io::Result<bool> {
        let mut waiter = if let Some(callbacks) = self.callbacks.try_read_for(LOCK_TIMEOUT) {
            if let Some(cb) = callbacks.get(&call) {
                cb.subscribe()
            } else {
                return Err(io::Error::new(
                    io::ErrorKind::WouldBlock,
                    "no such callback active",
                ));
            }
        } else {
            return Err(io::Error::new(
                io::ErrorKind::WouldBlock,
                "unable to read_lock callbacks",
            ));
        };

        match waiter.blocking_recv() {
            Ok(status) => Ok(status),
            Err(_) => Ok(false), // maybe change to a better handling
        }
    }

    pub async fn async_wait_for(&self, call: Callback) -> io::Result<bool> {
        let mut waiter = if let Some(callbacks) = self.callbacks.try_read_for(LOCK_TIMEOUT) {
            if let Some(cb) = callbacks.get(&call) {
                cb.subscribe()
            } else {
                return Err(io::Error::new(
                    io::ErrorKind::WouldBlock,
                    "no such callback active",
                ));
            }
        } else {
            return Err(io::Error::new(
                io::ErrorKind::WouldBlock,
                "unable to read_lock callbacks",
            ));
        };

        match waiter.recv().await {
            Ok(status) => Ok(status),
            Err(_) => Ok(false), // maybe change to a better handling
        }
    }
}

pub struct NetworkInterface {
    pub arbo: Arc<RwLock<Arbo>>,
    pub mount_point: WhPath,
    pub to_network_message_tx: UnboundedSender<ToNetworkMessage>,
    pub next_inode: Mutex<InodeId>, // TODO - replace with InodeIndex type
    pub callbacks: Callbacks,
    pub peers: Arc<RwLock<Vec<PeerIPC>>>,
    pub self_addr: Address,
}

impl NetworkInterface {
    pub fn new(
        arbo: Arc<RwLock<Arbo>>,
        mount_point: WhPath,
        to_network_message_tx: UnboundedSender<ToNetworkMessage>,
        next_inode: InodeId,
        peers: Arc<RwLock<Vec<PeerIPC>>>,
        self_addr: Address,
    ) -> Self {
        let next_inode = Mutex::new(next_inode);

        Self {
            arbo,
            mount_point,
            to_network_message_tx,
            next_inode,
            callbacks: Callbacks {
                callbacks: HashMap::new().into(),
            },
            peers,
            self_addr,
        }
    }

    pub fn get_next_inode(&self) -> io::Result<u64> {
        let mut next_inode = match self.next_inode.try_lock_for(LOCK_TIMEOUT) {
            Some(lock) => Ok(lock),
            None => Err(io::Error::new(
                io::ErrorKind::Interrupted,
                "get_next_inode: can't lock next_inode",
            )),
        }?;
        let available_inode = *next_inode;
        *next_inode += 1;

        Ok(available_inode)
    }

    #[must_use]
    /// add the requested entry to the arbo and inform the network
    pub fn register_new_file(&self, inode: Inode) -> io::Result<u64> {
        let new_inode_id = inode.id;

        if let Some(mut arbo) = self.arbo.try_write_for(LOCK_TIMEOUT) {
            arbo.add_inode(inode.clone())?;
        } else {
            return Err(io::Error::new(
                io::ErrorKind::Interrupted,
                "mkfile: can't write-lock arbo's RwLock",
            ));
        };

        // TODO - add myself to hosts

        self.to_network_message_tx
            .send(ToNetworkMessage::BroadcastMessage(
                message::MessageContent::Inode(inode, new_inode_id),
            ))
            .expect("mkfile: unable to update modification on the network thread");
        // TODO - if unable to update for some reason, should be passed to the background worker

        Ok(new_inode_id)
    }

    pub fn broadcast_rename_file(
        &self,
        parent: InodeId,
        new_parent: InodeId,
        name: &String,
        new_name: &String,
    ) -> io::Result<()> {
        self.to_network_message_tx
            .send(ToNetworkMessage::BroadcastMessage(
                message::MessageContent::Rename(parent, new_parent, name.clone(), new_name.clone()),
            ))
            .expect("broadcast_rename_file: unable to update modification on the network thread");
        Ok(())
    }

    pub fn arbo_rename_file(
        &self,
        parent: InodeId,
        new_parent: InodeId,
        name: &String,
        new_name: &String,
    ) -> io::Result<()> {
        let mut arbo = Arbo::write_lock(&self.arbo, "arbo_rename_file")?;

        arbo.mv_inode(parent, new_parent, name, new_name)
    }

    #[must_use]
    /// Get a new inode, add the requested entry to the arbo and inform the network
    pub fn acknowledge_new_file(&self, inode: Inode, _id: InodeId) -> io::Result<()> {
        if let Some(mut arbo) = self.arbo.try_write_for(LOCK_TIMEOUT) {
            match arbo.add_inode(inode) {
                Ok(()) => (),
                Err(_) => todo!("acknowledge_new_file: file already existing: conflict"), // TODO
            };
        } else {
            return Err(io::Error::new(
                io::ErrorKind::Interrupted,
                "mkfile: can't write-lock arbo's RwLock",
            ));
        };

        Ok(())
    }

    /// remove the requested entry to the arbo and inform the network
    pub fn unregister_file(&self, id: InodeId) -> io::Result<Inode> {
        let removed_inode: Inode;

        if let Some(mut arbo) = self.arbo.try_write_for(LOCK_TIMEOUT) {
            removed_inode = arbo.remove_inode(id)?;
        } else {
            return Err(io::Error::new(
                io::ErrorKind::Interrupted,
                "mkfile: can't write-lock arbo's RwLock",
            ));
        };

        self.to_network_message_tx
            .send(ToNetworkMessage::BroadcastMessage(
                message::MessageContent::Remove(id),
            ))
            .expect("mkfile: unable to update modification on the network thread");

        // TODO - if unable to update for some reason, should be passed to the background worker

        Ok(removed_inode)
    }

    pub fn acknowledge_unregister_file(&self, id: InodeId) -> io::Result<Inode> {
        let removed_inode: Inode;

        if let Some(mut arbo) = self.arbo.try_write_for(LOCK_TIMEOUT) {
            removed_inode = arbo.remove_inode(id)?;
        } else {
            return Err(io::Error::new(
                io::ErrorKind::Interrupted,
                "mkfile: can't write-lock arbo's RwLock",
            ));
        };

        Ok(removed_inode)
    }

    pub fn acknowledge_hosts_edition(&self, id: InodeId, hosts: Vec<Address>) -> io::Result<()> {
        let mut arbo = Arbo::write_lock(&self.arbo, "acknowledge_hosts_edition")?;

        arbo.set_inode_hosts(id, hosts) // TODO - if unable to update for some reason, should be passed to the background worker
    }

    // REVIEW - recheck and simplify this if possible
    pub fn pull_file(&self, file: InodeId) -> io::Result<Option<Callback>> {
        let hosts = {
            let arbo = Arbo::read_lock(&self.arbo, "pull_file")?;
            if let FsEntry::File(hosts) = &arbo.get_inode(file)?.entry {
                hosts.clone()
            } else {
                return Err(io::Error::new(
                    io::ErrorKind::InvalidData,
                    "pull_file: can't pull a folder",
                ));
            }
        };

        if hosts.len() == 0 {
            log::error!("No hosts hold the file");
            return Err(io::ErrorKind::InvalidData.into());
        }

        if hosts.contains(&self.self_addr) {
            // if the asked file is already on disk
            Ok(None)
        } else {
            let callback = self.callbacks.create(Callback::Pull(file))?;

            self.to_network_message_tx
                .send(ToNetworkMessage::SpecificMessage(
                    message::MessageContent::RequestFile(file),
                    vec![hosts[0].clone()], // NOTE - naive choice for now
                ))
                .expect("pull_file: unable to request on the network thread");

            Ok(Some(callback))
        }
    }

    pub fn send_file(&self, inode: InodeId, data: Vec<u8>, to: Address) -> io::Result<()> {
        self.to_network_message_tx
            .send(ToNetworkMessage::SpecificMessage(
                MessageContent::PullAnswer(inode, data),
                vec![to],
            ))
            .expect("send_file: unable to update modification on the network thread");
        Ok(())
    }

    pub fn revoke_remote_hosts(&self, id: InodeId) -> io::Result<()> {
        self.to_network_message_tx
            .send(ToNetworkMessage::BroadcastMessage(
                MessageContent::EditHosts(id, vec![self.self_addr.clone()]),
            ))
            .expect("revoke_remote_hosts: unable to update modification on the network thread");
        Ok(())
        /* REVIEW
         * This system (and others broadcasts systems) should be reviewed as they don't check success.
         * In this case, if another host misses this order, it will not update it's file.
         * We could create a "broadcast" callback with the number of awaited confirmations and a timeout
         * before resend or fail declaration.
         * Or send a bunch of Specific messages
         */
    }

    pub fn update_remote_hosts(&self, inode: &Inode) -> io::Result<()> {
        if let FsEntry::File(hosts) = &inode.entry {
            self.to_network_message_tx
                .send(ToNetworkMessage::BroadcastMessage(
                    MessageContent::EditHosts(inode.id, hosts.clone()),
                ))
                .expect("update_remote_hosts: unable to update modification on the network thread");
            Ok(())
        } else {
            Err(io::ErrorKind::InvalidInput.into())
        }
    }

    pub async fn request_arbo(&self, to: Address) -> io::Result<bool> {
        let callback = self.callbacks.create(Callback::PullFs)?;

        self.to_network_message_tx
            .send(ToNetworkMessage::SpecificMessage(
                MessageContent::RequestFs,
                vec![to],
            ))
            .expect("request_arbo: unable to update modification on the network thread");

        self.callbacks.async_wait_for(callback).await
    }

    pub fn send_arbo(&self, to: Address) -> io::Result<()> {
        let arbo = Arbo::read_lock(&self.arbo, "send_arbo")?;
        self.to_network_message_tx
            .send(ToNetworkMessage::SpecificMessage(
                MessageContent::FsAnswer(FileSystemSerialized {
                    fs_index: arbo.get_raw_entries(),
                    next_inode: self.get_next_inode()?,
                }),
                vec![to],
            ))
            .expect("send_arbo: unable to update modification on the network thread");
        Ok(())
    }

    // NOTE - meant only for pulling the arbo at startup !
    // Does not care for currently ongoing business when called
    pub fn replace_arbo(&self, new: FileSystemSerialized) -> io::Result<()> {
        let mut arbo = Arbo::write_lock(&self.arbo, "replace_arbo")?;
        arbo.overwrite_self(new.fs_index);

        let mut next_inode = self
            .next_inode
            .try_lock_for(LOCK_TIMEOUT)
            .expect("couldn't lock next_inode");
        *next_inode = new.next_inode;

        // resolve callback :
        self.callbacks.resolve(Callback::PullFs, true)
    }

    pub async fn network_airport(
        mut network_reception: UnboundedReceiver<FromNetworkMessage>,
        fs_interface: Arc<FsInterface>,
    ) {
        loop {
            let FromNetworkMessage { origin, content } = match network_reception.recv().await {
                Some(message) => message,
                None => continue,
            };

            let action_result = match content {
                MessageContent::PullAnswer(id, binary) => fs_interface.recept_binary(id, binary),
                MessageContent::Inode(inode, id) => fs_interface.recept_inode(inode, id),
                MessageContent::EditHosts(id, hosts) => fs_interface.recept_edit_hosts(id, hosts),
                MessageContent::Remove(id) => fs_interface.recept_remove_inode(id),
                MessageContent::Meta(_) => todo!(),
                MessageContent::RequestFile(inode) => fs_interface.send_file(inode, origin),
                MessageContent::Rename(parent, new_parent, name, new_name) => {
                    fs_interface.accept_rename(parent, new_parent, &name, &new_name)
                }
                MessageContent::RequestFs => fs_interface.send_filesystem(origin),
                MessageContent::FsAnswer(fs) => fs_interface.replace_arbo(fs),
            };
            if let Err(error) = action_result {
                log::error!("Network airport couldn't operate this operation: {error}");
            }
        }
    }

    pub async fn contact_peers(
        peers_list: Arc<RwLock<Vec<PeerIPC>>>,
        mut rx: UnboundedReceiver<ToNetworkMessage>,
    ) {
        // on message reception, broadcast it to all peers senders
        while let Some(message) = rx.recv().await {
            let peer_tx: Vec<(UnboundedSender<MessageContent>, String)> = peers_list
                .try_read_for(LOCK_TIMEOUT)
                .unwrap() // TODO - handle timeout
                .iter()
                .map(|peer| (peer.sender.clone(), peer.address.clone()))
                .collect();

            println!("broadcasting message to peers:\n{:?}", message);
            log::info!(
                "peers list {:#?}",
                peers_list
                    .read()
                    .iter()
                    .map(|peer| peer.address.clone())
                    .collect::<Vec<String>>()
            );
            match message {
                ToNetworkMessage::BroadcastMessage(message_content) => {
                    peer_tx.iter().for_each(|(channel, address)| {
                        println!("peer: {}", address);
                        channel
                            .send(message_content.clone())
                            .expect(&format!("failed to send message to peer {}", address))
                    });
                }
                ToNetworkMessage::SpecificMessage(message_content, origins) => {
                    peer_tx
                        .iter()
                        .filter(|&(_, address)| origins.contains(address))
                        .for_each(|(channel, address)| {
                            channel
                                .send(message_content.clone())
                                .expect(&format!("failed to send message to peer {}", address))
                        });
                }
            };
        }
    }

    pub async fn incoming_connections_watchdog(
        server: Arc<Server>,
        nfa_tx: UnboundedSender<FromNetworkMessage>,
        existing_peers: Arc<RwLock<Vec<PeerIPC>>>,
    ) {
        while let Ok((stream, _)) = server.listener.accept().await {
            let ws_stream = tokio_tungstenite::accept_async(stream)
                .await
                .expect("Error during the websocket handshake occurred");
            let addr = ws_stream.get_ref().peer_addr().unwrap().to_string();

            let (write, read) = futures_util::StreamExt::split(ws_stream);
            let new_peer = PeerIPC::connect_from_incomming(addr, nfa_tx.clone(), write, read);
            {
                existing_peers
                    .try_write_for(LOCK_TIMEOUT)
                    .expect("incoming_connections_watchdog: can't lock existing peers")
                    .push(new_peer);
            }
        }
    }
}<|MERGE_RESOLUTION|>--- conflicted
+++ resolved
@@ -1,10 +1,5 @@
 use std::{collections::HashMap, io, sync::Arc};
 
-<<<<<<< HEAD
-use log::{error, info};
-=======
-use clap::error;
->>>>>>> 9118a69a
 use parking_lot::{Mutex, RwLock};
 use tokio::sync::{
     broadcast,
@@ -55,16 +50,9 @@
     pub fn resolve(&self, call: Callback, status: bool) -> io::Result<()> {
         if let Some(mut callbacks) = self.callbacks.try_write_for(LOCK_TIMEOUT) {
             if let Some(cb) = callbacks.remove(&call) {
-<<<<<<< HEAD
-                cb.send(status).map_err(|error| {
-                    std::io::Error::new(io::ErrorKind::AddrNotAvailable, error.to_string())
-                })?;
-                Ok(())
-=======
                 cb.send(status).map(|_| ()).map_err(|send_error| {
-                    io::Error::new(io::ErrorKind::Other, send_error.to_string())
+                    io::Error::new(io::ErrorKind::AddrNotAvailable, send_error.to_string())
                 })
->>>>>>> 9118a69a
             } else {
                 Err(io::Error::new(
                     io::ErrorKind::WouldBlock,
