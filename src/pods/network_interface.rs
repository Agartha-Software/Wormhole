--- conflicted
+++ resolved
@@ -530,7 +530,6 @@
          */
     }
 
-<<<<<<< HEAD
     // SECTION Redundancy related
 
     fn add_redundancy(&self, file_id: InodeId, current_hosts: Vec<Address>) -> io::Result<()> {
@@ -605,8 +604,6 @@
     // !SECTION ^ Redundancy related
 
     // SECTION Node related
-
-=======
     pub fn set_inode_xattr(&self, ino: InodeId, key: String, data: Vec<u8>) -> WhResult<()> {
         let mut arbo = Arbo::n_write_lock(&self.arbo, "network_interface::get_inode_xattr")?;
         arbo.set_inode_xattr(ino, key.clone(), data.clone())?;
@@ -643,7 +640,6 @@
         arbo.remove_inode_xattr(ino, key.clone())
     }
 
->>>>>>> b5b9cde1
     pub fn register_to_others(&self) {
         self.to_network_message_tx
             .send(ToNetworkMessage::BroadcastMessage(
@@ -749,9 +745,7 @@
                 MessageContent::Rename(parent, new_parent, name, new_name) => {
                     fs_interface.accept_rename(parent, new_parent, &name, &new_name)
                 }
-<<<<<<< HEAD
                 MessageContent::RequestPull(id) => fs_interface.pull_file_non_blocking(id).await,
-=======
                 MessageContent::SetXAttr(ino, key, data) => fs_interface
                     .network_interface
                     .recept_inode_xattr(ino, key, data)
@@ -770,7 +764,6 @@
                             format!("WhError: {err}"),
                         ))
                     }),
->>>>>>> b5b9cde1
                 MessageContent::FsAnswer(_, _) => {
                     Err(io::Error::new(ErrorKind::InvalidInput,
                         "Late answer from first connection, loaded network interface shouldn't recieve FsAnswer"))
