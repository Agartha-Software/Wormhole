use std::{collections::HashMap, io, sync::Arc};

use clap::error;
use parking_lot::{Mutex, RwLock};
use tokio::sync::{
    broadcast,
    mpsc::{UnboundedReceiver, UnboundedSender},
};

use super::{arbo::FsEntry, whpath::WhPath};
use crate::network::{
    message::{
        self, Address, FileSystemSerialized, FromNetworkMessage, MessageContent, ToNetworkMessage,
    },
    peer_ipc::PeerIPC,
    server::Server,
};

use super::{
    arbo::{Arbo, Inode, InodeId, LOCK_TIMEOUT},
    fs_interface::FsInterface,
};

#[derive(Eq, Hash, PartialEq, Clone, Copy)]
pub enum Callback {
    Pull(InodeId),
    PullFs,
}

pub struct Callbacks {
    callbacks: RwLock<HashMap<Callback, broadcast::Sender<bool>>>,
}

impl Callbacks {
    pub fn create(&self, call: Callback) -> io::Result<Callback> {
        if let Some(mut callbacks) = self.callbacks.try_write_for(LOCK_TIMEOUT) {
            if !callbacks.contains_key(&call) {
                let (tx, _) = broadcast::channel(1);

                callbacks.insert(call, tx);
            };
            Ok(call)
        } else {
            Err(io::Error::new(
                io::ErrorKind::WouldBlock,
                "unable to write_lock callbacks",
            ))
        }
    }

    pub fn resolve(&self, call: Callback, status: bool) -> io::Result<()> {
        if let Some(mut callbacks) = self.callbacks.try_write_for(LOCK_TIMEOUT) {
            if let Some(cb) = callbacks.remove(&call) {
                cb.send(status).map(|_| ()).map_err(|send_error| {
                    io::Error::new(io::ErrorKind::Other, send_error.to_string())
                })
            } else {
                Err(io::Error::new(
                    io::ErrorKind::WouldBlock,
                    "no such callback active",
                ))
            }
        } else {
            Err(io::Error::new(
                io::ErrorKind::WouldBlock,
                "unable to read_lock callbacks",
            ))
        }
    }

    pub fn wait_for(&self, call: Callback) -> io::Result<bool> {
        let mut waiter = if let Some(callbacks) = self.callbacks.try_read_for(LOCK_TIMEOUT) {
            if let Some(cb) = callbacks.get(&call) {
                cb.subscribe()
            } else {
                return Err(io::Error::new(
                    io::ErrorKind::WouldBlock,
                    "no such callback active",
                ));
            }
        } else {
            return Err(io::Error::new(
                io::ErrorKind::WouldBlock,
                "unable to read_lock callbacks",
            ));
        };

        match waiter.blocking_recv() {
            Ok(status) => Ok(status),
            Err(_) => Ok(false), // maybe change to a better handling
        }
    }

    pub async fn async_wait_for(&self, call: Callback) -> io::Result<bool> {
        let mut waiter = if let Some(callbacks) = self.callbacks.try_read_for(LOCK_TIMEOUT) {
            if let Some(cb) = callbacks.get(&call) {
                cb.subscribe()
            } else {
                return Err(io::Error::new(
                    io::ErrorKind::WouldBlock,
                    "no such callback active",
                ));
            }
        } else {
            return Err(io::Error::new(
                io::ErrorKind::WouldBlock,
                "unable to read_lock callbacks",
            ));
        };

        match waiter.recv().await {
            Ok(status) => Ok(status),
            Err(_) => Ok(false), // maybe change to a better handling
        }
    }
}

pub struct NetworkInterface {
    pub arbo: Arc<RwLock<Arbo>>,
    pub mount_point: WhPath,
    pub to_network_message_tx: UnboundedSender<ToNetworkMessage>,
    pub next_inode: Mutex<InodeId>, // TODO - replace with InodeIndex type
    pub callbacks: Callbacks,
    pub peers: Arc<RwLock<Vec<PeerIPC>>>,
    pub self_addr: Address,
}

impl NetworkInterface {
    pub fn new(
        arbo: Arc<RwLock<Arbo>>,
        mount_point: WhPath,
        to_network_message_tx: UnboundedSender<ToNetworkMessage>,
        next_inode: InodeId,
        peers: Arc<RwLock<Vec<PeerIPC>>>,
        self_addr: Address,
    ) -> Self {
        let next_inode = Mutex::new(next_inode);

        Self {
            arbo,
            mount_point,
            to_network_message_tx,
            next_inode,
            callbacks: Callbacks {
                callbacks: HashMap::new().into(),
            },
            peers,
            self_addr,
        }
    }

    pub fn get_next_inode(&self) -> io::Result<u64> {
        let mut next_inode = match self.next_inode.try_lock_for(LOCK_TIMEOUT) {
            Some(lock) => Ok(lock),
            None => Err(io::Error::new(
                io::ErrorKind::Interrupted,
                "get_next_inode: can't lock next_inode",
            )),
        }?;
        let available_inode = *next_inode;
        *next_inode += 1;

        Ok(available_inode)
    }

    #[must_use]
    /// add the requested entry to the arbo and inform the network
    pub fn register_new_file(&self, inode: Inode) -> io::Result<u64> {
        let new_inode_id = inode.id;

        if let Some(mut arbo) = self.arbo.try_write_for(LOCK_TIMEOUT) {
            arbo.add_inode(inode.clone())?;
        } else {
            return Err(io::Error::new(
                io::ErrorKind::Interrupted,
                "mkfile: can't write-lock arbo's RwLock",
            ));
        };

        // TODO - add myself to hosts

        self.to_network_message_tx
            .send(ToNetworkMessage::BroadcastMessage(
                message::MessageContent::Inode(inode, new_inode_id),
            ))
            .expect("mkfile: unable to update modification on the network thread");
        // TODO - if unable to update for some reason, should be passed to the background worker

        Ok(new_inode_id)
    }

    pub fn broadcast_rename_file(
        &self,
        parent: InodeId,
        new_parent: InodeId,
        name: &String,
        new_name: &String,
    ) -> io::Result<()> {
        self.to_network_message_tx
            .send(ToNetworkMessage::BroadcastMessage(
                message::MessageContent::Rename(parent, new_parent, name.clone(), new_name.clone()),
            ))
            .expect("broadcast_rename_file: unable to update modification on the network thread");
        Ok(())
    }

    pub fn arbo_rename_file(
        &self,
        parent: InodeId,
        new_parent: InodeId,
        name: &String,
        new_name: &String,
    ) -> io::Result<()> {
        let mut arbo = Arbo::write_lock(&self.arbo, "arbo_rename_file")?;

        arbo.mv_inode(parent, new_parent, name, new_name)
    }

    #[must_use]
    /// Get a new inode, add the requested entry to the arbo and inform the network
    pub fn acknowledge_new_file(&self, inode: Inode, _id: InodeId) -> io::Result<()> {
        if let Some(mut arbo) = self.arbo.try_write_for(LOCK_TIMEOUT) {
            match arbo.add_inode(inode) {
                Ok(()) => (),
                Err(_) => todo!("acknowledge_new_file: file already existing: conflict"), // TODO
            };
        } else {
            return Err(io::Error::new(
                io::ErrorKind::Interrupted,
                "mkfile: can't write-lock arbo's RwLock",
            ));
        };

        Ok(())
    }

    /// remove the requested entry to the arbo and inform the network
    pub fn unregister_file(&self, id: InodeId) -> io::Result<Inode> {
        let removed_inode: Inode;

        if let Some(mut arbo) = self.arbo.try_write_for(LOCK_TIMEOUT) {
            removed_inode = arbo.remove_inode(id)?;
        } else {
            return Err(io::Error::new(
                io::ErrorKind::Interrupted,
                "mkfile: can't write-lock arbo's RwLock",
            ));
        };

        self.to_network_message_tx
            .send(ToNetworkMessage::BroadcastMessage(
                message::MessageContent::Remove(id),
            ))
            .expect("mkfile: unable to update modification on the network thread");

        // TODO - if unable to update for some reason, should be passed to the background worker

        Ok(removed_inode)
    }

    pub fn acknowledge_unregister_file(&self, id: InodeId) -> io::Result<Inode> {
        let removed_inode: Inode;

        if let Some(mut arbo) = self.arbo.try_write_for(LOCK_TIMEOUT) {
            removed_inode = arbo.remove_inode(id)?;
        } else {
            return Err(io::Error::new(
                io::ErrorKind::Interrupted,
                "mkfile: can't write-lock arbo's RwLock",
            ));
        };

        Ok(removed_inode)
    }

    pub fn acknowledge_hosts_edition(&self, id: InodeId, hosts: Vec<Address>) -> io::Result<()> {
        let mut arbo = Arbo::write_lock(&self.arbo, "acknowledge_hosts_edition")?;

        arbo.set_inode_hosts(id, hosts) // TODO - if unable to update for some reason, should be passed to the background worker
    }

    // REVIEW - recheck and simplify this if possible
    pub fn pull_file(&self, file: InodeId) -> io::Result<Option<Callback>> {
        let hosts = {
            let arbo = Arbo::read_lock(&self.arbo, "pull_file")?;
            if let FsEntry::File(hosts) = &arbo.get_inode(file)?.entry {
                hosts.clone()
            } else {
                return Err(io::Error::new(
                    io::ErrorKind::InvalidData,
                    "pull_file: can't pull a folder",
                ));
            }
        };

        if hosts.len() == 0 {
            log::error!("No hosts hold the file");
            return Err(io::ErrorKind::InvalidData.into());
        }

        if hosts.contains(&self.self_addr) {
            // if the asked file is already on disk
            Ok(None)
        } else {
            let callback = self.callbacks.create(Callback::Pull(file))?;

            self.to_network_message_tx
                .send(ToNetworkMessage::SpecificMessage(
                    message::MessageContent::RequestFile(file),
                    vec![hosts[0].clone()], // NOTE - naive choice for now
                ))
                .expect("pull_file: unable to request on the network thread");

            Ok(Some(callback))
        }
    }

    pub fn send_file(&self, inode: InodeId, data: Vec<u8>, to: Address) -> io::Result<()> {
        self.to_network_message_tx
            .send(ToNetworkMessage::SpecificMessage(
                MessageContent::PullAnswer(inode, data),
                vec![to],
            ))
            .expect("send_file: unable to update modification on the network thread");
        Ok(())
    }

    pub fn revoke_remote_hosts(&self, id: InodeId) -> io::Result<()> {
        self.to_network_message_tx
            .send(ToNetworkMessage::BroadcastMessage(
                MessageContent::EditHosts(id, vec![self.self_addr.clone()]),
            ))
            .expect("revoke_remote_hosts: unable to update modification on the network thread");
        Ok(())
        /* REVIEW
         * This system (and others broadcasts systems) should be reviewed as they don't check success.
         * In this case, if another host misses this order, it will not update it's file.
         * We could create a "broadcast" callback with the number of awaited confirmations and a timeout
         * before resend or fail declaration.
         * Or send a bunch of Specific messages
         */
    }

    pub fn update_remote_hosts(&self, inode: &Inode) -> io::Result<()> {
        if let FsEntry::File(hosts) = &inode.entry {
            self.to_network_message_tx
                .send(ToNetworkMessage::BroadcastMessage(
                    MessageContent::EditHosts(inode.id, hosts.clone()),
                ))
                .expect("update_remote_hosts: unable to update modification on the network thread");
            Ok(())
        } else {
            Err(io::ErrorKind::InvalidInput.into())
        }
    }

    pub async fn request_arbo(&self, to: Address) -> io::Result<bool> {
        let callback = self.callbacks.create(Callback::PullFs)?;

        self.to_network_message_tx
            .send(ToNetworkMessage::SpecificMessage(
                MessageContent::RequestFs,
                vec![to],
            ))
            .expect("request_arbo: unable to update modification on the network thread");

        self.callbacks.async_wait_for(callback).await
    }

    pub fn send_arbo(&self, to: Address) -> io::Result<()> {
        let arbo = Arbo::read_lock(&self.arbo, "send_arbo")?;
        self.to_network_message_tx
            .send(ToNetworkMessage::SpecificMessage(
                MessageContent::FsAnswer(FileSystemSerialized {
                    fs_index: arbo.get_raw_entries(),
                    next_inode: self.get_next_inode()?,
                }),
                vec![to],
            ))
            .expect("send_arbo: unable to update modification on the network thread");
        Ok(())
    }

    // NOTE - meant only for pulling the arbo at startup !
    // Does not care for currently ongoing business when called
    pub fn replace_arbo(&self, new: FileSystemSerialized) -> io::Result<()> {
        let mut arbo = Arbo::write_lock(&self.arbo, "replace_arbo")?;
        arbo.overwrite_self(new.fs_index);

        let mut next_inode = self
            .next_inode
            .try_lock_for(LOCK_TIMEOUT)
            .expect("couldn't lock next_inode");
        *next_inode = new.next_inode;

        // resolve callback :
        self.callbacks.resolve(Callback::PullFs, true)
    }

    pub async fn network_airport(
        mut network_reception: UnboundedReceiver<FromNetworkMessage>,
        fs_interface: Arc<FsInterface>,
    ) {
        loop {
            let FromNetworkMessage { origin, content } = match network_reception.recv().await {
                Some(message) => message,
                None => continue,
            };

            let action_result = match content {
                MessageContent::PullAnswer(id, binary) => fs_interface.recept_binary(id, binary),
                MessageContent::Inode(inode, id) => fs_interface.recept_inode(inode, id),
                MessageContent::EditHosts(id, hosts) => fs_interface.recept_edit_hosts(id, hosts),
                MessageContent::Remove(id) => fs_interface.recept_remove_inode(id),
                MessageContent::Meta(_) => todo!(),
<<<<<<< HEAD
                MessageContent::RequestFile(inode) => fs_interface.send_file(inode, origin),
=======
                MessageContent::RequestFile(_) => todo!(),
                MessageContent::Rename(parent, new_parent, name, new_name) => {
                    fs_interface.accept_rename(parent, new_parent, &name, &new_name)
                }
>>>>>>> fb0b3946
                MessageContent::RequestFs => fs_interface.send_filesystem(origin),
                MessageContent::FsAnswer(fs) => fs_interface.replace_arbo(fs),
            };
            if let Err(error) = action_result {
                log::error!("Network airport couldn't operate this operation: {error}");
            }
        }
    }

    pub async fn contact_peers(
        peers_list: Arc<RwLock<Vec<PeerIPC>>>,
        mut rx: UnboundedReceiver<ToNetworkMessage>,
    ) {
        // on message reception, broadcast it to all peers senders
        while let Some(message) = rx.recv().await {
            let peer_tx: Vec<(UnboundedSender<MessageContent>, String)> = peers_list
                .try_read_for(LOCK_TIMEOUT)
                .unwrap() // TODO - handle timeout
                .iter()
                .map(|peer| (peer.sender.clone(), peer.address.clone()))
                .collect();

            println!("broadcasting message to peers:\n{:?}", message);
            log::info!(
                "peers list {:#?}",
                peers_list
                    .read()
                    .iter()
                    .map(|peer| peer.address.clone())
                    .collect::<Vec<String>>()
            );
            match message {
                ToNetworkMessage::BroadcastMessage(message_content) => {
                    peer_tx.iter().for_each(|(channel, address)| {
                        println!("peer: {}", address);
                        channel
                            .send(message_content.clone())
                            .expect(&format!("failed to send message to peer {}", address))
                    });
                }
                ToNetworkMessage::SpecificMessage(message_content, origins) => {
                    peer_tx
                        .iter()
                        .filter(|&(_, address)| origins.contains(address))
                        .for_each(|(channel, address)| {
                            channel
                                .send(message_content.clone())
                                .expect(&format!("failed to send message to peer {}", address))
                        });
                }
            };
        }
    }

    pub async fn incoming_connections_watchdog(
        server: Arc<Server>,
        nfa_tx: UnboundedSender<FromNetworkMessage>,
        existing_peers: Arc<RwLock<Vec<PeerIPC>>>,
    ) {
        while let Ok((stream, _)) = server.listener.accept().await {
            let ws_stream = tokio_tungstenite::accept_async(stream)
                .await
                .expect("Error during the websocket handshake occurred");
            let addr = ws_stream.get_ref().peer_addr().unwrap().to_string();

            let (write, read) = futures_util::StreamExt::split(ws_stream);
            let new_peer = PeerIPC::connect_from_incomming(addr, nfa_tx.clone(), write, read);
            {
                existing_peers
                    .try_write_for(LOCK_TIMEOUT)
                    .expect("incoming_connections_watchdog: can't lock existing peers")
                    .push(new_peer);
            }
        }
    }
}<|MERGE_RESOLUTION|>--- conflicted
+++ resolved
@@ -413,14 +413,10 @@
                 MessageContent::EditHosts(id, hosts) => fs_interface.recept_edit_hosts(id, hosts),
                 MessageContent::Remove(id) => fs_interface.recept_remove_inode(id),
                 MessageContent::Meta(_) => todo!(),
-<<<<<<< HEAD
                 MessageContent::RequestFile(inode) => fs_interface.send_file(inode, origin),
-=======
-                MessageContent::RequestFile(_) => todo!(),
                 MessageContent::Rename(parent, new_parent, name, new_name) => {
                     fs_interface.accept_rename(parent, new_parent, &name, &new_name)
                 }
->>>>>>> fb0b3946
                 MessageContent::RequestFs => fs_interface.send_filesystem(origin),
                 MessageContent::FsAnswer(fs) => fs_interface.replace_arbo(fs),
             };
