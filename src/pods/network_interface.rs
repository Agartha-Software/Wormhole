--- conflicted
+++ resolved
@@ -2,7 +2,10 @@
 
 use log::debug;
 use parking_lot::{Mutex, RwLock};
-use tokio::sync::mpsc::{self, UnboundedReceiver, UnboundedSender};
+use tokio::sync::{
+    broadcast,
+    mpsc::{self, UnboundedReceiver, UnboundedSender},
+};
 
 use super::{arbo::FsEntry, whpath::WhPath};
 use crate::network::{
@@ -19,39 +22,26 @@
 };
 
 #[derive(Eq, Hash, PartialEq, Clone, Copy)]
-pub enum CallbackType {
+pub enum Callback {
     Pull(InodeId),
     PullFs,
-<<<<<<< HEAD
-=======
 }
 
-struct Callback {
-    sender: UnboundedSender<bool>,
-    receiver: UnboundedReceiver<bool>,
-    remaining: usize,
+pub struct Callbacks {
+    callbacks: RwLock<HashMap<Callback, broadcast::Sender<bool>>>,
 }
 
-pub struct Callbacks {
-    callbacks: RwLock<HashMap<CallbackType, Callback>>,
-}
-
 impl Callbacks {
-    pub fn create(&self, call: CallbackType) -> io::Result<CallbackType> {
+    pub fn create(&self, call: Callback) -> io::Result<broadcast::Receiver<bool>> {
         if let Some(mut callbacks) = self.callbacks.try_write_for(LOCK_TIMEOUT) {
             if let Some(cb) = callbacks.get_mut(&call) {
-                cb.remaining += 1;
+                Ok(cb.subscribe())
             } else {
-                let (callback_tx, callback_rx) = mpsc::unbounded_channel::<bool>();
-
-                let new_cb = Callback {
-                    sender: callback_tx,
-                    receiver: callback_rx,
-                    remaining: 1,
-                };
-                callbacks.insert(call, new_cb);
-            };
-            Ok(call)
+                let (tx, rx) = broadcast::channel(1);
+
+                callbacks.insert(call, tx);
+                Ok(rx)
+            }
         } else {
             Err(io::Error::new(
                 io::ErrorKind::WouldBlock,
@@ -60,25 +50,46 @@
         }
     }
 
-    pub fn wait_for(&self, call: CallbackType) -> io::Result<bool> {
-        let waiter = if let Some(callbacks) = self.callbacks.try_read_for(LOCK_TIMEOUT) {
+    pub fn resolve(&self, call: Callback, status: bool) -> io::Result<()> {
+        if let Some(callbacks) = self.callbacks.try_read_for(LOCK_TIMEOUT) {
             if let Some(cb) = callbacks.get(&call) {
-                cb
+                cb.send(status);
+                return Ok(());
             } else {
                 return Err(io::Error::new(
                     io::ErrorKind::WouldBlock,
                     "no such callback active",
-                ))
-            }
+                ));
+            };
         } else {
             return Err(io::Error::new(
                 io::ErrorKind::WouldBlock,
                 "unable to read_lock callbacks",
-            ))
-        };
-        Ok(true)
-    }
->>>>>>> 6bfde1a9
+            ));
+        };
+    }
+
+    pub fn wait_for(&self, call: Callback) -> io::Result<bool> {
+        let mut waiter = if let Some(callbacks) = self.callbacks.try_read_for(LOCK_TIMEOUT) {
+            if let Some(cb) = callbacks.get(&call) {
+                cb.subscribe()
+            } else {
+                return Err(io::Error::new(
+                    io::ErrorKind::WouldBlock,
+                    "no such callback active",
+                ));
+            }
+        } else {
+            return Err(io::Error::new(
+                io::ErrorKind::WouldBlock,
+                "unable to read_lock callbacks",
+            ));
+        };
+        match waiter.blocking_recv() {
+            Ok(status) => Ok(status),
+            Err(_) => Ok(false), // maybe change to a better handling
+        }
+    }
 }
 
 pub struct NetworkInterface {
@@ -320,7 +331,8 @@
         let mut arbo = Arbo::write_lock(&self.arbo, "replace_arbo")?;
         arbo.overwrite_self(new.fs_index);
 
-        let mut next_inode = self.next_inode
+        let mut next_inode = self
+            .next_inode
             .try_lock_for(LOCK_TIMEOUT)
             .expect("couldn't lock next_inode");
         *next_inode = new.next_inode;
