use std::{collections::HashMap, io, sync::Arc};

use parking_lot::{Mutex, RwLock};
use tokio::sync::{
    broadcast,
    mpsc::{UnboundedReceiver, UnboundedSender},
};

use super::{arbo::{FsEntry, Metadata}, whpath::WhPath};
use crate::network::{
    message::{
        self, Address, FileSystemSerialized, FromNetworkMessage, MessageContent, ToNetworkMessage,
    },
    peer_ipc::PeerIPC,
    server::Server,
};

use super::{
    arbo::{Arbo, Inode, InodeId, LOCK_TIMEOUT},
    fs_interface::FsInterface,
};

#[derive(Eq, Hash, PartialEq, Clone, Copy, Debug)]
pub enum Callback {
    Pull(InodeId),
    PullFs,
}

pub struct Callbacks {
    callbacks: RwLock<HashMap<Callback, broadcast::Sender<bool>>>,
}

impl Callbacks {
    pub fn create(&self, call: Callback) -> io::Result<Callback> {
        if let Some(mut callbacks) = self.callbacks.try_write_for(LOCK_TIMEOUT) {
            if !callbacks.contains_key(&call) {
                let (tx, _) = broadcast::channel(1);

                callbacks.insert(call, tx);
            };
            Ok(call)
        } else {
            Err(io::Error::new(
                io::ErrorKind::WouldBlock,
                "unable to write_lock callbacks",
            ))
        }
    }

    pub fn resolve(&self, call: Callback, status: bool) -> io::Result<()> {
        if let Some(mut callbacks) = self.callbacks.try_write_for(LOCK_TIMEOUT) {
            if let Some(cb) = callbacks.remove(&call) {
                cb.send(status).map(|_| ()).map_err(|send_error| {
                    io::Error::new(io::ErrorKind::AddrNotAvailable, send_error.to_string())
                })
            } else {
                Err(io::Error::new(
                    io::ErrorKind::WouldBlock,
                    "no such callback active",
                ))
            }
        } else {
            Err(io::Error::new(
                io::ErrorKind::WouldBlock,
                "unable to read_lock callbacks",
            ))
        }
    }

    pub fn wait_for(&self, call: Callback) -> io::Result<bool> {
        let mut waiter = if let Some(callbacks) = self.callbacks.try_read_for(LOCK_TIMEOUT) {
            if let Some(cb) = callbacks.get(&call) {
                cb.subscribe()
            } else {
                return Err(io::Error::new(
                    io::ErrorKind::WouldBlock,
                    "no such callback active",
                ));
            }
        } else {
            return Err(io::Error::new(
                io::ErrorKind::WouldBlock,
                "unable to read_lock callbacks",
            ));
        };

        match waiter.blocking_recv() {
            Ok(status) => Ok(status),
            Err(_) => Ok(false), // maybe change to a better handling
        }
    }

    pub async fn async_wait_for(&self, call: Callback) -> io::Result<bool> {
        let mut waiter = if let Some(callbacks) = self.callbacks.try_read_for(LOCK_TIMEOUT) {
            if let Some(cb) = callbacks.get(&call) {
                cb.subscribe()
            } else {
                return Err(io::Error::new(
                    io::ErrorKind::WouldBlock,
                    "no such callback active",
                ));
            }
        } else {
            return Err(io::Error::new(
                io::ErrorKind::WouldBlock,
                "unable to read_lock callbacks",
            ));
        };

        match waiter.recv().await {
            Ok(status) => Ok(status),
            Err(_) => Ok(false), // maybe change to a better handling
        }
    }
}

pub struct NetworkInterface {
    pub arbo: Arc<RwLock<Arbo>>,
    pub mount_point: WhPath,
    pub to_network_message_tx: UnboundedSender<ToNetworkMessage>,
    pub next_inode: Mutex<InodeId>, // TODO - replace with InodeIndex type
    pub callbacks: Callbacks,
    pub peers: Arc<RwLock<Vec<PeerIPC>>>,
    pub self_addr: Address,
}

impl NetworkInterface {
    pub fn new(
        arbo: Arc<RwLock<Arbo>>,
        mount_point: WhPath,
        to_network_message_tx: UnboundedSender<ToNetworkMessage>,
        next_inode: InodeId,
        peers: Arc<RwLock<Vec<PeerIPC>>>,
        self_addr: Address,
    ) -> Self {
        let next_inode = Mutex::new(next_inode);

        Self {
            arbo,
            mount_point,
            to_network_message_tx,
            next_inode,
            callbacks: Callbacks {
                callbacks: HashMap::new().into(),
            },
            peers,
            self_addr,
        }
    }

    pub fn get_next_inode(&self) -> io::Result<u64> {
        let mut next_inode = match self.next_inode.try_lock_for(LOCK_TIMEOUT) {
            Some(lock) => Ok(lock),
            None => Err(io::Error::new(
                io::ErrorKind::Interrupted,
                "get_next_inode: can't lock next_inode",
            )),
        }?;
        let available_inode = *next_inode;
        *next_inode += 1;

        Ok(available_inode)
    }

    #[must_use]
    /// add the requested entry to the arbo and inform the network
    pub fn register_new_file(&self, inode: Inode) -> io::Result<u64> {
        let new_inode_id = inode.id;

        if let Some(mut arbo) = self.arbo.try_write_for(LOCK_TIMEOUT) {
            arbo.add_inode(inode.clone())?;
        } else {
            return Err(io::Error::new(
                io::ErrorKind::Interrupted,
                "mkfile: can't write-lock arbo's RwLock",
            ));
        };

        // TODO - add myself to hosts

        if new_inode_id != 3u64 {
            self.to_network_message_tx
                .send(ToNetworkMessage::BroadcastMessage(
                    message::MessageContent::Inode(inode, new_inode_id),
                ))
                .expect("mkfile: unable to update modification on the network thread");
        }
        // TODO - if unable to update for some reason, should be passed to the background worker

        Ok(new_inode_id)
    }

    pub fn broadcast_rename_file(
        &self,
        parent: InodeId,
        new_parent: InodeId,
        name: &String,
        new_name: &String,
    ) -> io::Result<()> {
        self.to_network_message_tx
            .send(ToNetworkMessage::BroadcastMessage(
                message::MessageContent::Rename(parent, new_parent, name.clone(), new_name.clone()),
            ))
            .expect("broadcast_rename_file: unable to update modification on the network thread");
        Ok(())
    }

    pub fn arbo_rename_file(
        &self,
        parent: InodeId,
        new_parent: InodeId,
        name: &String,
        new_name: &String,
    ) -> io::Result<()> {
        let mut arbo = Arbo::write_lock(&self.arbo, "arbo_rename_file")?;

        arbo.mv_inode(parent, new_parent, name, new_name)
    }

    #[must_use]
    /// Get a new inode, add the requested entry to the arbo and inform the network
    pub fn acknowledge_new_file(&self, inode: Inode, _id: InodeId) -> io::Result<()> {
        if let Some(mut arbo) = self.arbo.try_write_for(LOCK_TIMEOUT) {
            match arbo.add_inode(inode) {
                Ok(()) => (),
                Err(_) => todo!("acknowledge_new_file: file already existing: conflict"), // TODO
            };
        } else {
            return Err(io::Error::new(
                io::ErrorKind::Interrupted,
                "mkfile: can't write-lock arbo's RwLock",
            ));
        };

        Ok(())
    }

    /// remove the requested entry to the arbo and inform the network
    pub fn unregister_file(&self, id: InodeId) -> io::Result<Inode> {
        let removed_inode: Inode;

        if let Some(mut arbo) = self.arbo.try_write_for(LOCK_TIMEOUT) {
            removed_inode = arbo.remove_inode(id)?;
        } else {
            return Err(io::Error::new(
                io::ErrorKind::Interrupted,
                "mkfile: can't write-lock arbo's RwLock",
            ));
        };

        if id != 3u64 {
            self.to_network_message_tx
                .send(ToNetworkMessage::BroadcastMessage(
                    message::MessageContent::Remove(id),
                ))
                .expect("mkfile: unable to update modification on the network thread");
        }

        // TODO - if unable to update for some reason, should be passed to the background worker

        Ok(removed_inode)
    }

    pub fn acknowledge_unregister_file(&self, id: InodeId) -> io::Result<Inode> {
        let removed_inode: Inode;

        if let Some(mut arbo) = self.arbo.try_write_for(LOCK_TIMEOUT) {
            removed_inode = arbo.remove_inode(id)?;
        } else {
            return Err(io::Error::new(
                io::ErrorKind::Interrupted,
                "mkfile: can't write-lock arbo's RwLock",
            ));
        };

        Ok(removed_inode)
    }

    pub fn acknowledge_hosts_edition(&self, id: InodeId, hosts: Vec<Address>) -> io::Result<()> {
        let mut arbo = Arbo::write_lock(&self.arbo, "acknowledge_hosts_edition")?;

        arbo.set_inode_hosts(id, hosts) // TODO - if unable to update for some reason, should be passed to the background worker
    }

    pub fn acknowledge_metadata(&self, id: InodeId, meta: Metadata, host: Address) -> io::Result<()> {
        let mut arbo = Arbo::write_lock(&self.arbo, "acknowledge_metadata")?;
        arbo.set_inode_hosts(id, vec![host])?;
        arbo.set_inode_meta(id, meta) // TODO - if unable to update for some reason, should be passed to the background worker
    }

    // REVIEW - recheck and simplify this if possible
    pub fn pull_file(&self, file: InodeId) -> io::Result<Option<Callback>> {
        let hosts = {
            let arbo = Arbo::read_lock(&self.arbo, "pull_file")?;
            if let FsEntry::File(hosts) = &arbo.get_inode(file)?.entry {
                hosts.clone()
            } else {
                return Err(io::Error::new(
                    io::ErrorKind::InvalidData,
                    "pull_file: can't pull a folder",
                ));
            }
        };

        if hosts.len() == 0 {
            log::error!("No hosts hold the file");
            return Err(io::ErrorKind::InvalidData.into());
        }

        if hosts.contains(&self.self_addr) {
            // if the asked file is already on disk
            Ok(None)
        } else {
            let callback = self.callbacks.create(Callback::Pull(file))?;

            self.to_network_message_tx
                .send(ToNetworkMessage::SpecificMessage(
                    message::MessageContent::RequestFile(file, self.self_addr.clone()),
                    vec![hosts[0].clone()], // NOTE - naive choice for now
                ))
                .expect("pull_file: unable to request on the network thread");

            Ok(Some(callback))
        }
    }

    pub fn send_file(&self, inode: InodeId, data: Vec<u8>, to: Address) -> io::Result<()> {
        self.to_network_message_tx
            .send(ToNetworkMessage::SpecificMessage(
                MessageContent::PullAnswer(inode, data),
                vec![to],
            ))
            .expect("send_file: unable to update modification on the network thread");
        Ok(())
    }

    pub fn revoke_remote_hosts(&self, id: InodeId) -> io::Result<()> {
        self.to_network_message_tx
            .send(ToNetworkMessage::BroadcastMessage(
                MessageContent::EditHosts(id, vec![self.self_addr.clone()]),
            ))
            .expect("revoke_remote_hosts: unable to update modification on the network thread");
        Ok(())
        /* REVIEW
         * This system (and others broadcasts systems) should be reviewed as they don't check success.
         * In this case, if another host misses this order, it will not update it's file.
         * We could create a "broadcast" callback with the number of awaited confirmations and a timeout
         * before resend or fail declaration.
         * Or send a bunch of Specific messages
         */
    }

    pub fn update_remote_hosts(&self, inode: &Inode) -> io::Result<()> {
        if let FsEntry::File(hosts) = &inode.entry {
            self.to_network_message_tx
                .send(ToNetworkMessage::BroadcastMessage(
                    MessageContent::EditHosts(inode.id, hosts.clone()),
                ))
                .expect("update_remote_hosts: unable to update modification on the network thread");
            Ok(())
        } else {
            Err(io::ErrorKind::InvalidInput.into())
        }
    }

    pub fn update_metadata(&self, id: InodeId, meta: Metadata) -> io::Result<()> {
        let mut arbo = Arbo::write_lock(&self.arbo, "fs_interface::get_inode_attributes")?;
        arbo.set_inode_meta(id, meta.clone())?;

        self.to_network_message_tx
            .send(ToNetworkMessage::BroadcastMessage(
                MessageContent::EditMetadata(id, meta, self.self_addr.clone()),
            ))
            .expect("update_metadata: unable to update modification on the network thread");
        Ok(())
        /* REVIEW
         * This system (and others broadcasts systems) should be reviewed as they don't check success.
         * In this case, if another host misses this order, it will not update it's file.
         * We could create a "broadcast" callback with the number of awaited confirmations and a timeout
         * before resend or fail declaration.
         * Or send a bunch of Specific messages
         */
    }

    pub async fn request_arbo(&self, to: Address) -> io::Result<bool> {
        let callback = self.callbacks.create(Callback::PullFs)?;

        self.to_network_message_tx
            .send(ToNetworkMessage::SpecificMessage(
                MessageContent::RequestFs(self.self_addr.clone()),
                vec![to],
            ))
            .expect("request_arbo: unable to update modification on the network thread");

        self.callbacks.async_wait_for(callback).await
    }

    pub fn edit_peer_ip(&self, actual: Address, new: Address) {
        log::info!("changing host {} to {}", actual, new);
        if let Some(mut peers) = self.peers.try_write_for(LOCK_TIMEOUT) {
            for peer in peers.iter_mut() {
                if peer.address == actual {
                    log::info!("done once");
                    peer.address = new.clone();
                }
            }
        }
    }

    pub fn send_arbo(&self, to: Address, real_address: Address) -> io::Result<()> {
        self.edit_peer_ip(to, real_address.clone());
        let arbo = Arbo::read_lock(&self.arbo, "send_arbo")?;
        let mut entries = arbo.get_raw_entries();

        //Remove ignored entries
        entries.remove(&3u64);
        entries.entry(1u64).and_modify(|inode| {
            if let FsEntry::Directory(childrens) = &mut inode.entry {
                childrens.retain(|x| *x != 3u64);
            }
        });

        self.to_network_message_tx
            .send(ToNetworkMessage::SpecificMessage(
                MessageContent::FsAnswer(FileSystemSerialized {
                    fs_index: entries,
                    next_inode: self.get_next_inode()?,
                }),
                vec![real_address],
            ))
            .expect("send_arbo: unable to update modification on the network thread");
        Ok(())
    }

    // NOTE - meant only for pulling the arbo at startup !
    // Does not care for currently ongoing business when called
    pub fn replace_arbo(&self, new: FileSystemSerialized) -> io::Result<()> {
        let mut arbo = Arbo::write_lock(&self.arbo, "replace_arbo")?;
        arbo.overwrite_self(new.fs_index);

        let mut next_inode = self
            .next_inode
            .try_lock_for(LOCK_TIMEOUT)
            .expect("couldn't lock next_inode");
        *next_inode = new.next_inode;

        // resolve callback :
        self.callbacks.resolve(Callback::PullFs, true)
    }

    pub async fn network_airport(
        mut network_reception: UnboundedReceiver<FromNetworkMessage>,
        fs_interface: Arc<FsInterface>,
    ) {
        loop {
            let FromNetworkMessage { origin, content } = match network_reception.recv().await {
                Some(message) => message,
                None => continue,
            };
            log::error!("message from {} : {:?}", origin, content);

            let action_result = match content {
                MessageContent::PullAnswer(id, binary) => fs_interface.recept_binary(id, binary),
                MessageContent::Inode(inode, id) => fs_interface.recept_inode(inode, id),
                MessageContent::EditHosts(id, hosts) => fs_interface.recept_edit_hosts(id, hosts),
                MessageContent::EditMetadata(id, meta, host) => fs_interface.recept_edit_metadata(id, meta, host),
                MessageContent::Remove(id) => fs_interface.recept_remove_inode(id),
<<<<<<< HEAD
                MessageContent::RequestFile(inode, peer) => fs_interface.send_file(inode, peer),
                MessageContent::RequestFs(origin_addr) => fs_interface.send_filesystem(origin, origin_addr),
=======
                MessageContent::Meta(_) => todo!(),
                MessageContent::RequestFile(inode) => fs_interface.send_file(inode, origin),
                MessageContent::Rename(parent, new_parent, name, new_name) => {
                    fs_interface.accept_rename(parent, new_parent, &name, &new_name)
                }
                MessageContent::RequestFs => fs_interface.send_filesystem(origin),
>>>>>>> c937685d
                MessageContent::FsAnswer(fs) => fs_interface.replace_arbo(fs),
            };
            if let Err(error) = action_result {
                log::error!("Network airport couldn't operate this operation: {error}");
            }
        }
    }

    pub async fn contact_peers(
        peers_list: Arc<RwLock<Vec<PeerIPC>>>,
        mut rx: UnboundedReceiver<ToNetworkMessage>,
    ) {
        // on message reception, broadcast it to all peers senders
        while let Some(message) = rx.recv().await {
            let peer_tx: Vec<(UnboundedSender<MessageContent>, String)> = peers_list
                .try_read_for(LOCK_TIMEOUT)
                .unwrap() // TODO - handle timeout
                .iter()
                .map(|peer| (peer.sender.clone(), peer.address.clone()))
                .collect();

            println!("broadcasting message to peers:\n{:?}", message);
            log::info!(
                "peers list {:#?}",
                peers_list
                    .read()
                    .iter()
                    .map(|peer| peer.address.clone())
                    .collect::<Vec<String>>()
            );
            match message {
                ToNetworkMessage::BroadcastMessage(message_content) => {
                    peer_tx.iter().for_each(|(channel, address)| {
                        println!("peer: {}", address);
                        channel
                            .send(message_content.clone())
                            .expect(&format!("failed to send message to peer {}", address))
                    });
                }
                ToNetworkMessage::SpecificMessage(message_content, origins) => {
                    log::error!("SPECIFIC MESSAGE {:?} {:?}", origins, peer_tx);
                    peer_tx
                        .iter()
                        .filter(|&(_, address)| origins.contains(address))
                        .for_each(|(channel, address)| {
                            log::error!("SPECIFIC MESSAGE TO {}", address);
                            channel
                                .send(message_content.clone())
                                .expect(&format!("failed to send message to peer {}", address))
                        });
                }
            };
        }
    }

    pub async fn incoming_connections_watchdog(
        server: Arc<Server>,
        nfa_tx: UnboundedSender<FromNetworkMessage>,
        existing_peers: Arc<RwLock<Vec<PeerIPC>>>,
    ) {
        while let Ok((stream, _)) = server.listener.accept().await {
            let ws_stream = tokio_tungstenite::accept_async(stream)
                .await
                .expect("Error during the websocket handshake occurred");
            let addr = ws_stream.get_ref().peer_addr().unwrap().to_string();

            let (write, read) = futures_util::StreamExt::split(ws_stream);
            let new_peer = PeerIPC::connect_from_incomming(addr, nfa_tx.clone(), write, read);
            {
                existing_peers
                    .try_write_for(LOCK_TIMEOUT)
                    .expect("incoming_connections_watchdog: can't lock existing peers")
                    .push(new_peer);
            }
        }
    }
}<|MERGE_RESOLUTION|>--- conflicted
+++ resolved
@@ -465,17 +465,11 @@
                 MessageContent::EditHosts(id, hosts) => fs_interface.recept_edit_hosts(id, hosts),
                 MessageContent::EditMetadata(id, meta, host) => fs_interface.recept_edit_metadata(id, meta, host),
                 MessageContent::Remove(id) => fs_interface.recept_remove_inode(id),
-<<<<<<< HEAD
                 MessageContent::RequestFile(inode, peer) => fs_interface.send_file(inode, peer),
                 MessageContent::RequestFs(origin_addr) => fs_interface.send_filesystem(origin, origin_addr),
-=======
-                MessageContent::Meta(_) => todo!(),
-                MessageContent::RequestFile(inode) => fs_interface.send_file(inode, origin),
                 MessageContent::Rename(parent, new_parent, name, new_name) => {
                     fs_interface.accept_rename(parent, new_parent, &name, &new_name)
                 }
-                MessageContent::RequestFs => fs_interface.send_filesystem(origin),
->>>>>>> c937685d
                 MessageContent::FsAnswer(fs) => fs_interface.replace_arbo(fs),
             };
             if let Err(error) = action_result {
