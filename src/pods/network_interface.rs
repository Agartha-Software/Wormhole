--- conflicted
+++ resolved
@@ -395,7 +395,6 @@
          */
     }
 
-<<<<<<< HEAD
     pub fn set_inode_xattr(&self, ino: InodeId, key: String, data: Vec<u8>) -> WhResult<()> {
         let mut arbo = Arbo::n_write_lock(&self.arbo, "network_interface::get_inode_xattr")?;
         arbo.set_inode_xattr(ino, key.clone(), data.clone())?;
@@ -440,8 +439,6 @@
             .expect("register_to_others: unable to update modification on the network thread");
     }
 
-=======
->>>>>>> 4bb018a7
     pub async fn request_arbo(&self, to: Address) -> io::Result<bool> {
         let callback = self.callbacks.create(Callback::PullFs)?;
 
@@ -532,8 +529,6 @@
                 MessageContent::Rename(parent, new_parent, name, new_name) => {
                     fs_interface.accept_rename(parent, new_parent, &name, &new_name)
                 }
-<<<<<<< HEAD
-                MessageContent::FsAnswer(fs) => fs_interface.replace_arbo(fs),
                 MessageContent::SetXAttr(ino, key, data) => fs_interface
                     .recept_inode_xattr(ino, key, data)
                     .or_else(|err| {
@@ -550,12 +545,10 @@
                             format!("WhError: {err}"),
                         ))
                     }),
-=======
                 MessageContent::FsAnswer(_, _) => {
                     Err(io::Error::new(ErrorKind::InvalidInput,
                         "Late answer from first connection, loaded network interface shouldn't recieve FsAnswer"))
                 }
->>>>>>> 4bb018a7
             };
             if let Err(error) = action_result {
                 log::error!("Network airport couldn't operate this operation: {error}");
