pub mod callbacks;
pub mod network_interface;
<<<<<<< HEAD
pub mod xattrs;
pub mod redundancy;
=======
pub mod pull_file;
pub mod xattrs;
>>>>>>> 125448c5
<|MERGE_RESOLUTION|>--- conflicted
+++ resolved
@@ -1,9 +1,5 @@
 pub mod callbacks;
 pub mod network_interface;
-<<<<<<< HEAD
-pub mod xattrs;
-pub mod redundancy;
-=======
 pub mod pull_file;
 pub mod xattrs;
->>>>>>> 125448c5
+pub mod redundancy;