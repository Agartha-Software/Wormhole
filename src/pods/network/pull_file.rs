--- conflicted
+++ resolved
@@ -2,13 +2,8 @@
 use std::sync::Arc;
 
 use crate::network::message::{MessageContent, ToNetworkMessage};
-<<<<<<< HEAD
-use crate::pods::arbo::{Arbo, FsEntry};
 use crate::pods::network::callbacks::Request;
-=======
 use crate::pods::itree::{FsEntry, ITree};
-use crate::pods::network::callbacks::Callback;
->>>>>>> c588e162
 use crate::pods::network::network_interface::NetworkInterface;
 use crate::{error::WhError, pods::itree::InodeId};
 use custom_error::custom_error;
@@ -30,7 +25,6 @@
 }
 
 impl NetworkInterface {
-<<<<<<< HEAD
     /// Pull the file from the network
     /// Returns a copy of the file's buffer if it was pulled
     ///
@@ -40,12 +34,7 @@
     /// context.
     ///
     pub fn pull_file_sync(&self, file: InodeId) -> Result<Option<Arc<Vec<u8>>>, PullError> {
-        let arbo = Arbo::n_read_lock(&self.arbo, "pull file sync")?;
-=======
-    // REVIEW - recheck and simplify this if possible
-    pub fn pull_file_sync(&self, file: InodeId) -> Result<Option<Callback>, PullError> {
         let itree = ITree::n_read_lock(&self.itree, "pull file sync")?;
->>>>>>> c588e162
         let hosts = {
             if let FsEntry::File(hosts) = &itree.n_get_inode(file)?.entry {
                 hosts
