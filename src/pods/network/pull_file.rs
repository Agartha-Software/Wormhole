--- conflicted
+++ resolved
@@ -51,23 +51,6 @@
             // if the asked file is already on disk
             Ok(None)
         } else {
-<<<<<<< HEAD
-            let callback = self.callbacks.n_create(Callback::Pull(file))?;
-            let (status_tx, mut status_rx) = tokio::sync::mpsc::unbounded_channel::<WhResult<()>>();
-
-            // will try to pull on all redundancies until success
-            for host in hosts {
-                // trying on host `pull_from`
-                self.to_network_message_tx
-                    .send(ToNetworkMessage::SpecificMessage(
-                        (
-                            MessageContent::RequestFile(file, self.hostname.clone()),
-                            Some(status_tx.clone()),
-                        ),
-                        vec![host.clone()], // NOTE - naive choice for now
-                    ))
-                    .expect("pull_file: unable to request on the network thread");
-=======
             let procedure = || {
                 // will try to pull on all redundancies until success
                 for host in hosts {
@@ -79,7 +62,6 @@
                             vec![host.clone()], // NOTE - naive choice for now
                         ))
                         .expect("pull_file: unable to request on the network thread");
->>>>>>> b0d2f96a
 
                     // processing status
                     match rx.blocking_recv() {
