use std::{
    collections::HashMap,
    io::{self, ErrorKind},
    sync::Arc,
};

use crate::{
    config::types::Config,
    error::{WhError, WhResult},
};
use parking_lot::{Mutex, RwLock};
use tokio::sync::{
    broadcast,
    mpsc::{UnboundedReceiver, UnboundedSender},
};

use crate::{
    error::WhError,
    pods::{
        arbo::{FsEntry, Metadata},
        filesystem::{make_inode::MakeInode, remove_inode::RemoveInode},
        whpath::WhPath,
    },
};
use crate::{
    error::WhResult,
    network::{
        message::{
            self, Address, FileSystemSerialized, FromNetworkMessage, MessageAndStatus,
            MessageContent, ToNetworkMessage,
        },
        peer_ipc::PeerIPC,
        server::Server,
    },
};

use crate::pods::{
    arbo::{Arbo, Inode, InodeId, LOCK_TIMEOUT},
    filesystem::fs_interface::FsInterface,
};

#[derive(Eq, Hash, PartialEq, Clone, Copy, Debug)]
pub enum Callback {
    Pull(InodeId),
    PullFs,
}

#[derive(Debug)]
pub struct Callbacks {
    callbacks: RwLock<HashMap<Callback, broadcast::Sender<bool>>>,
}

impl Callbacks {
    pub fn create(&self, call: Callback) -> io::Result<Callback> {
        if let Some(mut callbacks) = self.callbacks.try_write_for(LOCK_TIMEOUT) {
            if !callbacks.contains_key(&call) {
                let (tx, _) = broadcast::channel(1);

                callbacks.insert(call, tx);
            };
            Ok(call)
        } else {
            Err(io::Error::new(
                io::ErrorKind::WouldBlock,
                "unable to write_lock callbacks",
            ))
        }
    }

    pub fn resolve(&self, call: Callback, status: bool) -> io::Result<()> {
        if let Some(mut callbacks) = self.callbacks.try_write_for(LOCK_TIMEOUT) {
            if let Some(cb) = callbacks.remove(&call) {
                cb.send(status).map(|_| ()).map_err(|send_error| {
                    io::Error::new(io::ErrorKind::AddrNotAvailable, send_error.to_string())
                })
            } else {
                Err(io::Error::new(
                    io::ErrorKind::WouldBlock,
                    "no such callback active",
                ))
            }
        } else {
            Err(io::Error::new(
                io::ErrorKind::WouldBlock,
                "unable to read_lock callbacks",
            ))
        }
    }

    pub fn wait_for(&self, call: Callback) -> io::Result<bool> {
        let mut waiter = if let Some(callbacks) = self.callbacks.try_read_for(LOCK_TIMEOUT) {
            if let Some(cb) = callbacks.get(&call) {
                cb.subscribe()
            } else {
                return Err(io::Error::new(
                    io::ErrorKind::WouldBlock,
                    "no such callback active",
                ));
            }
        } else {
            return Err(io::Error::new(
                io::ErrorKind::WouldBlock,
                "unable to read_lock callbacks",
            ));
        };

        match waiter.blocking_recv() {
            Ok(status) => Ok(status),
            Err(_) => Ok(false), // maybe change to a better handling
        }
    }

    pub async fn async_wait_for(&self, call: Callback) -> io::Result<bool> {
        let mut waiter = if let Some(callbacks) = self.callbacks.try_read_for(LOCK_TIMEOUT) {
            if let Some(cb) = callbacks.get(&call) {
                cb.subscribe()
            } else {
                return Err(io::Error::new(
                    io::ErrorKind::WouldBlock,
                    "no such callback active",
                ));
            }
        } else {
            return Err(io::Error::new(
                io::ErrorKind::WouldBlock,
                "unable to read_lock callbacks",
            ));
        };

        match waiter.recv().await {
            Ok(status) => Ok(status),
            Err(_) => Ok(false), // maybe change to a better handling
        }
    }
}

#[derive(Debug)]
pub struct NetworkInterface {
    pub arbo: Arc<RwLock<Arbo>>,
    pub mount_point: WhPath,
    pub to_network_message_tx: UnboundedSender<ToNetworkMessage>,
    pub next_inode: Mutex<InodeId>, // TODO - replace with InodeIndex type
    pub callbacks: Callbacks,
    pub peers: Arc<RwLock<Vec<PeerIPC>>>,
    pub self_addr: Address,
    pub redundancy: u64,
}

impl NetworkInterface {
    pub fn new(
        arbo: Arc<RwLock<Arbo>>,
        mount_point: WhPath,
        to_network_message_tx: UnboundedSender<ToNetworkMessage>,
        next_inode: InodeId,
        peers: Arc<RwLock<Vec<PeerIPC>>>,
        self_addr: Address,
        redundancy: u64,
    ) -> Self {
        let next_inode = Mutex::new(next_inode);

        Self {
            arbo,
            mount_point,
            to_network_message_tx,
            next_inode,
            callbacks: Callbacks {
                callbacks: HashMap::new().into(),
            },
            peers,
            self_addr,
            redundancy,
        }
    }

    pub fn get_next_inode(&self) -> io::Result<u64> {
        let mut next_inode = match self.next_inode.try_lock_for(LOCK_TIMEOUT) {
            Some(lock) => Ok(lock),
            None => Err(io::Error::new(
                io::ErrorKind::Interrupted,
                "get_next_inode: can't lock next_inode",
            )),
        }?;
        let available_inode = *next_inode;
        *next_inode += 1;

        Ok(available_inode)
    }

    /** TODO: Doc when reviews are finished */
    pub fn n_get_next_inode(&self) -> WhResult<u64> {
        let mut next_inode =
            self.next_inode
                .try_lock_for(LOCK_TIMEOUT)
                .ok_or(WhError::WouldBlock {
                    called_from: "get_next_inode".to_string(),
                })?;

        let available_inode = *next_inode;
        *next_inode += 1;

        Ok(available_inode)
    }

    #[must_use]
    pub fn promote_next_inode(&self, new: u64) -> WhResult<()> {
        let mut next_inode =
            self.next_inode
                .try_lock_for(LOCK_TIMEOUT)
                .ok_or(WhError::WouldBlock {
                    called_from: "promote_next_inode".to_string(),
                })?;

        // REVIEW: next_inode being behind a mutex is weird and
        // the function not taking a mutable ref feels weird, is next_inode behind a mutex just to allow a simple &self?
        if *next_inode < new {
            *next_inode = new;
        };
        Ok(())
    }

    #[must_use]
    /// Add the requested entry to the arbo and inform the network
    pub fn register_new_inode(&self, inode: Inode) -> Result<(), MakeInode> {
        let inode_id = inode.id.clone();
        Arbo::n_write_lock(&self.arbo, "register_new_inode")?.n_add_inode(inode.clone())?;

        if inode_id != 3u64 {
            if matches!(inode.entry, FsEntry::File(_)) {
                self.apply_redundancy(inode_id)?;
            }

            self.to_network_message_tx
                .send(ToNetworkMessage::BroadcastMessage(
                    message::MessageContent::Inode(inode),
                ))
                .expect("register inode: unable to update modification on the network thread");
        }
        Ok(())
        // TODO - if unable to update for some reason, should be passed to the background worker
    }

    pub fn broadcast_rename_file(
        &self,
        parent: InodeId,
        new_parent: InodeId,
        name: &String,
        new_name: &String,
    ) -> io::Result<()> {
        self.to_network_message_tx
            .send(ToNetworkMessage::BroadcastMessage(
                message::MessageContent::Rename(parent, new_parent, name.clone(), new_name.clone()),
            ))
            .expect("broadcast_rename_file: unable to update modification on the network thread");
        Ok(())
    }

    pub fn arbo_rename_file(
        &self,
        parent: InodeId,
        new_parent: InodeId,
        name: &String,
        new_name: &String,
    ) -> io::Result<()> {
        let mut arbo = Arbo::write_lock(&self.arbo, "arbo_rename_file")?;

        arbo.mv_inode(parent, new_parent, name, new_name)
    }

    #[must_use]
    /// Get a new inode, add the requested entry to the arbo and inform the network
    pub fn acknowledge_new_file(&self, inode: Inode, _id: InodeId) -> Result<(), MakeInode> {
        let mut arbo = Arbo::n_write_lock(&self.arbo, "acknowledge_new_file")?;
        arbo.n_add_inode(inode)
    }

    /// Remove [Inode] from the [Arbo] and inform the network of the removal
    pub fn unregister_inode(&self, id: InodeId) -> Result<(), RemoveInode> {
        Arbo::n_write_lock(&self.arbo, "unregister_inode")?.n_remove_inode(id)?;

        if id != 3u64 {
            self.to_network_message_tx
                .send(ToNetworkMessage::BroadcastMessage(
                    message::MessageContent::Remove(id),
                ))
                .expect("unregister_inode: unable to update modification on the network thread");
        }
        // TODO - if unable to update for some reason, should be passed to the background worker
        Ok(())
    }

    /// Remove [Inode] from the [Arbo]
    pub fn acknowledge_unregister_inode(&self, id: InodeId) -> Result<Inode, RemoveInode> {
        Arbo::n_write_lock(&self.arbo, "acknowledge_unregister_inode")?.n_remove_inode(id)
    }

    pub fn acknowledge_hosts_edition(&self, id: InodeId, hosts: Vec<Address>) -> io::Result<()> {
        let mut arbo = Arbo::write_lock(&self.arbo, "acknowledge_hosts_edition")?;

        arbo.set_inode_hosts(id, hosts) // TODO - if unable to update for some reason, should be passed to the background worker
    }

    pub fn acknowledge_metadata(
        &self,
        id: InodeId,
        meta: Metadata,
        host: Address,
    ) -> io::Result<()> {
        let mut arbo = Arbo::write_lock(&self.arbo, "acknowledge_metadata")?;
        arbo.set_inode_hosts(id, vec![host])?;
        arbo.set_inode_meta(id, meta) // TODO - if unable to update for some reason, should be passed to the background worker
    }

    // REVIEW - recheck and simplify this if possible
    pub async fn pull_file_async(&self, file: InodeId) -> io::Result<Option<Callback>> {
        let hosts = {
            let arbo = Arbo::read_lock(&self.arbo, "pull_file")?;
            if let FsEntry::File(hosts) = &arbo.get_inode(file)?.entry {
                hosts.clone()
            } else {
                return Err(io::Error::new(
                    io::ErrorKind::InvalidData,
                    "pull_file: can't pull a folder",
                ));
            }
        };

        if hosts.len() == 0 {
            log::error!("No hosts hold the file");
            return Err(io::ErrorKind::InvalidData.into());
        }

        if hosts.contains(&self.self_addr) {
            // if the asked file is already on disk
            Ok(None)
        } else {
            let callback = self.callbacks.create(Callback::Pull(file))?;
            let (status_tx, mut status_rx) = tokio::sync::mpsc::unbounded_channel::<WhResult<()>>();

            // will try to pull on all redundancies until success
            for host in hosts {
                // trying on host `pull_from`
                self.to_network_message_tx
                    .send(ToNetworkMessage::SpecificMessage(
                        (
                            MessageContent::RequestFile(file, self.self_addr.clone()),
                            Some(status_tx.clone()),
                        ),
                        vec![host.clone()], // NOTE - naive choice for now
                    ))
                    .expect("pull_file: unable to request on the network thread");

                // processing status
                match status_rx
                    .recv()
                    .await
                    .expect("pull_file: unable to get status from the network thread")
                {
                    Ok(()) => return Ok(Some(callback)),
                    Err(_) => continue,
                }
            }
            let _ = self.callbacks.resolve(callback, true);
            log::error!("No host is currently able to send the file\nFile: {file}");
            return Err(io::ErrorKind::NotConnected.into());
        }
    }

    // REVIEW - recheck and simplify this if possible
    pub fn pull_file_sync(&self, file: InodeId) -> io::Result<Option<Callback>> {
        let hosts = {
            let arbo = Arbo::read_lock(&self.arbo, "pull_file")?;
            if let FsEntry::File(hosts) = &arbo.get_inode(file)?.entry {
                hosts.clone()
            } else {
                return Err(io::Error::new(
                    io::ErrorKind::InvalidData,
                    "pull_file: can't pull a folder",
                ));
            }
        };

        if hosts.len() == 0 {
            log::error!("No hosts hold the file");
            return Err(io::ErrorKind::InvalidData.into());
        }

        if hosts.contains(&self.self_addr) {
            // if the asked file is already on disk
            Ok(None)
        } else {
            let callback = self.callbacks.create(Callback::Pull(file))?;
            let (status_tx, mut status_rx) = tokio::sync::mpsc::unbounded_channel::<WhResult<()>>();

            // will try to pull on all redundancies until success
            for host in hosts {
                // trying on host `pull_from`
                self.to_network_message_tx
                    .send(ToNetworkMessage::SpecificMessage(
                        (
                            MessageContent::RequestFile(file, self.self_addr.clone()),
                            Some(status_tx.clone()),
                        ),
                        vec![host.clone()], // NOTE - naive choice for now
                    ))
                    .expect("pull_file: unable to request on the network thread");

                // processing status
                match status_rx
                    .blocking_recv()
                    .expect("pull_file: unable to get status from the network thread")
                {
                    Ok(()) => return Ok(Some(callback)),
                    Err(_) => continue,
                }
            }
            let _ = self.callbacks.resolve(callback, true);
            log::error!("No host is currently able to send the file\nFile: {file}");
            return Err(io::ErrorKind::NotConnected.into());
        }
    }

    pub fn send_file(&self, inode: InodeId, data: Vec<u8>, to: Address) -> io::Result<()> {
        self.to_network_message_tx
            .send(ToNetworkMessage::SpecificMessage(
                (MessageContent::PullAnswer(inode, data), None),
                vec![to],
            ))
            .expect("send_file: unable to update modification on the network thread");
        Ok(())
    }

    pub fn revoke_remote_hosts(&self, id: InodeId) -> WhResult<()> {
        self.to_network_message_tx
            .send(ToNetworkMessage::BroadcastMessage(
                MessageContent::EditHosts(id, vec![self.self_addr.clone()]),
            ))
            .expect("revoke_remote_hosts: unable to update modification on the network thread");
        self.apply_redundancy(id)
    }

    pub fn update_remote_hosts(&self, inode: &Inode) -> io::Result<()> {
        if let FsEntry::File(hosts) = &inode.entry {
            self.to_network_message_tx
                .send(ToNetworkMessage::BroadcastMessage(
                    MessageContent::EditHosts(inode.id, hosts.clone()),
                ))
                .expect("update_remote_hosts: unable to update modification on the network thread");
            Ok(())
        } else {
            Err(io::ErrorKind::InvalidInput.into())
        }
    }

    pub fn aknowledge_new_hosts(&self, id: InodeId, new_hosts: Vec<Address>) -> io::Result<()> {
        Arbo::write_lock(&self.arbo, "aknowledge_new_hosts")?.add_inode_hosts(id, new_hosts)
    }

    pub fn aknowledge_hosts_removal(&self, id: InodeId, new_hosts: Vec<Address>) -> io::Result<()> {
        Arbo::write_lock(&self.arbo, "aknowledge_hosts_removal")?.remove_inode_hosts(id, new_hosts)
    }

    pub fn update_metadata(&self, id: InodeId, meta: Metadata) -> io::Result<()> {
        let mut arbo = Arbo::write_lock(&self.arbo, "network_interface::update_metadata")?;
        arbo.set_inode_meta(id, meta.clone())?;

        self.to_network_message_tx
            .send(ToNetworkMessage::BroadcastMessage(
                MessageContent::EditMetadata(id, meta, self.self_addr.clone()),
            ))
            .expect("update_metadata: unable to update modification on the network thread");
        Ok(())
        /* REVIEW
         * This system (and others broadcasts systems) should be reviewed as they don't check success.
         * In this case, if another host misses this order, it will not update it's file.
         * We could create a "broadcast" callback with the number of awaited confirmations and a timeout
         * before resend or fail declaration.
         * Or send a bunch of Specific messages
         */
    }

    pub fn n_update_metadata(&self, id: InodeId, meta: Metadata) -> WhResult<()> {
        let mut arbo = Arbo::n_write_lock(&self.arbo, "network_interface::update_metadata")?;
        arbo.n_set_inode_meta(id, meta.clone())?;

        self.to_network_message_tx
            .send(ToNetworkMessage::BroadcastMessage(
                MessageContent::EditMetadata(id, meta, self.self_addr.clone()),
            ))
            .expect("update_metadata: unable to update modification on the network thread");
        Ok(())
        /* REVIEW
         * This system (and others broadcasts systems) should be reviewed as they don't check success.
         * In this case, if another host misses this order, it will not update it's file.
         * We could create a "broadcast" callback with the number of awaited confirmations and a timeout
         * before resend or fail declaration.
         * Or send a bunch of Specific messages
         */
    }

    // SECTION Redundancy related

    fn add_redundancy(&self, file_id: InodeId, current_hosts: Vec<Address>) -> WhResult<()> {
        let possible_hosts: Vec<Address> = self
            .peers
            .try_read_for(LOCK_TIMEOUT)
            .ok_or(WhError::WouldBlock {
                called_from: "apply_redundancy: can't lock peers mutex".to_string(),
            })?
            .iter()
            .map(|peer| peer.address.clone())
            .filter(|addr| !current_hosts.contains(addr))
            .take(self.redundancy as usize - current_hosts.len())
            .collect::<Vec<Address>>();

        if (current_hosts.len() + possible_hosts.len()) < self.redundancy as usize {
            log::warn!("redundancy needs enough hosts");
            return Ok(()); // TODO - should be handled (is not ok)
        }

        self.to_network_message_tx
            .send(ToNetworkMessage::SpecificMessage(
                (MessageContent::RequestPull(file_id), None),
                possible_hosts,
            ))
            .expect("apply_redundancy: unable to send redundancy on the network thread");
        Ok(())
    }

    fn remove_redundancy(&self, file_id: InodeId, current_hosts: Vec<Address>) {
        let hosts_nb = current_hosts.len();
        let discard_hosts: Vec<String> = current_hosts
            .into_iter()
            .filter(|addr| *addr != self.self_addr)
            .take(hosts_nb - self.redundancy as usize)
            .collect();

        // NOTE - removing hosts also remove their file on disk upon reception
        self.to_network_message_tx
            .send(ToNetworkMessage::BroadcastMessage(
                MessageContent::RemoveHosts(file_id, discard_hosts),
            ))
            .expect("apply_redundancy: unable to send discard redundancy on the network thread");
    }

    pub fn apply_redundancy(&self, file_id: InodeId) -> WhResult<()> {
        let current_hosts: Vec<String> = {
            let arbo = Arbo::n_read_lock(&self.arbo, "apply_redundancy")?;

            if let FsEntry::File(current_hosts) = &arbo.n_get_inode(file_id)?.entry {
                current_hosts.clone()
            } else {
                panic!("Can't apply redundancy to a folder");
            }
        };

        if current_hosts.len() < self.redundancy as usize {
            self.add_redundancy(file_id, current_hosts)?
        } else if current_hosts.len() > self.redundancy as usize {
            self.remove_redundancy(file_id, current_hosts)
        }
        Ok(())
    }

    // !SECTION ^ Redundancy related

    // SECTION Node related

    pub fn register_to_others(&self) {
        self.to_network_message_tx
            .send(ToNetworkMessage::BroadcastMessage(
                MessageContent::Register(self.self_addr.clone()),
            ))
            .expect("register_to_others: unable to update modification on the network thread");
    }

    pub async fn request_arbo(&self, to: Address) -> io::Result<bool> {
        let callback = self.callbacks.create(Callback::PullFs)?;

        self.to_network_message_tx
            .send(ToNetworkMessage::SpecificMessage(
                (MessageContent::RequestFs, None),
                vec![to],
            ))
            .expect("request_arbo: unable to update modification on the network thread");

        self.callbacks.async_wait_for(callback).await
    }

    pub fn edit_peer_ip(&self, actual: Address, new: Address) {
        log::info!("changing host {} to {}", actual, new);
        if let Some(mut peers) = self.peers.try_write_for(LOCK_TIMEOUT) {
            for peer in peers.iter_mut() {
                if peer.address == actual {
                    log::info!("done once");
                    peer.address = new.clone();
                }
            }
        }
    }

    pub fn send_arbo(&self, to: Address, global_config_bytes: Vec<u8>) -> io::Result<()> {
        let arbo = Arbo::read_lock(&self.arbo, "send_arbo")?;
        let mut entries = arbo.get_raw_entries();

        //Remove ignored entries
        entries.remove(&3u64);
        entries.entry(1u64).and_modify(|inode| {
            if let FsEntry::Directory(childrens) = &mut inode.entry {
                childrens.retain(|x| *x != 3u64);
            }
        });

        if let Some(peers) = self.peers.try_read_for(LOCK_TIMEOUT) {
            let peers_address_list = peers.iter().map(|peer| peer.address.clone()).collect();

            self.to_network_message_tx
                .send(ToNetworkMessage::SpecificMessage(
<<<<<<< HEAD
                    MessageContent::FsAnswer(
                        FileSystemSerialized {
                            fs_index: entries,
                            next_inode: self.get_next_inode()?,
                        },
                        peers_address_list,
                        global_config_bytes,
=======
                    (
                        MessageContent::FsAnswer(
                            FileSystemSerialized {
                                fs_index: entries,
                                next_inode: self.get_next_inode()?,
                            },
                            peers_address_list,
                        ),
                        None,
>>>>>>> 3e039f9c
                    ),
                    vec![to],
                ))
                .expect("send_arbo: unable to update modification on the network thread");
            Ok(())
        } else {
            Err(std::io::Error::new(
                io::ErrorKind::WouldBlock,
                "Deadlock while trying to read peers",
            ))
        }
    }

    pub fn register_new_node(&self, socket: Address, addr: Address) {
        self.edit_peer_ip(socket, addr);
    }

    pub async fn network_airport(
        mut network_reception: UnboundedReceiver<FromNetworkMessage>,
        fs_interface: Arc<FsInterface>,
    ) {
        loop {
            let FromNetworkMessage { origin, content } = match network_reception.recv().await {
                Some(message) => message,
                None => continue,
            };
            log::debug!("message from {} : {:?}", origin, content);

            let action_result = match content.clone() { // remove scary clone
                MessageContent::PullAnswer(id, binary) => fs_interface.recept_binary(id, binary),
                MessageContent::Inode(inode) => fs_interface.recept_inode(inode).or_else(|err| {
                        Err(std::io::Error::new(
                            std::io::ErrorKind::Other,
                            format!("WhError: {err}"),
                        ))
                    }),
                MessageContent::EditHosts(id, hosts) => fs_interface.recept_edit_hosts(id, hosts),
                MessageContent::AddHosts(id, hosts) => fs_interface.recept_add_hosts(id, hosts),
                MessageContent::RemoveHosts(id, hosts) => {
                    fs_interface.recept_remove_hosts(id, hosts)
                }
                MessageContent::EditMetadata(id, meta, host) => {
                    fs_interface.recept_edit_metadata(id, meta, host)
                }
                MessageContent::Remove(id) => fs_interface.recept_remove_inode(id).or_else(|err| {
                        Err(std::io::Error::new(
                            std::io::ErrorKind::Other,
                            format!("WhError: {err}"),
                        ))
                    }),
                MessageContent::RequestFile(inode, peer) => fs_interface.send_file(inode, peer),
                MessageContent::RequestFs => fs_interface.send_filesystem(origin),
                MessageContent::Register(addr) => Ok(fs_interface.register_new_node(origin, addr)),
                MessageContent::Rename(parent, new_parent, name, new_name) => {
                    fs_interface.accept_rename(parent, new_parent, &name, &new_name)
                }
                MessageContent::RequestPull(id) => fs_interface.pull_file_async(id).await,
                MessageContent::SetXAttr(ino, key, data) => fs_interface
                    .network_interface
                    .recept_inode_xattr(ino, key, data)
                    .or_else(|err| {
                        Err(std::io::Error::new(
                            std::io::ErrorKind::Other,
                            format!("WhError: {err}"),
                        ))
                    }),
                MessageContent::RemoveXAttr(ino, key) => fs_interface
                    .network_interface
                    .recept_remove_inode_xattr(ino, key)
                    .or_else(|err| {
                        Err(std::io::Error::new(
                            std::io::ErrorKind::Other,
                            format!("WhError: {err}"),
                        ))
                    }),
                MessageContent::PullFileConfig(global_config) => {
                    global_config.write(fs_interface.network_interface.mount_point.join(".global_config.toml").inner).
                        map_err(|e| io::Error::new(io::ErrorKind::Other, format!("Failed to modify global config: {}", e)))
                },
                MessageContent::FsAnswer(_, _, _) => {
                    Err(io::Error::new(ErrorKind::InvalidInput,
                        "Late answer from first connection, loaded network interface shouldn't recieve FsAnswer"))
                }
                MessageContent::RequestFileConfig => { todo!() }
            };
            if let Err(error) = action_result {
                log::error!(
                    "Network airport couldn't operate operation {content:?}, error found: {error}"
                );
            }
        }
    }

    pub async fn contact_peers(
        peers_list: Arc<RwLock<Vec<PeerIPC>>>,
        mut rx: UnboundedReceiver<ToNetworkMessage>,
    ) {
        while let Some(message) = rx.recv().await {
            // geeting all peers network senders
            let peers_tx: Vec<(UnboundedSender<MessageAndStatus>, String)> = peers_list
                .try_read_for(LOCK_TIMEOUT)
                .expect("mutext error on contact_peers") // TODO - handle timeout
                .iter()
                .map(|peer| (peer.sender.clone(), peer.address.clone()))
                .collect();

            println!("broadcasting message to peers:\n{:?}", message);
            log::info!(
                "peers list {:#?}",
                peers_list
                    .read()
                    .iter()
                    .map(|peer| peer.address.clone())
                    .collect::<Vec<String>>()
            );
            match message {
                ToNetworkMessage::BroadcastMessage(message_content) => {
                    peers_tx.iter().for_each(|(channel, address)| {
                        println!("peer: {}", address);
                        channel
                            .send((message_content.clone(), None))
                            .expect(&format!("failed to send message to peer {}", address))
                    });
                }
                ToNetworkMessage::SpecificMessage((message_content, status_tx), origins) => {
                    peers_tx
                        .iter()
                        .filter(|&(_, address)| origins.contains(address))
                        .for_each(|(channel, address)| {
                            channel
                                .send((message_content.clone(), status_tx.clone()))
                                .expect(&format!("failed to send message to peer {}", address))
                        });
                }
            };
        }
    }

    pub async fn incoming_connections_watchdog(
        server: Arc<Server>,
        nfa_tx: UnboundedSender<FromNetworkMessage>,
        existing_peers: Arc<RwLock<Vec<PeerIPC>>>,
    ) {
        while let Ok((stream, _)) = server.listener.accept().await {
            let ws_stream = tokio_tungstenite::accept_async(stream)
                .await
                .expect("Error during the websocket handshake occurred");
            let addr = ws_stream.get_ref().peer_addr().unwrap().to_string();

            let (write, read) = futures_util::StreamExt::split(ws_stream);
            let new_peer = PeerIPC::connect_from_incomming(addr, nfa_tx.clone(), write, read);
            {
                existing_peers
                    .try_write_for(LOCK_TIMEOUT)
                    .expect("incoming_connections_watchdog: can't lock existing peers")
                    .push(new_peer);
            }
        }
    }

    // !SECTION ^ Node related
}<|MERGE_RESOLUTION|>--- conflicted
+++ resolved
@@ -14,25 +14,19 @@
     mpsc::{UnboundedReceiver, UnboundedSender},
 };
 
-use crate::{
-    error::WhError,
-    pods::{
+use crate::pods::{
         arbo::{FsEntry, Metadata},
         filesystem::{make_inode::MakeInode, remove_inode::RemoveInode},
         whpath::WhPath,
-    },
-};
-use crate::{
-    error::WhResult,
-    network::{
+    };
+use crate::network::{
         message::{
             self, Address, FileSystemSerialized, FromNetworkMessage, MessageAndStatus,
             MessageContent, ToNetworkMessage,
         },
         peer_ipc::PeerIPC,
         server::Server,
-    },
-};
+    };
 
 use crate::pods::{
     arbo::{Arbo, Inode, InodeId, LOCK_TIMEOUT},
@@ -615,15 +609,6 @@
 
             self.to_network_message_tx
                 .send(ToNetworkMessage::SpecificMessage(
-<<<<<<< HEAD
-                    MessageContent::FsAnswer(
-                        FileSystemSerialized {
-                            fs_index: entries,
-                            next_inode: self.get_next_inode()?,
-                        },
-                        peers_address_list,
-                        global_config_bytes,
-=======
                     (
                         MessageContent::FsAnswer(
                             FileSystemSerialized {
@@ -631,9 +616,9 @@
                                 next_inode: self.get_next_inode()?,
                             },
                             peers_address_list,
+                        global_config_bytes,
                         ),
                         None,
->>>>>>> 3e039f9c
                     ),
                     vec![to],
                 ))
