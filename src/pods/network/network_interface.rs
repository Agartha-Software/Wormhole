use std::{
    collections::HashMap,
    io::{self, ErrorKind},
    sync::Arc,
    time::{SystemTime, UNIX_EPOCH},
};

use parking_lot::{Mutex, RwLock};
use tokio::sync::mpsc::{UnboundedReceiver, UnboundedSender};

use crate::{
    error::WhError,
    pods::{
        arbo::{FsEntry, Metadata, BLOCK_SIZE},
        filesystem::{
            make_inode::MakeInodeError, remove_inode::RemoveInodeError, rename::RenameError,
        },
        network::callbacks::Callback,
        whpath::WhPath,
    },
};
use crate::{
    error::WhResult,
    network::{
        message::{
            self, Address, FileSystemSerialized, FromNetworkMessage, MessageAndStatus,
            MessageContent, ToNetworkMessage,
        },
        peer_ipc::PeerIPC,
        server::Server,
    },
};

use crate::pods::{
    arbo::{Arbo, Inode, InodeId, LOCK_TIMEOUT},
    filesystem::fs_interface::FsInterface,
};

use crate::pods::network::callbacks::Callbacks;

pub struct NetworkInterface {
    pub arbo: Arc<RwLock<Arbo>>,
    pub mount_point: WhPath,
    pub to_network_message_tx: UnboundedSender<ToNetworkMessage>,
    pub next_inode: Mutex<InodeId>, // TODO - replace with InodeIndex type
    pub callbacks: Callbacks,
    pub peers: Arc<RwLock<Vec<PeerIPC>>>,
    pub self_addr: Address,
    pub redundancy: u64,
}

impl NetworkInterface {
    pub fn new(
        arbo: Arc<RwLock<Arbo>>,
        mount_point: WhPath,
        to_network_message_tx: UnboundedSender<ToNetworkMessage>,
        next_inode: InodeId,
        peers: Arc<RwLock<Vec<PeerIPC>>>,
        self_addr: Address,
        redundancy: u64,
    ) -> Self {
        let next_inode = Mutex::new(next_inode);

        Self {
            arbo,
            mount_point,
            to_network_message_tx,
            next_inode,
            callbacks: Callbacks {
                callbacks: HashMap::new().into(),
            },
            peers,
            self_addr,
            redundancy,
        }
    }

    pub fn get_next_inode(&self) -> io::Result<u64> {
        let mut next_inode = match self.next_inode.try_lock_for(LOCK_TIMEOUT) {
            Some(lock) => Ok(lock),
            None => Err(io::Error::new(
                io::ErrorKind::Interrupted,
                "get_next_inode: can't lock next_inode",
            )),
        }?;
        let available_inode = *next_inode;
        *next_inode += 1;

        Ok(available_inode)
    }

    /** TODO: Doc when reviews are finished */
    pub fn n_get_next_inode(&self) -> WhResult<u64> {
        let mut next_inode =
            self.next_inode
                .try_lock_for(LOCK_TIMEOUT)
                .ok_or(WhError::WouldBlock {
                    called_from: "get_next_inode".to_string(),
                })?;

        let available_inode = *next_inode;
        *next_inode += 1;

        Ok(available_inode)
    }

    #[must_use]
    pub fn promote_next_inode(&self, new: u64) -> WhResult<()> {
        let mut next_inode =
            self.next_inode
                .try_lock_for(LOCK_TIMEOUT)
                .ok_or(WhError::WouldBlock {
                    called_from: "promote_next_inode".to_string(),
                })?;

        // REVIEW: next_inode being behind a mutex is weird and
        // the function not taking a mutable ref feels weird, is next_inode behind a mutex just to allow a simple &self?
        if *next_inode < new {
            *next_inode = new;
        };
        Ok(())
    }

    #[must_use]
    /// Add the requested entry to the arbo and inform the network
    pub fn register_new_inode(&self, inode: Inode) -> Result<(), MakeInodeError> {
        let inode_id = inode.id.clone();
        Arbo::n_write_lock(&self.arbo, "register_new_inode")?.n_add_inode(inode.clone())?;

        if !Arbo::is_local_only(inode_id) {
            if matches!(inode.entry, FsEntry::File(_)) {
                self.apply_redundancy(inode_id)?;
            }

            self.to_network_message_tx
                .send(ToNetworkMessage::BroadcastMessage(
                    message::MessageContent::Inode(inode),
                ))
                .expect("register inode: unable to update modification on the network thread");
        }
        Ok(())
        // TODO - if unable to update for some reason, should be passed to the background worker
    }

    pub fn n_rename(
        &self,
        parent: InodeId,
        new_parent: InodeId,
        name: &String,
        new_name: &String,
        overwrite: bool,
    ) -> Result<(), RenameError> {
        let mut arbo = Arbo::n_write_lock(&self.arbo, "arbo_rename_file")?;

        arbo.n_mv_inode(parent, new_parent, name, new_name)?;

        self.to_network_message_tx
            .send(ToNetworkMessage::BroadcastMessage(
                message::MessageContent::Rename(
                    parent,
                    new_parent,
                    name.clone(),
                    new_name.clone(),
                    overwrite,
                ),
            ))
            .expect("broadcast_rename_file: unable to update modification on the network thread");
        Ok(())
    }

    pub fn acknowledge_rename(
        &self,
        parent: InodeId,
        new_parent: InodeId,
        name: &String,
        new_name: &String,
    ) -> Result<(), RenameError> {
        let mut arbo = Arbo::n_write_lock(&self.arbo, "arbo_rename_file")?;

        arbo.n_mv_inode(parent, new_parent, name, new_name)
            .map_err(|err| match err {
                WhError::InodeNotFound => RenameError::DestinationParentNotFound,
                WhError::InodeIsNotADirectory => RenameError::DestinationParentNotFolder,
                source => RenameError::WhError { source },
            })
    }

    #[must_use]
    /// Get a new inode, add the requested entry to the arbo and inform the network
    pub fn acknowledge_new_file(&self, inode: Inode, _id: InodeId) -> Result<(), MakeInodeError> {
        let mut arbo = Arbo::n_write_lock(&self.arbo, "acknowledge_new_file")?;
        arbo.n_add_inode(inode)
    }

    /// Remove [Inode] from the [Arbo] and inform the network of the removal
    pub fn unregister_inode(&self, id: InodeId) -> Result<(), RemoveInodeError> {
        Arbo::n_write_lock(&self.arbo, "unregister_inode")?.n_remove_inode(id)?;

        if !Arbo::is_local_only(id) {
            self.to_network_message_tx
                .send(ToNetworkMessage::BroadcastMessage(
                    message::MessageContent::Remove(id),
                ))
                .expect("unregister_inode: unable to update modification on the network thread");
        }
        // TODO - if unable to update for some reason, should be passed to the background worker
        Ok(())
    }

    /// Remove [Inode] from the [Arbo]
    pub fn acknowledge_unregister_inode(&self, id: InodeId) -> Result<Inode, RemoveInodeError> {
        Arbo::n_write_lock(&self.arbo, "acknowledge_unregister_inode")?.n_remove_inode(id)
    }

    pub fn acknowledge_hosts_edition(&self, id: InodeId, hosts: Vec<Address>) -> WhResult<()> {
        let mut arbo = Arbo::n_write_lock(&self.arbo, "acknowledge_hosts_edition")?;

        arbo.n_set_inode_hosts(id, hosts) // TODO - if unable to update for some reason, should be passed to the background worker
    }

    pub fn send_file(&self, inode: InodeId, data: Vec<u8>, to: Address) -> io::Result<()> {
        self.to_network_message_tx
            .send(ToNetworkMessage::SpecificMessage(
                (MessageContent::PullAnswer(inode, data), None),
                vec![to],
            ))
            .expect("send_file: unable to update modification on the network thread");
        Ok(())
    }

    fn affect_write_locally(&self, id: InodeId, new_size: usize) -> WhResult<Metadata> {
        let mut arbo = Arbo::n_write_lock(&self.arbo, "network_interface.affect_write_locally")?;
        let inode = arbo.n_get_inode_mut(id)?;

        let new_size = new_size.max(inode.meta.size as usize);
        inode.meta.size = new_size as u64;
        inode.meta.blocks = ((new_size + BLOCK_SIZE - 1) / BLOCK_SIZE) as u64;

        inode.meta.mtime = SystemTime::now();

        inode.entry = match &inode.entry {
            FsEntry::File(_) => FsEntry::File(vec![self.self_addr.clone()]),
            _ => panic!("Can't edit hosts on folder"),
        };
        Ok(inode.meta.clone())
    }

    pub fn write_file(&self, id: InodeId, new_size: usize) -> WhResult<()> {
        let meta = self.affect_write_locally(id, new_size)?;

        if !Arbo::is_local_only(id) {
            self.to_network_message_tx
                .send(ToNetworkMessage::BroadcastMessage(
                    MessageContent::RevokeFile(id, self.self_addr.clone(), meta),
                ))
                .expect("revoke_remote_hosts: unable to update modification on the network thread");
            self.apply_redundancy(id)?;
        }
        Ok(())
    }

    pub fn update_remote_hosts(&self, inode: &Inode) -> io::Result<()> {
        if let FsEntry::File(hosts) = &inode.entry {
            if !Arbo::is_local_only(inode.id) {
                self.to_network_message_tx
                    .send(ToNetworkMessage::BroadcastMessage(
                        MessageContent::EditHosts(inode.id, hosts.clone()),
                    ))
                    .expect(
                        "update_remote_hosts: unable to update modification on the network thread",
                    );
            }
            Ok(())
        } else {
            Err(io::ErrorKind::InvalidInput.into())
        }
    }

    pub fn aknowledge_new_hosts(&self, id: InodeId, new_hosts: Vec<Address>) -> io::Result<()> {
        Arbo::write_lock(&self.arbo, "aknowledge_new_hosts")?.add_inode_hosts(id, new_hosts)
    }

    pub fn aknowledge_hosts_removal(&self, id: InodeId, new_hosts: Vec<Address>) -> io::Result<()> {
        Arbo::write_lock(&self.arbo, "aknowledge_hosts_removal")?.remove_inode_hosts(id, new_hosts)
    }

<<<<<<< HEAD
    pub fn send_metadata(&self, id: InodeId, meta: Metadata) {
        self.to_network_message_tx
            .send(ToNetworkMessage::BroadcastMessage(
                MessageContent::EditMetadata(id, meta),
            ))
            .expect("send_metadata: unable to update modification on the network thread");
=======
    pub fn update_metadata(&self, id: InodeId, meta: Metadata) -> io::Result<()> {
        let mut arbo = Arbo::write_lock(&self.arbo, "network_interface::update_metadata")?;
        let mut fixed_meta = meta;
        let ref_meta = arbo.get_inode(id)?.meta.clone();

        // meta's SystemTime is fragile: it can be silently corrupted such that
        // serialization leads to a failure we can't deal with
        if fixed_meta.atime.duration_since(UNIX_EPOCH).is_err() {
            fixed_meta.atime = ref_meta.atime;
        }

        if fixed_meta.ctime.duration_since(UNIX_EPOCH).is_err() {
            fixed_meta.ctime = ref_meta.ctime;
        }

        if fixed_meta.crtime.duration_since(UNIX_EPOCH).is_err() {
            fixed_meta.crtime = ref_meta.crtime;
        }

        if fixed_meta.mtime.duration_since(UNIX_EPOCH).is_err() {
            fixed_meta.mtime = ref_meta.mtime;
        }

        arbo.set_inode_meta(id, fixed_meta.clone())?;
        drop(arbo);

        self.to_network_message_tx
            .send(ToNetworkMessage::BroadcastMessage(
                MessageContent::EditMetadata(id, fixed_meta),
            ))
            .expect("update_metadata: unable to update modification on the network thread");
        Ok(())
        /* REVIEW
         * This system (and others broadcasts systems) should be reviewed as they don't check success.
         * In this case, if another host misses this order, it will not update it's file.
         * We could create a "broadcast" callback with the number of awaited confirmations and a timeout
         * before resend or fail declaration.
         * Or send a bunch of Specific messages
         */
    }

    pub fn n_update_metadata(&self, id: InodeId, meta: Metadata) -> WhResult<()> {
        let mut arbo = Arbo::n_write_lock(&self.arbo, "network_interface::update_metadata")?;
        let mut fixed_meta = meta;
        let ref_meta = arbo.n_get_inode(id)?.meta.clone();

        // meta's SystemTime is fragile: it can be silently corrupted such that
        // serialization leads to a failure we can't deal with
        if fixed_meta.atime.duration_since(UNIX_EPOCH).is_err() {
            fixed_meta.atime = ref_meta.atime;
        }

        if fixed_meta.ctime.duration_since(UNIX_EPOCH).is_err() {
            fixed_meta.ctime = ref_meta.ctime;
        }

        if fixed_meta.crtime.duration_since(UNIX_EPOCH).is_err() {
            fixed_meta.crtime = ref_meta.crtime;
        }

        if fixed_meta.mtime.duration_since(UNIX_EPOCH).is_err() {
            fixed_meta.mtime = ref_meta.mtime;
        }

        arbo.n_set_inode_meta(id, fixed_meta.clone())?;
        drop(arbo);

        if !Arbo::is_local_only(id) {
            self.to_network_message_tx
                .send(ToNetworkMessage::BroadcastMessage(
                    MessageContent::EditMetadata(id, fixed_meta),
                ))
                .expect("update_metadata: unable to update modification on the network thread");
        }

        Ok(())
>>>>>>> 38e138b0
        /* REVIEW
         * This system (and others broadcasts systems) should be reviewed as they don't check success.
         * In this case, if another host misses this order, it will not update it's file.
         * We could create a "broadcast" callback with the number of awaited confirmations and a timeout
         * before resend or fail declaration.
         * Or send a bunch of Specific messages
         */
    }

    // SECTION Redundancy related

    fn add_redundancy(&self, file_id: InodeId, current_hosts: Vec<Address>) -> WhResult<()> {
        let possible_hosts: Vec<Address> = self
            .peers
            .try_read_for(LOCK_TIMEOUT)
            .ok_or(WhError::WouldBlock {
                called_from: "apply_redundancy: can't lock peers mutex".to_string(),
            })?
            .iter()
            .map(|peer| peer.address.clone())
            .filter(|addr| !current_hosts.contains(addr))
            .take(self.redundancy as usize - current_hosts.len())
            .collect::<Vec<Address>>();

        if (current_hosts.len() + possible_hosts.len()) < self.redundancy as usize {
            log::warn!("redundancy needs enough hosts");
            return Ok(()); // TODO - should be handled (is not ok)
        }

        self.to_network_message_tx
            .send(ToNetworkMessage::SpecificMessage(
                (MessageContent::RequestPull(file_id), None),
                possible_hosts,
            ))
            .expect("apply_redundancy: unable to send redundancy on the network thread");
        Ok(())
    }

    fn remove_redundancy(&self, file_id: InodeId, current_hosts: Vec<Address>) {
        let hosts_nb = current_hosts.len();
        let discard_hosts: Vec<String> = current_hosts
            .into_iter()
            .filter(|addr| *addr != self.self_addr)
            .take(hosts_nb - self.redundancy as usize)
            .collect();

        // NOTE - removing hosts also remove their file on disk upon reception
        self.to_network_message_tx
            .send(ToNetworkMessage::BroadcastMessage(
                MessageContent::RemoveHosts(file_id, discard_hosts),
            ))
            .expect("apply_redundancy: unable to send discard redundancy on the network thread");
    }

    pub fn apply_redundancy(&self, file_id: InodeId) -> WhResult<()> {
        let current_hosts: Vec<String> = {
            let arbo = Arbo::n_read_lock(&self.arbo, "apply_redundancy")?;

            if let FsEntry::File(current_hosts) = &arbo.n_get_inode(file_id)?.entry {
                current_hosts.clone()
            } else {
                panic!("Can't apply redundancy to a folder");
            }
        };

        if current_hosts.len() < self.redundancy as usize {
            self.add_redundancy(file_id, current_hosts)?
        } else if current_hosts.len() > self.redundancy as usize {
            self.remove_redundancy(file_id, current_hosts)
        }
        Ok(())
    }

    // !SECTION ^ Redundancy related

    // SECTION Node related

    pub fn register_to_others(&self) {
        self.to_network_message_tx
            .send(ToNetworkMessage::BroadcastMessage(
                MessageContent::Register(self.self_addr.clone()),
            ))
            .expect("register_to_others: unable to update modification on the network thread");
    }

    pub async fn request_arbo(&self, to: Address) -> io::Result<bool> {
        let callback = self.callbacks.create(Callback::PullFs)?;

        self.to_network_message_tx
            .send(ToNetworkMessage::SpecificMessage(
                (MessageContent::RequestFs, None),
                vec![to],
            ))
            .expect("request_arbo: unable to update modification on the network thread");

        self.callbacks.async_wait_for(callback).await
    }

    pub fn edit_peer_ip(&self, actual: Address, new: Address) {
        log::info!("changing host {} to {}", actual, new);
        if let Some(mut peers) = self.peers.try_write_for(LOCK_TIMEOUT) {
            for peer in peers.iter_mut() {
                if peer.address == actual {
                    log::info!("done once");
                    peer.address = new.clone();
                }
            }
        }
    }

    pub fn send_arbo(&self, to: Address) -> io::Result<()> {
        let arbo = Arbo::read_lock(&self.arbo, "send_arbo")?;
        let mut entries = arbo.get_raw_entries();

        //Remove ignored entries
        entries.retain(|ino, _| !Arbo::is_local_only(*ino));
        entries.entry(1u64).and_modify(|inode| {
            if let FsEntry::Directory(childrens) = &mut inode.entry {
                childrens.retain(|x| !Arbo::is_local_only(*x));
            }
        });

        if let Some(peers) = self.peers.try_read_for(LOCK_TIMEOUT) {
            let peers_address_list = peers.iter().map(|peer| peer.address.clone()).collect();

            self.to_network_message_tx
                .send(ToNetworkMessage::SpecificMessage(
                    (
                        MessageContent::FsAnswer(
                            FileSystemSerialized {
                                fs_index: entries,
                                next_inode: self.get_next_inode()?,
                            },
                            peers_address_list,
                        ),
                        None,
                    ),
                    vec![to],
                ))
                .expect("send_arbo: unable to update modification on the network thread");
            Ok(())
        } else {
            Err(std::io::Error::new(
                io::ErrorKind::WouldBlock,
                "Deadlock while trying to read peers",
            ))
        }
    }

    pub fn register_new_node(&self, socket: Address, addr: Address) {
        self.edit_peer_ip(socket, addr);
    }

    pub async fn network_airport(
        mut network_reception: UnboundedReceiver<FromNetworkMessage>,
        fs_interface: Arc<FsInterface>,
    ) {
        loop {
            let FromNetworkMessage { origin, content } = match network_reception.recv().await {
                Some(message) => message,
                None => continue,
            };
            log::debug!("From {}: {:?}", origin, content);
            let content_name = content.to_string();

            let action_result = match content { // remove scary clone
                MessageContent::PullAnswer(id, binary) => fs_interface.recept_binary(id, binary),
                MessageContent::Inode(inode) => fs_interface.recept_inode(inode).or_else(|err| {
                        Err(std::io::Error::new(
                            std::io::ErrorKind::Other,
                            format!("WhError: {err}"),
                        ))
                    }),
                MessageContent::EditHosts(id, hosts) => fs_interface.recept_edit_hosts(id, hosts).or_else(|err| {
                        Err(std::io::Error::new(
                            std::io::ErrorKind::Other,
                            format!("WhError: {err}"),
                        ))
                    }),
                MessageContent::RevokeFile(id, host, meta) => fs_interface.recept_revoke_hosts(id, host, meta).or_else(|err| {
                        Err(std::io::Error::new(
                            std::io::ErrorKind::Other,
                            format!("WhError: {err}"),
                        ))
                    }),
                MessageContent::AddHosts(id, hosts) => fs_interface.recept_add_hosts(id, hosts),
                MessageContent::RemoveHosts(id, hosts) => {
                    fs_interface.recept_remove_hosts(id, hosts)
                }
                MessageContent::EditMetadata(id, meta) =>
                    fs_interface.acknowledge_metadata(id, meta, false).or_else(|err| {
                        Err(std::io::Error::new(
                            std::io::ErrorKind::Other,
                            format!("WhError: {err}"),
                        ))
                    }),
                MessageContent::Remove(id) => fs_interface.recept_remove_inode(id).or_else(|err| {
                        Err(std::io::Error::new(
                            std::io::ErrorKind::Other,
                            format!("WhError: {err}"),
                        ))
                    }),
                MessageContent::RequestFile(inode, peer) => fs_interface.send_file(inode, peer),
                MessageContent::RequestFs => fs_interface.send_filesystem(origin),
                MessageContent::Register(addr) => Ok(fs_interface.register_new_node(origin, addr)),
                MessageContent::Rename(parent, new_parent, name, new_name, overwrite) =>
                    fs_interface
                    .recept_rename(parent, new_parent, &name, &new_name, overwrite)
                    .map_err(|err| {
                        std::io::Error::new(
                            std::io::ErrorKind::Other,
                            format!("WhError: {err}"),
                        )
                    }),
                MessageContent::RequestPull(id) => fs_interface.pull_file_async(id).await,
                MessageContent::SetXAttr(ino, key, data) => fs_interface
                    .network_interface
                    .recept_inode_xattr(ino, key, data)
                    .or_else(|err| {
                        Err(std::io::Error::new(
                            std::io::ErrorKind::Other,
                            format!("WhError: {err}"),
                        ))
                    }),
                MessageContent::RemoveXAttr(ino, key) => fs_interface
                    .network_interface
                    .recept_remove_inode_xattr(ino, key)
                    .or_else(|err| {
                        Err(std::io::Error::new(
                            std::io::ErrorKind::Other,
                            format!("WhError: {err}"),
                        ))
                    }),
                MessageContent::FsAnswer(_, _) => {
                    Err(io::Error::new(ErrorKind::InvalidInput,
                        "Late answer from first connection, loaded network interface shouldn't recieve FsAnswer"))
                }
            };
            if let Err(error) = action_result {
                log::error!(
                    "Network airport couldn't operate operation {content_name:?}, error found: {error}"
                );
            }
        }
    }

    pub async fn contact_peers(
        peers_list: Arc<RwLock<Vec<PeerIPC>>>,
        mut rx: UnboundedReceiver<ToNetworkMessage>,
    ) {
        while let Some(message) = rx.recv().await {
            // geeting all peers network senders
            let peers_tx: Vec<(UnboundedSender<MessageAndStatus>, String)> = peers_list
                .try_read_for(LOCK_TIMEOUT)
                .expect("mutext error on contact_peers") // TODO - handle timeout
                .iter()
                .map(|peer| (peer.sender.clone(), peer.address.clone()))
                .collect();

            log::info!("broadcasting message to peers:\n{:?}", message);
            log::info!(
                "peers list {:#?}",
                peers_list
                    .read()
                    .iter()
                    .map(|peer| peer.address.clone())
                    .collect::<Vec<String>>()
            );
            match message {
                ToNetworkMessage::BroadcastMessage(message_content) => {
                    peers_tx.iter().for_each(|(channel, address)| {
                        channel
                            .send((message_content.clone(), None))
                            .expect(&format!("failed to send message to peer {}", address))
                    });
                }
                ToNetworkMessage::SpecificMessage((message_content, status_tx), origins) => {
                    peers_tx
                        .iter()
                        .filter(|&(_, address)| origins.contains(address))
                        .for_each(|(channel, address)| {
                            channel
                                .send((message_content.clone(), status_tx.clone()))
                                .expect(&format!("failed to send message to peer {}", address))
                        });
                }
            };
        }
    }

    pub async fn incoming_connections_watchdog(
        server: Arc<Server>,
        nfa_tx: UnboundedSender<FromNetworkMessage>,
        existing_peers: Arc<RwLock<Vec<PeerIPC>>>,
    ) {
        while let Ok((stream, _)) = server.listener.accept().await {
            let ws_stream = tokio_tungstenite::accept_async(stream)
                .await
                .expect("Error during the websocket handshake occurred");
            let addr = ws_stream.get_ref().peer_addr().unwrap().to_string();

            let (write, read) = futures_util::StreamExt::split(ws_stream);
            let new_peer = PeerIPC::connect_from_incomming(addr, nfa_tx.clone(), write, read);
            {
                existing_peers
                    .try_write_for(LOCK_TIMEOUT)
                    .expect("incoming_connections_watchdog: can't lock existing peers")
                    .push(new_peer);
            }
        }
    }

    // !SECTION ^ Node related
}<|MERGE_RESOLUTION|>--- conflicted
+++ resolved
@@ -232,7 +232,7 @@
         let mut arbo = Arbo::n_write_lock(&self.arbo, "network_interface.affect_write_locally")?;
         let inode = arbo.n_get_inode_mut(id)?;
 
-        let new_size = new_size.max(inode.meta.size as usize);
+        let new_size = (new_size as u64).max(inode.meta.size);
         inode.meta.size = new_size as u64;
         inode.meta.blocks = ((new_size + BLOCK_SIZE - 1) / BLOCK_SIZE) as u64;
 
@@ -284,56 +284,7 @@
         Arbo::write_lock(&self.arbo, "aknowledge_hosts_removal")?.remove_inode_hosts(id, new_hosts)
     }
 
-<<<<<<< HEAD
-    pub fn send_metadata(&self, id: InodeId, meta: Metadata) {
-        self.to_network_message_tx
-            .send(ToNetworkMessage::BroadcastMessage(
-                MessageContent::EditMetadata(id, meta),
-            ))
-            .expect("send_metadata: unable to update modification on the network thread");
-=======
-    pub fn update_metadata(&self, id: InodeId, meta: Metadata) -> io::Result<()> {
-        let mut arbo = Arbo::write_lock(&self.arbo, "network_interface::update_metadata")?;
-        let mut fixed_meta = meta;
-        let ref_meta = arbo.get_inode(id)?.meta.clone();
-
-        // meta's SystemTime is fragile: it can be silently corrupted such that
-        // serialization leads to a failure we can't deal with
-        if fixed_meta.atime.duration_since(UNIX_EPOCH).is_err() {
-            fixed_meta.atime = ref_meta.atime;
-        }
-
-        if fixed_meta.ctime.duration_since(UNIX_EPOCH).is_err() {
-            fixed_meta.ctime = ref_meta.ctime;
-        }
-
-        if fixed_meta.crtime.duration_since(UNIX_EPOCH).is_err() {
-            fixed_meta.crtime = ref_meta.crtime;
-        }
-
-        if fixed_meta.mtime.duration_since(UNIX_EPOCH).is_err() {
-            fixed_meta.mtime = ref_meta.mtime;
-        }
-
-        arbo.set_inode_meta(id, fixed_meta.clone())?;
-        drop(arbo);
-
-        self.to_network_message_tx
-            .send(ToNetworkMessage::BroadcastMessage(
-                MessageContent::EditMetadata(id, fixed_meta),
-            ))
-            .expect("update_metadata: unable to update modification on the network thread");
-        Ok(())
-        /* REVIEW
-         * This system (and others broadcasts systems) should be reviewed as they don't check success.
-         * In this case, if another host misses this order, it will not update it's file.
-         * We could create a "broadcast" callback with the number of awaited confirmations and a timeout
-         * before resend or fail declaration.
-         * Or send a bunch of Specific messages
-         */
-    }
-
-    pub fn n_update_metadata(&self, id: InodeId, meta: Metadata) -> WhResult<()> {
+    pub fn update_metadata(&self, id: InodeId, meta: Metadata) -> WhResult<()> {
         let mut arbo = Arbo::n_write_lock(&self.arbo, "network_interface::update_metadata")?;
         let mut fixed_meta = meta;
         let ref_meta = arbo.n_get_inode(id)?.meta.clone();
@@ -368,7 +319,6 @@
         }
 
         Ok(())
->>>>>>> 38e138b0
         /* REVIEW
          * This system (and others broadcasts systems) should be reviewed as they don't check success.
          * In this case, if another host misses this order, it will not update it's file.
