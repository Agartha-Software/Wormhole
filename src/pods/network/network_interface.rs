use std::{
    collections::HashMap,
    io::{self, ErrorKind},
    sync::Arc,
    time::{SystemTime, UNIX_EPOCH},
};

use crate::{
    config::{types::Config, GlobalConfig, LocalConfig},
    error::{WhError, WhResult},
    network::{
        message::{
            Address, FileSystemSerialized, FromNetworkMessage, MessageAndStatus, MessageContent,
            RedundancyMessage, ToNetworkMessage,
        },
        peer_ipc::PeerIPC,
        server::Server,
    },
    pods::{arbo::Ino, filesystem::make_inode::MakeInodeError},
};
use parking_lot::RwLock;
use tokio::sync::mpsc::{UnboundedReceiver, UnboundedSender};
use tokio_tungstenite::tungstenite::protocol::WebSocketConfig;

use crate::pods::arbo::{FsEntry, Metadata};
use crate::pods::{
    arbo::BLOCK_SIZE,
    filesystem::{remove_inode::RemoveInodeError, rename::RenameError},
<<<<<<< HEAD
=======
};
use crate::pods::{
    arbo::{FsEntry, Metadata},
    whpath::WhPath,
>>>>>>> 81f88d43
};

use crate::pods::{
    arbo::{Arbo, Inode, InodeId, LOCK_TIMEOUT},
    filesystem::fs_interface::FsInterface,
};

use crate::pods::network::callbacks::Callbacks;

pub fn get_all_peers_address(peers: &Arc<RwLock<Vec<PeerIPC>>>) -> WhResult<Vec<String>> {
    Ok(peers
        .try_read_for(LOCK_TIMEOUT)
        .ok_or(WhError::WouldBlock {
            called_from: "get_all_peers_address: can't lock peers mutex".to_string(),
        })?
        .iter()
        .map(|peer| peer.hostname.clone())
        .collect::<Vec<String>>())
}
#[derive(Debug)]
pub struct NetworkInterface {
    pub arbo: Arc<RwLock<Arbo>>,
    pub url: Option<String>,
    pub to_network_message_tx: UnboundedSender<ToNetworkMessage>,
    pub to_redundancy_tx: UnboundedSender<RedundancyMessage>,
    pub callbacks: Callbacks,
    pub peers: Arc<RwLock<Vec<PeerIPC>>>,
    pub local_config: Arc<RwLock<LocalConfig>>,
    pub global_config: Arc<RwLock<GlobalConfig>>,
}

impl NetworkInterface {
    pub fn new(
        arbo: Arc<RwLock<Arbo>>,
        url: Option<String>,
        to_network_message_tx: UnboundedSender<ToNetworkMessage>,
        to_redundancy_tx: UnboundedSender<RedundancyMessage>,
        peers: Arc<RwLock<Vec<PeerIPC>>>,
        local_config: Arc<RwLock<LocalConfig>>,
        global_config: Arc<RwLock<GlobalConfig>>,
    ) -> Self {
        Self {
            arbo,
            url,
            to_network_message_tx,
            to_redundancy_tx,
            callbacks: Callbacks {
                callbacks: HashMap::new().into(),
            },
            peers,
            local_config,
            global_config,
        }
    }

    pub fn hostname(&self) -> WhResult<String> {
        Ok(self
            .local_config
            .try_read()
            .ok_or(WhError::DeadLock)?
            .general
            .hostname
            .clone())
    }

    #[deprecated(note = "bad to preallocate inodes like this")]
    pub fn get_next_inode(&self) -> io::Result<Ino> {
        self.arbo
            .write()
            .next_ino
            .next()
            .ok_or(io::Error::other("ran out of inodes"))

        // let mut next_inode = match self.next_inode.try_lock_for(LOCK_TIMEOUT) {
        //     Some(lock) => Ok(lock),
        //     None => Err(io::Error::new(
        //         io::ErrorKind::Interrupted,
        //         "get_next_inode: can't lock next_inode",
        //     )),
        // }?;
        // let available_inode = *next_inode;
        // *next_inode += 1;

        // Ok(available_inode)
    }

    /** TODO: Doc when reviews are finished */
    #[deprecated(note = "bad to preallocate inodes like this")]
    pub fn n_get_next_inode(&self) -> WhResult<u64> {
        self.arbo
            .write()
            .next_ino
            .next()
            .ok_or(WhError::WouldBlock {
                called_from: "n_get_next_inode".to_owned(),
            })
            .inspect_err(|_| log::error!("Ran out of Ino, returning Wh::WouldBlock"))

        // let mut next_inode =
        //     self.next_inode
        //         .try_lock_for(LOCK_TIMEOUT)
        //         .ok_or(WhError::WouldBlock {
        //             called_from: "get_next_inode".to_string(),
        //         })?;

        // let available_inode = *next_inode;
        // *next_inode += 1;

        // Ok(available_inode)
    }

    #[deprecated(note = "probably bad to manipulate arbo from the outside like this")]
    pub fn promote_next_inode(&self, new: Ino) -> WhResult<()> {
        let next = &mut self.arbo.write().next_ino;
        new.ge(&next.start)
            .then_some(())
            .ok_or(WhError::InodeNotFound)
            .inspect_err(|_| log::error!("Ran out of Ino, returning Wh::WouldBlock"))?;
        *next = new..;
        // .next()
        // .ok_or(WhError::WouldBlock { called_from: "n_get_next_inode".to_owned()} )
        // .inspect_err(|e| log::error!("Ran out of Ino, returning Wh::WouldBlock"))
        Ok(())

        // let mut next_inode =
        //     self.next_inode
        //         .try_lock_for(LOCK_TIMEOUT)
        //         .ok_or(WhError::WouldBlock {
        //             called_from: "promote_next_inode".to_string(),
        //         })?;

        // // REVIEW: next_inode being behind a mutex is weird and
        // // the function not taking a mutable ref feels weird, is next_inode behind a mutex just to allow a simple &self?
        // if *next_inode < new {
        //     *next_inode = new;
        // };
        // Ok(())
    }

    #[must_use]
    /// Add the requested entry to the arbo and inform the network
    pub fn register_new_inode(&self, inode: Inode) -> Result<(), MakeInodeError> {
        let inode_id = inode.id.clone();
        Arbo::n_write_lock(&self.arbo, "register_new_inode")?.add_inode(inode.clone())?;

        if !Arbo::is_local_only(inode_id) {
            self.to_network_message_tx
                .send(ToNetworkMessage::BroadcastMessage(MessageContent::Inode(
                    inode,
                )))
                .expect("register inode: unable to update modification on the network thread");
        }
        Ok(())
        // TODO - if unable to update for some reason, should be passed to the background worker
    }

    pub fn n_rename(
        &self,
        parent: InodeId,
        new_parent: InodeId,
        name: &String,
        new_name: &String,
        overwrite: bool,
    ) -> Result<(), RenameError> {
        let mut arbo = Arbo::n_write_lock(&self.arbo, "arbo_rename_file")?;

        arbo.mv_inode(parent, new_parent, name, new_name)?;

        self.to_network_message_tx
            .send(ToNetworkMessage::BroadcastMessage(MessageContent::Rename(
                parent,
                new_parent,
                name.clone(),
                new_name.clone(),
                overwrite,
            )))
            .expect("broadcast_rename_file: unable to update modification on the network thread");
        Ok(())
    }

    pub fn acknowledge_rename(
        &self,
        parent: InodeId,
        new_parent: InodeId,
        name: &String,
        new_name: &String,
    ) -> Result<(), RenameError> {
        let mut arbo = Arbo::n_write_lock(&self.arbo, "arbo_rename_file")?;

        arbo.mv_inode(parent, new_parent, name, new_name)
            .map_err(|err| match err {
                WhError::InodeNotFound => RenameError::DestinationParentNotFound,
                WhError::InodeIsNotADirectory => RenameError::DestinationParentNotFolder,
                source => RenameError::WhError { source },
            })
    }

    #[must_use]
    /// Get a new inode, add the requested entry to the arbo and inform the network
    pub fn acknowledge_new_file(&self, inode: Inode, _id: InodeId) -> Result<(), MakeInodeError> {
        let mut arbo = Arbo::n_write_lock(&self.arbo, "acknowledge_new_file")?;
        arbo.add_inode(inode)
    }

    /// Remove [Inode] from the [Arbo] and inform the network of the removal
    pub fn unregister_inode(&self, id: InodeId) -> Result<(), RemoveInodeError> {
        Arbo::n_write_lock(&self.arbo, "unregister_inode")?.n_remove_inode(id)?;

        if !Arbo::is_local_only(id) {
            self.to_network_message_tx
                .send(ToNetworkMessage::BroadcastMessage(MessageContent::Remove(
                    id,
                )))
                .expect("unregister_inode: unable to update modification on the network thread");
        }
        // TODO - if unable to update for some reason, should be passed to the background worker
        Ok(())
    }

    /// Remove [Inode] from the [Arbo]
    pub fn acknowledge_unregister_inode(&self, id: InodeId) -> Result<Inode, RemoveInodeError> {
        Arbo::n_write_lock(&self.arbo, "acknowledge_unregister_inode")?.n_remove_inode(id)
    }

    pub fn acknowledge_hosts_edition(&self, id: InodeId, hosts: Vec<Address>) -> WhResult<()> {
        let mut arbo = Arbo::n_write_lock(&self.arbo, "acknowledge_hosts_edition")?;

        arbo.n_set_inode_hosts(id, hosts) // TODO - if unable to update for some reason, should be passed to the background worker
    }

    pub fn send_file(&self, inode: InodeId, data: Vec<u8>, to: Address) -> io::Result<()> {
        self.to_network_message_tx
            .send(ToNetworkMessage::SpecificMessage(
                (MessageContent::PullAnswer(inode, data), None),
                vec![to],
            ))
            .expect("send_file: unable to update modification on the network thread");
        Ok(())
    }

    fn affect_write_locally(&self, id: InodeId, new_size: usize) -> WhResult<Metadata> {
        let mut arbo = Arbo::n_write_lock(&self.arbo, "network_interface.affect_write_locally")?;
        let inode = arbo.n_get_inode_mut(id)?;
        let new_size = (new_size as u64).max(inode.meta.size);
        inode.meta.size = new_size as u64;
        inode.meta.blocks = ((new_size + BLOCK_SIZE - 1) / BLOCK_SIZE) as u64;

        inode.meta.mtime = SystemTime::now();

        inode.entry = match &inode.entry {
            FsEntry::File(_) => FsEntry::File(vec![self.hostname()?]),
            _ => panic!("Can't edit hosts on folder"),
        };
        Ok(inode.meta.clone())
    }

    pub fn write_file(&self, id: InodeId, new_size: usize) -> WhResult<()> {
        let meta = self.affect_write_locally(id, new_size)?;
        let self_hostname = LocalConfig::read_lock(&self.local_config, "affect_write_locally")?
            .general
            .hostname
            .clone();

        if !Arbo::is_local_only(id) {
            self.to_network_message_tx
                .send(ToNetworkMessage::BroadcastMessage(
                    MessageContent::RevokeFile(id, self_hostname, meta),
                ))
                .expect("revoke_remote_hosts: unable to update modification on the network thread");
            // self.apply_redundancy(id);
        }
        Ok(())
    }

    pub fn revoke_remote_hosts(&self, id: InodeId) -> WhResult<()> {
        self.update_hosts(id, vec![self.hostname()?])?;
        // self.apply_redundancy(id);
        Ok(())
    }

    pub fn add_inode_hosts(&self, ino: InodeId, hosts: Vec<Address>) -> WhResult<()> {
        Arbo::n_write_lock(&self.arbo, "network_interface::update_hosts")?
            .n_add_inode_hosts(ino, hosts)?;
        self.update_remote_hosts(ino)
    }

    pub fn update_hosts(&self, ino: InodeId, hosts: Vec<Address>) -> WhResult<()> {
        Arbo::n_write_lock(&self.arbo, "network_interface::update_hosts")?
            .n_set_inode_hosts(ino, hosts)?;
        self.update_remote_hosts(ino)
    }

    fn update_remote_hosts(&self, ino: InodeId) -> WhResult<()> {
        let inode = Arbo::n_read_lock(&self.arbo, "update_remote_hosts")?
            .n_get_inode(ino)?
            .clone();

        if let FsEntry::File(hosts) = &inode.entry {
            if !Arbo::is_local_only(inode.id) {
                self.to_network_message_tx
                    .send(ToNetworkMessage::BroadcastMessage(
                        MessageContent::EditHosts(inode.id, hosts.clone()),
                    ))
                    .expect(
                        "update_remote_hosts: unable to update modification on the network thread",
                    );
            }
            Ok(())
        } else {
            Err(WhError::InodeIsADirectory)
        }
    }

    pub fn aknowledge_new_hosts(&self, id: InodeId, new_hosts: Vec<Address>) -> io::Result<()> {
        Arbo::write_lock(&self.arbo, "aknowledge_new_hosts")?.add_inode_hosts(id, new_hosts)
    }

    pub fn aknowledge_hosts_removal(&self, id: InodeId, new_hosts: Vec<Address>) -> io::Result<()> {
        Arbo::write_lock(&self.arbo, "aknowledge_hosts_removal")?.remove_inode_hosts(id, new_hosts)
    }

    pub fn update_metadata(&self, id: InodeId, meta: Metadata) -> WhResult<()> {
        let mut arbo = Arbo::n_write_lock(&self.arbo, "network_interface::update_metadata")?;
        let mut fixed_meta = meta;
        let ref_meta = &arbo.n_get_inode(id)?.meta;

        // meta's SystemTime is fragile: it can be silently corrupted such that
        // serialization leads to a failure we can't deal with
        if fixed_meta.atime.duration_since(UNIX_EPOCH).is_err() {
            fixed_meta.atime = ref_meta.atime;
        }

        if fixed_meta.ctime.duration_since(UNIX_EPOCH).is_err() {
            fixed_meta.ctime = ref_meta.ctime;
        }

        if fixed_meta.crtime.duration_since(UNIX_EPOCH).is_err() {
            fixed_meta.crtime = ref_meta.crtime;
        }

        if fixed_meta.mtime.duration_since(UNIX_EPOCH).is_err() {
            fixed_meta.mtime = ref_meta.mtime;
        }

        arbo.n_set_inode_meta(id, fixed_meta.clone())?;
        drop(arbo);

        if !Arbo::is_local_only(id) {
            self.to_network_message_tx
                .send(ToNetworkMessage::BroadcastMessage(
                    MessageContent::EditMetadata(id, fixed_meta),
                ))
                .expect("update_metadata: unable to update modification on the network thread");
        }
        Ok(())
        /* REVIEW
         * This system (and others broadcasts systems) should be reviewed as they don't check success.
         * In this case, if another host misses this order, it will not update it's file.
         * We could create a "broadcast" callback with the number of awaited confirmations and a timeout
         * before resend or fail declaration.
         * Or send a bunch of Specific messages
         */
    }

    // SECTION Redundancy related

    pub fn apply_redundancy(&self, file_id: InodeId) {
        self.to_redundancy_tx
            .send(RedundancyMessage::ApplyTo(file_id))
            .expect("network_interface::apply_redundancy: tx error");
    }

    // !SECTION ^ Redundancy related

    // SECTION Node related

    // pub fn register_to_others(&self) {
    //     self.to_network_message_tx
    //         .send(ToNetworkMessage::BroadcastMessage(
    //             MessageContent::Register(
    //                 LocalConfig::read_lock(
    //                     &self.local_config,
    //                     ".",
    //                 )
    //                 .expect("network_interface::register_to_others: can't read the address in the local config")
    //                 .general
    //                 .address
    //                 .clone(),
    //             ),
    //         ))
    //         .expect("register_to_others: unable to update modification on the network thread");
    // }

    // pub async fn request_arbo(&self, to: Address) -> io::Result<bool> {
    //     let callback = self.callbacks.create(Callback::PullFs)?;

    //     self.to_network_message_tx
    //         .send(ToNetworkMessage::SpecificMessage(
    //             (MessageContent::RequestFs, None),
    //             vec![to],
    //         ))
    //         .expect("request_arbo: unable to update modification on the network thread");

    //     self.callbacks.async_wait_for(callback).await
    // }

    // pub fn edit_peer_ip(&self, actual: Address, new: Address) {
    //     log::info!("changing host {} to {}", actual, new);
    //     if let Some(mut peers) = self.peers.try_write_for(LOCK_TIMEOUT) {
    //         for peer in peers.iter_mut() {
    //             if peer.address == actual {
    //                 log::info!("done once");
    //                 peer.address = new.clone();
    //             }
    //         }
    //     }
    // }

    pub fn send_arbo(&self, to: Address, global_config_bytes: Vec<u8>) -> io::Result<()> {
        let arbo = Arbo::read_lock(&self.arbo, "send_arbo")?;
        let mut entries = arbo.get_raw_entries();

        //Remove ignored entries
        entries.retain(|ino, _| !Arbo::is_local_only(*ino));
        entries.entry(1u64).and_modify(|inode| {
            if let FsEntry::Directory(childrens) = &mut inode.entry {
                childrens.retain(|x| !Arbo::is_local_only(*x));
            }
        });

        if let Some(peers) = self.peers.try_read_for(LOCK_TIMEOUT) {
            let peers_address_list = peers
                .iter()
                .filter_map(|peer| {
                    if peer.hostname != to {
                        Some(peer.hostname.clone())
                    } else {
                        None
                    }
                })
                .collect();

            self.to_network_message_tx
                .send(ToNetworkMessage::SpecificMessage(
                    (
                        MessageContent::FsAnswer(
                            FileSystemSerialized {
                                fs_index: entries,
                                next_inode: self.get_next_inode()?,
                            },
                            peers_address_list,
                            global_config_bytes,
                        ),
                        None,
                    ),
                    vec![to],
                ))
                .expect("send_arbo: unable to update modification on the network thread");
            Ok(())
        } else {
            Err(std::io::Error::new(
                io::ErrorKind::WouldBlock,
                "Deadlock while trying to read peers",
            ))
        }
    }

    pub fn disconnect_peer(&self, addr: Address) -> io::Result<()> {
        self.peers
            .try_write_for(LOCK_TIMEOUT)
            .ok_or(std::io::Error::new(
                std::io::ErrorKind::WouldBlock,
                format!("disconnect_peer: can't write lock peers"),
            ))?
            .retain(|p| p.hostname != addr);

        log::debug!("Disconnecting {addr}. Removing from inodes hosts");
        for inode in Arbo::write_lock(&self.arbo, "disconnect_peer")?.inodes_mut() {
            if let FsEntry::File(hosts) = &mut inode.entry {
                hosts.retain(|h| *h != addr);
            }
        }
        self.to_redundancy_tx
            .send(RedundancyMessage::CheckIntegrity)
            .unwrap();
        Ok(())
    }

    pub async fn network_airport(
        mut receiver: UnboundedReceiver<FromNetworkMessage>,
        fs_interface: Arc<FsInterface>,
    ) {
        loop {
            let FromNetworkMessage { origin, content } = match receiver.recv().await {
                Some(message) => message,
                None => continue,
            };
            if log::log_enabled!(log::Level::Debug) {
                log::debug!("From {}: {:?}", origin, content);
            } else {
                log::info!("From {}: {}", origin, content);
            }
            let content_debug = format!("{content:?}");

            let action_result = match content {
                MessageContent::PullAnswer(id, binary) => fs_interface.recept_binary(id, binary),
                MessageContent::RedundancyFile(id, binary) => fs_interface.recept_redundancy(id, binary)
                    .map_err(|e| std::io::Error::new(
                        std::io::ErrorKind::Other,
                        format!("WhError: {e}"),
                )),
                MessageContent::Inode(inode) => fs_interface.recept_inode(inode).or_else(|err| {
                        Err(std::io::Error::new(
                            std::io::ErrorKind::Other,
                            format!("WhError: {err}"),
                        ))
                    }),
                MessageContent::EditHosts(id, hosts) => fs_interface.recept_edit_hosts(id, hosts).or_else(|err| {
                        Err(std::io::Error::new(
                            std::io::ErrorKind::Other,
                            format!("WhError: {err}"),
                        ))
                    }),
                MessageContent::RevokeFile(id, host, meta) => fs_interface.recept_revoke_hosts(id, host, meta).or_else(|err| {
                        Err(std::io::Error::new(
                            std::io::ErrorKind::Other,
                            format!("WhError: {err}"),
                        ))
                    }),
                MessageContent::AddHosts(id, hosts) => fs_interface.recept_add_hosts(id, hosts),
                MessageContent::RemoveHosts(id, hosts) => {
                    fs_interface.recept_remove_hosts(id, hosts)
                }
                MessageContent::EditMetadata(id, meta) =>
                    fs_interface.acknowledge_metadata(id, meta).or_else(|err| {
                        Err(std::io::Error::new(
                            std::io::ErrorKind::Other,
                            format!("WhError: {err}"),
                        ))
                    }),
                MessageContent::Remove(id) => fs_interface.recept_remove_inode(id).or_else(|err| {
                        Err(std::io::Error::new(
                            std::io::ErrorKind::Other,
                            format!("WhError: {err}"),
                        ))
                    }),
                MessageContent::RequestFile(inode, peer) => fs_interface.send_file(inode, peer),
                MessageContent::RequestFs => fs_interface.send_filesystem(origin),
                MessageContent::Rename(parent, new_parent, name, new_name, overwrite) =>
                    fs_interface
                    .recept_rename(parent, new_parent, &name, &new_name, overwrite)
                    .map_err(|err| {
                        std::io::Error::new(
                            std::io::ErrorKind::Other,
                            format!("WhError: {err}"),
                        )
                    }),
                MessageContent::SetXAttr(ino, key, data) => fs_interface
                    .network_interface
                    .recept_inode_xattr(ino, key, data)
                    .or_else(|err| {
                        Err(std::io::Error::new(
                            std::io::ErrorKind::Other,
                            format!("WhError: {err}"),
                        ))
                    }),
                MessageContent::RemoveXAttr(ino, key) => fs_interface
                    .network_interface
                    .recept_remove_inode_xattr(ino, key)
                    .or_else(|err| {
                        Err(std::io::Error::new(
                            std::io::ErrorKind::Other,
                            format!("WhError: {err}"),
                        ))
                    }),
                MessageContent::FsAnswer(_, _, _) => {
                    Err(io::Error::new(ErrorKind::InvalidInput,
                        "Late answer from first connection, loaded network interface shouldn't recieve FsAnswer"))
                },
                MessageContent::Disconnect(addr) => fs_interface.network_interface.disconnect_peer(addr)
            };
            if let Err(error) = action_result {
                log::error!(
                    "Network airport couldn't operate operation {content_debug}, error found: {error}"
                );
            }
        }
    }

    pub async fn contact_peers(
        peers_list: Arc<RwLock<Vec<PeerIPC>>>,
        mut rx: UnboundedReceiver<ToNetworkMessage>,
    ) {
        log::info!("contact peers");
        while let Some(message) = rx.recv().await {
            // geeting all peers network senders
            let peers_tx: Vec<(UnboundedSender<MessageAndStatus>, String)> = peers_list
                .try_read_for(LOCK_TIMEOUT)
                .expect("mutext error on contact_peers") // TODO - handle timeout
                .iter()
                .map(|peer| (peer.sender.clone(), peer.hostname.clone()))
                .collect();

            match message {
                ToNetworkMessage::BroadcastMessage(message_content) => {
                    peers_tx.iter().for_each(|(channel, address)| {
                        channel
                            .send((message_content.clone(), None))
                            .expect(&format!("failed to send message to peer {}", address))
                    });
                }
                ToNetworkMessage::SpecificMessage((message_content, status_tx), origins) => {
                    peers_tx
                        .iter()
                        .filter(|&(_, address)| origins.contains(address))
                        .for_each(|(channel, address)| {
                            channel
                                .send((message_content.clone(), status_tx.clone()))
                                .expect(&format!("failed to send message to peer {}", address))
                        });
                }
            };
        }
    }

    pub async fn incoming_connections_watchdog(
        server: Arc<Server>,
        receiver_in: UnboundedSender<FromNetworkMessage>,
        network_interface: Arc<NetworkInterface>,
    ) {
        while let Ok((stream, addr)) = server.listener.accept().await {
            log::debug!("GOT ADDRESS {addr}");
            let ws_stream = tokio_tungstenite::accept_async_with_config(
                stream,
                Some(
                    WebSocketConfig::default()
                        .max_message_size(None)
                        .max_frame_size(None),
                ),
            )
            .await
            .expect("Error during the websocket handshake occurred");

            match PeerIPC::accept(&network_interface, ws_stream, receiver_in.clone()).await {
                Ok(new_peer) => network_interface
                    .peers
                    .try_write_for(LOCK_TIMEOUT)
                    .expect("incoming_connections_watchdog: can't lock existing peers")
                    .push(new_peer),
                Err(e) => log::error!("incomming: accept: {e}"),
            }
        }
    }

    // !SECTION ^ Node related
}<|MERGE_RESOLUTION|>--- conflicted
+++ resolved
@@ -26,13 +26,6 @@
 use crate::pods::{
     arbo::BLOCK_SIZE,
     filesystem::{remove_inode::RemoveInodeError, rename::RenameError},
-<<<<<<< HEAD
-=======
-};
-use crate::pods::{
-    arbo::{FsEntry, Metadata},
-    whpath::WhPath,
->>>>>>> 81f88d43
 };
 
 use crate::pods::{
