use std::{
    io::{self, ErrorKind},
    net::SocketAddr,
    sync::Arc,
    time::UNIX_EPOCH,
};

use crate::{
<<<<<<< HEAD
    config::GlobalConfig,
=======
    config::{GlobalConfig, LocalConfig},
>>>>>>> b0d2f96a
    error::{WhError, WhResult},
    network::{
        message::{
            Address, FileSystemSerialized, FromNetworkMessage, MessageAndStatus, MessageContent,
            RedundancyMessage, ToNetworkMessage,
        },
        peer_ipc::PeerIPC,
        server::Server,
    },
    pods::{filesystem::make_inode::MakeInodeError, itree::Ino, whpath::InodeName},
};
use parking_lot::RwLock;
use tokio::sync::mpsc::{UnboundedReceiver, UnboundedSender};
use tokio_tungstenite::tungstenite::protocol::WebSocketConfig;

use crate::pods::filesystem::{remove_inode::RemoveInodeError, rename::RenameError};
use crate::pods::itree::{FsEntry, Metadata};

use crate::pods::{
    filesystem::fs_interface::FsInterface,
    itree::{ITree, Inode, InodeId, LOCK_TIMEOUT},
};

use crate::pods::network::callbacks::Callbacks;

// We use a function here because we need templates, but we don't want to leak this kind of weird function to anywhere else
fn into_boxed_io<T: std::error::Error>(err: T) -> io::Error {
    std::io::Error::other(format!("{}: {err}", std::any::type_name::<T>()))
}

pub fn get_all_peers_address(peers: &Arc<RwLock<Vec<PeerIPC>>>) -> WhResult<Vec<String>> {
    Ok(peers
        .try_read_for(LOCK_TIMEOUT)
        .ok_or(WhError::WouldBlock {
            called_from: "get_all_peers_address: can't lock peers mutex".to_string(),
        })?
        .iter()
        .map(|peer| peer.hostname.clone())
        .collect::<Vec<String>>())
}
#[derive(Debug)]
pub struct NetworkInterface {
    pub itree: Arc<RwLock<ITree>>,
    pub public_url: Option<String>,
    pub bound_socket: SocketAddr,
    pub hostname: String,
    pub to_network_message_tx: UnboundedSender<ToNetworkMessage>,
    pub to_redundancy_tx: UnboundedSender<RedundancyMessage>,
    pub callbacks: Callbacks,
    pub peers: Arc<RwLock<Vec<PeerIPC>>>,
    pub global_config: Arc<RwLock<GlobalConfig>>,
}

impl NetworkInterface {
    #[allow(clippy::too_many_arguments)]
    pub fn new(
        itree: Arc<RwLock<ITree>>,
        public_url: Option<String>,
        bound_socket: SocketAddr,
        hostname: String,
        to_network_message_tx: UnboundedSender<ToNetworkMessage>,
        to_redundancy_tx: UnboundedSender<RedundancyMessage>,
        peers: Arc<RwLock<Vec<PeerIPC>>>,
        global_config: Arc<RwLock<GlobalConfig>>,
    ) -> Self {
        Self {
            itree,
            public_url,
            bound_socket,
            hostname,
            to_network_message_tx,
            to_redundancy_tx,
            callbacks: Callbacks::new(),
            peers,
            global_config,
        }
    }

    #[deprecated(note = "bad to preallocate inodes like this")]
    pub fn get_next_inode(&self) -> io::Result<Ino> {
        self.itree
            .write()
            .next_ino
            .next()
            .ok_or(io::Error::other("ran out of inodes"))

        // let mut next_inode = match self.next_inode.try_lock_for(LOCK_TIMEOUT) {
        //     Some(lock) => Ok(lock),
        //     None => Err(io::Error::new(
        //         io::ErrorKind::Interrupted,
        //         "get_next_inode: can't lock next_inode",
        //     )),
        // }?;
        // let available_inode = *next_inode;
        // *next_inode += 1;

        // Ok(available_inode)
    }

    /** TODO: Doc when reviews are finished */
    #[deprecated(note = "bad to preallocate inodes like this")]
    pub fn n_get_next_inode(&self) -> WhResult<u64> {
        self.itree
            .write()
            .next_ino
            .next()
            .ok_or(WhError::WouldBlock {
                called_from: "n_get_next_inode".to_owned(),
            })
            .inspect_err(|_| log::error!("Ran out of Ino, returning Wh::WouldBlock"))

        // let mut next_inode =
        //     self.next_inode
        //         .try_lock_for(LOCK_TIMEOUT)
        //         .ok_or(WhError::WouldBlock {
        //             called_from: "get_next_inode".to_string(),
        //         })?;

        // let available_inode = *next_inode;
        // *next_inode += 1;

        // Ok(available_inode)
    }

    #[deprecated(note = "probably bad to manipulate itree from the outside like this")]
    pub fn promote_next_inode(&self, new: Ino) -> WhResult<()> {
        let next = &mut self.itree.write().next_ino;
        new.ge(&next.start)
            .then_some(())
            .ok_or(WhError::InodeNotFound)
            .inspect_err(|_| log::error!("Ran out of Ino, returning Wh::WouldBlock"))?;
        *next = new..;
        // .next()
        // .ok_or(WhError::WouldBlock { called_from: "n_get_next_inode".to_owned()} )
        // .inspect_err(|e| log::error!("Ran out of Ino, returning Wh::WouldBlock"))
        Ok(())

        // let mut next_inode =
        //     self.next_inode
        //         .try_lock_for(LOCK_TIMEOUT)
        //         .ok_or(WhError::WouldBlock {
        //             called_from: "promote_next_inode".to_string(),
        //         })?;

        // // REVIEW: next_inode being behind a mutex is weird and
        // // the function not taking a mutable ref feels weird, is next_inode behind a mutex just to allow a simple &self?
        // if *next_inode < new {
        //     *next_inode = new;
        // };
        // Ok(())
    }

    #[must_use]
    /// Add the requested entry to the itree and inform the network
    pub fn register_new_inode(&self, inode: Inode) -> Result<(), MakeInodeError> {
        ITree::n_write_lock(&self.itree, "register_new_inode")?.add_inode(inode.clone())?;

        if !ITree::is_local_only(inode.id) {
            self.to_network_message_tx
                .send(ToNetworkMessage::BroadcastMessage(MessageContent::Inode(
                    inode,
                )))
                .expect("register inode: unable to update modification on the network thread");
        }
        Ok(())
        // TODO - if unable to update for some reason, should be passed to the background worker
    }

    pub fn n_rename(
        &self,
        parent: InodeId,
        new_parent: InodeId,
        name: InodeName,
        new_name: InodeName,
        overwrite: bool,
    ) -> Result<(), RenameError> {
        let mut itree = ITree::n_write_lock(&self.itree, "itree_rename_file")?;

        itree.mv_inode(parent, new_parent, name.as_ref(), new_name.clone())?;

        self.to_network_message_tx
            .send(ToNetworkMessage::BroadcastMessage(MessageContent::Rename(
                parent, new_parent, name, new_name, overwrite,
            )))
            .expect("broadcast_rename_file: unable to update modification on the network thread");
        Ok(())
    }

    pub fn acknowledge_rename(
        &self,
        parent: InodeId,
        new_parent: InodeId,
        name: InodeName,
        new_name: InodeName,
    ) -> Result<(), RenameError> {
        let mut itree = ITree::n_write_lock(&self.itree, "itree_rename_file")?;

        itree
            .mv_inode(parent, new_parent, name.as_ref(), new_name)
            .map_err(|err| match err {
                WhError::InodeNotFound => RenameError::DestinationParentNotFound,
                WhError::InodeIsNotADirectory => RenameError::DestinationParentNotFolder,
                source => RenameError::WhError { source },
            })
    }

    /// Get a new inode, add the requested entry to the itree and inform the network
    pub fn acknowledge_new_file(&self, inode: Inode, _id: InodeId) -> Result<(), MakeInodeError> {
        let mut itree = ITree::n_write_lock(&self.itree, "acknowledge_new_file")?;
        itree.add_inode(inode)
    }

    /// Remove [Inode] from the [ITree] and inform the network of the removal
    pub fn unregister_inode(&self, id: InodeId) -> Result<(), RemoveInodeError> {
        ITree::n_write_lock(&self.itree, "unregister_inode")?.n_remove_inode(id)?;

        if !ITree::is_local_only(id) {
            self.to_network_message_tx
                .send(ToNetworkMessage::BroadcastMessage(MessageContent::Remove(
                    id,
                )))
                .expect("unregister_inode: unable to update modification on the network thread");
        }
        // TODO - if unable to update for some reason, should be passed to the background worker
        Ok(())
    }

    /// Remove [Inode] from the [ITree]
    pub fn acknowledge_unregister_inode(&self, id: InodeId) -> Result<Inode, RemoveInodeError> {
        ITree::n_write_lock(&self.itree, "acknowledge_unregister_inode")?.n_remove_inode(id)
    }

    pub fn acknowledge_hosts_edition(&self, id: InodeId, hosts: Vec<Address>) -> WhResult<()> {
        let mut itree = ITree::n_write_lock(&self.itree, "acknowledge_hosts_edition")?;

        itree.n_set_inode_hosts(id, hosts) // TODO - if unable to update for some reason, should be passed to the background worker
    }

    pub fn send_file(&self, inode: InodeId, data: Vec<u8>, to: Address) -> io::Result<()> {
        self.to_network_message_tx
            .send(ToNetworkMessage::SpecificMessage(
                (MessageContent::PullAnswer(inode, data), None),
                vec![to],
            ))
            .expect("send_file: unable to update modification on the network thread");
        Ok(())
    }

<<<<<<< HEAD
    fn affect_write_locally(&self, id: InodeId, new_size: usize) -> WhResult<Metadata> {
        let mut itree = ITree::n_write_lock(&self.itree, "network_interface.affect_write_locally")?;
        let inode = itree.n_get_inode_mut(id)?;
        let new_size = (new_size as u64).max(inode.meta.size);
        inode.meta.size = new_size as u64;
        inode.meta.blocks = ((new_size + BLOCK_SIZE - 1) / BLOCK_SIZE) as u64;

        inode.meta.mtime = SystemTime::now();

        inode.entry = match &inode.entry {
            FsEntry::File(_) => FsEntry::File(vec![self.hostname.clone()]),
            _ => panic!("Can't edit hosts on folder"),
        };
        Ok(inode.meta.clone())
    }

    pub fn write_file(&self, id: InodeId, new_size: usize) -> WhResult<()> {
        let meta = self.affect_write_locally(id, new_size)?;

        if !ITree::is_local_only(id) {
            self.to_network_message_tx
                .send(ToNetworkMessage::BroadcastMessage(
                    MessageContent::RevokeFile(id, self.hostname.clone(), meta),
                ))
                .expect("revoke_remote_hosts: unable to update modification on the network thread");
            // self.apply_redundancy(id);
        }
        Ok(())
    }

=======
>>>>>>> b0d2f96a
    pub fn revoke_remote_hosts(&self, id: InodeId) -> WhResult<()> {
        self.update_hosts(id, vec![self.hostname.clone()])?;
        // self.apply_redundancy(id);
        Ok(())
    }

    pub fn add_inode_hosts(&self, ino: InodeId, hosts: Vec<Address>) -> WhResult<()> {
        ITree::n_write_lock(&self.itree, "network_interface::update_hosts")?
            .n_add_inode_hosts(ino, hosts)?;
        self.update_remote_hosts(ino)
    }

    pub fn update_hosts(&self, ino: InodeId, hosts: Vec<Address>) -> WhResult<()> {
        ITree::n_write_lock(&self.itree, "network_interface::update_hosts")?
            .n_set_inode_hosts(ino, hosts)?;
        self.update_remote_hosts(ino)
    }

    fn update_remote_hosts(&self, ino: InodeId) -> WhResult<()> {
        let inode = ITree::n_read_lock(&self.itree, "update_remote_hosts")?
            .n_get_inode(ino)?
            .clone();

        if let FsEntry::File(hosts) = &inode.entry {
            if !ITree::is_local_only(inode.id) {
                self.to_network_message_tx
                    .send(ToNetworkMessage::BroadcastMessage(
                        MessageContent::EditHosts(inode.id, hosts.clone()),
                    ))
                    .expect(
                        "update_remote_hosts: unable to update modification on the network thread",
                    );
            }
            Ok(())
        } else {
            Err(WhError::InodeIsADirectory)
        }
    }

    pub fn aknowledge_new_hosts(&self, id: InodeId, new_hosts: Vec<Address>) -> io::Result<()> {
        ITree::write_lock(&self.itree, "aknowledge_new_hosts")?.add_inode_hosts(id, new_hosts)
    }

    pub fn aknowledge_hosts_removal(&self, id: InodeId, new_hosts: Vec<Address>) -> io::Result<()> {
        ITree::write_lock(&self.itree, "aknowledge_hosts_removal")?
            .remove_inode_hosts(id, new_hosts)
    }

    pub fn update_metadata(&self, id: InodeId, meta: Metadata) -> WhResult<()> {
        let mut itree = ITree::n_write_lock(&self.itree, "network_interface::update_metadata")?;
        let mut fixed_meta = meta;
        let ref_meta = &itree.n_get_inode(id)?.meta;

        // meta's SystemTime is fragile: it can be silently corrupted such that
        // serialization leads to a failure we can't deal with
        if fixed_meta.atime.duration_since(UNIX_EPOCH).is_err() {
            fixed_meta.atime = ref_meta.atime;
        }

        if fixed_meta.ctime.duration_since(UNIX_EPOCH).is_err() {
            fixed_meta.ctime = ref_meta.ctime;
        }

        if fixed_meta.crtime.duration_since(UNIX_EPOCH).is_err() {
            fixed_meta.crtime = ref_meta.crtime;
        }

        if fixed_meta.mtime.duration_since(UNIX_EPOCH).is_err() {
            fixed_meta.mtime = ref_meta.mtime;
        }

        itree.n_set_inode_meta(id, fixed_meta.clone())?;
        drop(itree);

        if !ITree::is_local_only(id) {
            self.to_network_message_tx
                .send(ToNetworkMessage::BroadcastMessage(
                    MessageContent::EditMetadata(id, fixed_meta),
                ))
                .expect("update_metadata: unable to update modification on the network thread");
        }
        Ok(())
        /* REVIEW
         * This system (and others broadcasts systems) should be reviewed as they don't check success.
         * In this case, if another host misses this order, it will not update it's file.
         * We could create a "broadcast" callback with the number of awaited confirmations and a timeout
         * before resend or fail declaration.
         * Or send a bunch of Specific messages
         */
    }

    // SECTION Redundancy related

    pub fn apply_redundancy(&self, file_id: InodeId) {
        self.to_redundancy_tx
            .send(RedundancyMessage::ApplyTo(file_id))
            .expect("network_interface::apply_redundancy: tx error");
    }

    // !SECTION ^ Redundancy related

    // SECTION Node related

    // pub fn register_to_others(&self) {
    //     self.to_network_message_tx
    //         .send(ToNetworkMessage::BroadcastMessage(
    //             MessageContent::Register(
    //                 LocalConfig::read_lock(
    //                     &self.local_config,
    //                     ".",
    //                 )
    //                 .expect("network_interface::register_to_others: can't read the address in the local config")
    //                 .general
    //                 .address
    //                 .clone(),
    //             ),
    //         ))
    //         .expect("register_to_others: unable to update modification on the network thread");
    // }

    // pub async fn request_itree(&self, to: Address) -> io::Result<bool> {
    //     let callback = self.callbacks.create(Callback::PullFs)?;

    //     self.to_network_message_tx
    //         .send(ToNetworkMessage::SpecificMessage(
    //             (MessageContent::RequestFs, None),
    //             vec![to],
    //         ))
    //         .expect("request_itree: unable to update modification on the network thread");

    //     self.callbacks.async_wait_for(callback).await
    // }

    // pub fn edit_peer_ip(&self, actual: Address, new: Address) {
    //     log::info!("changing host {} to {}", actual, new);
    //     if let Some(mut peers) = self.peers.try_write_for(LOCK_TIMEOUT) {
    //         for peer in peers.iter_mut() {
    //             if peer.address == actual {
    //                 log::info!("done once");
    //                 peer.address = new.clone();
    //             }
    //         }
    //     }
    // }

    pub fn send_itree(&self, to: Address, global_config_bytes: Vec<u8>) -> io::Result<()> {
        let itree = ITree::read_lock(&self.itree, "send_itree")?;
        let mut entries = itree.get_raw_entries();

        //Remove ignored entries
        entries.retain(|ino, _| !ITree::is_local_only(*ino));
        entries.entry(1u64).and_modify(|inode| {
            if let FsEntry::Directory(childrens) = &mut inode.entry {
                childrens.retain(|x| !ITree::is_local_only(*x));
            }
        });

        if let Some(peers) = self.peers.try_read_for(LOCK_TIMEOUT) {
            let peers_address_list = peers
                .iter()
                .filter_map(|peer| {
                    if peer.hostname != to {
                        Some(peer.hostname.clone())
                    } else {
                        None
                    }
                })
                .collect();

            self.to_network_message_tx
                .send(ToNetworkMessage::SpecificMessage(
                    (
                        MessageContent::FsAnswer(
                            FileSystemSerialized {
                                fs_index: entries,
                                next_inode: self.get_next_inode()?,
                            },
                            peers_address_list,
                            global_config_bytes,
                        ),
                        None,
                    ),
                    vec![to],
                ))
                .expect("send_itree: unable to update modification on the network thread");
            Ok(())
        } else {
            Err(std::io::Error::new(
                io::ErrorKind::WouldBlock,
                "Deadlock while trying to read peers",
            ))
        }
    }

    pub fn disconnect_peer(&self, addr: Address) -> io::Result<()> {
        self.peers
            .try_write_for(LOCK_TIMEOUT)
            .ok_or(std::io::Error::new(
                std::io::ErrorKind::WouldBlock,
                "disconnect_peer: can't write lock peers",
            ))?
            .retain(|p| p.hostname != addr);

        log::debug!("Disconnecting {addr}. Removing from inodes hosts");
        for inode in ITree::write_lock(&self.itree, "disconnect_peer")?.inodes_mut() {
            if let FsEntry::File(hosts) = &mut inode.entry {
                hosts.retain(|h| *h != addr);
            }
        }
        self.to_redundancy_tx
            .send(RedundancyMessage::CheckIntegrity)
            .unwrap();
        Ok(())
    }

    pub async fn network_airport(
        mut receiver: UnboundedReceiver<FromNetworkMessage>,
        fs_interface: Arc<FsInterface>,
    ) {
        loop {
            let FromNetworkMessage { origin, content } = match receiver.recv().await {
                Some(message) => message,
                None => continue,
            };
            if log::log_enabled!(log::Level::Debug) {
                log::debug!("From {}: {:?}", origin, content);
            } else {
                log::info!("From {}: {}", origin, content);
            }
            let content_debug = format!("{content:?}");

            let action_result = match content {
                MessageContent::PullAnswer(id, binary) => fs_interface.recept_binary(id, binary)
                                                            .map_err(into_boxed_io),
                MessageContent::RedundancyFile(id, binary) => fs_interface.recept_redundancy(id, binary)
                                            .map_err(into_boxed_io),
                MessageContent::Inode(inode) => fs_interface.recept_inode(inode).map_err(into_boxed_io),
                MessageContent::EditHosts(id, hosts) => fs_interface.recept_edit_hosts(id, hosts).map_err(into_boxed_io),
                MessageContent::RevokeFile(id, host, meta) => fs_interface.recept_revoke_hosts(id, host, meta).map_err(into_boxed_io),
                MessageContent::AddHosts(id, hosts) => fs_interface.recept_add_hosts(id, hosts),
                MessageContent::RemoveHosts(id, hosts) => {
                                            fs_interface.recept_remove_hosts(id, hosts)
                                        }
                MessageContent::EditMetadata(id, meta) =>
                                            fs_interface.acknowledge_metadata(id, meta).map_err(into_boxed_io),
                MessageContent::Remove(id) => fs_interface.recept_remove_inode(id).map_err(into_boxed_io),
                MessageContent::RequestFile(inode) => fs_interface.send_file(inode, origin),
                MessageContent::RequestFs => fs_interface.send_filesystem(origin),
                MessageContent::Rename(parent, new_parent, name, new_name, overwrite) =>
                                            fs_interface
                                            .recept_rename(parent, new_parent, name, new_name, overwrite)
                                            .map_err(into_boxed_io),
                MessageContent::SetXAttr(ino, key, data) => fs_interface
                                            .network_interface
                                            .recept_inode_xattr(ino, &key, data)
                                            .map_err(into_boxed_io),

                MessageContent::RemoveXAttr(ino, key) => fs_interface
                                            .network_interface
                                            .recept_remove_inode_xattr(ino, &key)
                                            .map_err(into_boxed_io),
                MessageContent::FsAnswer(_, _, _) => {
                                            Err(io::Error::new(ErrorKind::InvalidInput,
                                                "Late answer from first connection, loaded network interface shouldn't recieve FsAnswer"))
                                        },
                MessageContent::Disconnect => fs_interface.network_interface.disconnect_peer(origin),
                MessageContent::FileDelta(ino, meta, sig, delta) => fs_interface.accept_delta(ino, meta, sig, delta, origin)
                                            .map_err(into_boxed_io),
                MessageContent::FileChanged(ino, meta) => fs_interface.accept_file_changed(ino, meta, origin).map_err(into_boxed_io),
                MessageContent::DeltaRequest(ino, sig) => fs_interface.respond_delta(ino, sig, origin).map_err(into_boxed_io),
            };
            if let Err(error) = action_result {
                log::error!(
                    "Network airport couldn't operate operation {content_debug}, error found: {error}"
                );
            }
        }
    }

    pub async fn contact_peers(
        peers_list: Arc<RwLock<Vec<PeerIPC>>>,
        mut rx: UnboundedReceiver<ToNetworkMessage>,
    ) {
        log::info!("contact peers");
        while let Some(message) = rx.recv().await {
            // geeting all peers network senders
            let peers_tx: Vec<(UnboundedSender<MessageAndStatus>, String)> = peers_list
                .try_read_for(LOCK_TIMEOUT)
                .expect("mutext error on contact_peers") // TODO - handle timeout
                .iter()
                .map(|peer| (peer.sender.clone(), peer.hostname.clone()))
                .collect();

            match message {
                ToNetworkMessage::BroadcastMessage(message_content) => {
                    peers_tx.iter().for_each(|(channel, address)| {
                        channel
                            .send((message_content.clone(), None))
                            .expect(&format!("failed to send message to peer {}", address))
                    });
                }
                ToNetworkMessage::SpecificMessage((message_content, status_tx), origins) => {
                    let count = peers_tx
                        .iter()
                        .filter(|&(_, address)| origins.contains(address))
                        .map(|(channel, address)| {
                            channel
                                .send((message_content.clone(), status_tx.clone())) // warning: only the first peer channel can set a status
                                .expect(&format!("failed to send message to peer {}", address))
                        })
                        .count();
                    if count == 0 {
                        log::warn!(
                            "contact_peers: {message_content}: No peers by hostname {origins:?}"
                        )
                    }
                }
            };
        }
    }

    pub async fn incoming_connections_watchdog(
        server: Arc<Server>,
        receiver_in: UnboundedSender<FromNetworkMessage>,
        network_interface: Arc<NetworkInterface>,
    ) {
        while let Ok((stream, addr)) = server.listener.accept().await {
            log::debug!("GOT ADDRESS {addr}");
            let ws_stream = tokio_tungstenite::accept_async_with_config(
                stream,
                Some(
                    WebSocketConfig::default()
                        .max_message_size(None)
                        .max_frame_size(None),
                ),
            )
            .await
            .expect("Error during the websocket handshake occurred");

            match PeerIPC::accept(&network_interface, ws_stream, receiver_in.clone()).await {
                Ok(new_peer) => network_interface
                    .peers
                    .try_write_for(LOCK_TIMEOUT)
                    .expect("incoming_connections_watchdog: can't lock existing peers")
                    .push(new_peer),
                Err(e) => log::error!("incomming: accept: {e}"),
            }
        }
    }

    // !SECTION ^ Node related
}<|MERGE_RESOLUTION|>--- conflicted
+++ resolved
@@ -6,11 +6,7 @@
 };
 
 use crate::{
-<<<<<<< HEAD
     config::GlobalConfig,
-=======
-    config::{GlobalConfig, LocalConfig},
->>>>>>> b0d2f96a
     error::{WhError, WhResult},
     network::{
         message::{
@@ -259,39 +255,6 @@
         Ok(())
     }
 
-<<<<<<< HEAD
-    fn affect_write_locally(&self, id: InodeId, new_size: usize) -> WhResult<Metadata> {
-        let mut itree = ITree::n_write_lock(&self.itree, "network_interface.affect_write_locally")?;
-        let inode = itree.n_get_inode_mut(id)?;
-        let new_size = (new_size as u64).max(inode.meta.size);
-        inode.meta.size = new_size as u64;
-        inode.meta.blocks = ((new_size + BLOCK_SIZE - 1) / BLOCK_SIZE) as u64;
-
-        inode.meta.mtime = SystemTime::now();
-
-        inode.entry = match &inode.entry {
-            FsEntry::File(_) => FsEntry::File(vec![self.hostname.clone()]),
-            _ => panic!("Can't edit hosts on folder"),
-        };
-        Ok(inode.meta.clone())
-    }
-
-    pub fn write_file(&self, id: InodeId, new_size: usize) -> WhResult<()> {
-        let meta = self.affect_write_locally(id, new_size)?;
-
-        if !ITree::is_local_only(id) {
-            self.to_network_message_tx
-                .send(ToNetworkMessage::BroadcastMessage(
-                    MessageContent::RevokeFile(id, self.hostname.clone(), meta),
-                ))
-                .expect("revoke_remote_hosts: unable to update modification on the network thread");
-            // self.apply_redundancy(id);
-        }
-        Ok(())
-    }
-
-=======
->>>>>>> b0d2f96a
     pub fn revoke_remote_hosts(&self, id: InodeId) -> WhResult<()> {
         self.update_hosts(id, vec![self.hostname.clone()])?;
         // self.apply_redundancy(id);
