--- conflicted
+++ resolved
@@ -508,47 +508,18 @@
                 MessageContent::RequestFile(inode) => fs_interface.send_file(inode, origin),
                 MessageContent::RequestFs => fs_interface.send_filesystem(origin),
                 MessageContent::Rename(parent, new_parent, name, new_name, overwrite) =>
-<<<<<<< HEAD
                                             fs_interface
-                                            .recept_rename(parent, new_parent, &name, &new_name, overwrite)
+                                            .recept_rename(parent, new_parent, name, new_name, overwrite)
                                             .map_err(into_boxed_io),
                 MessageContent::SetXAttr(ino, key, data) => fs_interface
                                             .network_interface
-                                            .recept_inode_xattr(ino, key, data)
+                                            .recept_inode_xattr(ino, &key, data)
                                             .map_err(into_boxed_io),
 
                 MessageContent::RemoveXAttr(ino, key) => fs_interface
                                             .network_interface
-                                            .recept_remove_inode_xattr(ino, key)
+                                            .recept_remove_inode_xattr(ino, &key)
                                             .map_err(into_boxed_io),
-=======
-                    fs_interface
-                    .recept_rename(parent, new_parent, name, new_name, overwrite)
-                    .map_err(|err| {
-                        std::io::Error::new(
-                            std::io::ErrorKind::Other,
-                            format!("WhError: {err}"),
-                        )
-                    }),
-                MessageContent::SetXAttr(ino, key, data) => fs_interface
-                    .network_interface
-                    .recept_inode_xattr(ino, &key, data)
-                    .or_else(|err| {
-                        Err(std::io::Error::new(
-                            std::io::ErrorKind::Other,
-                            format!("WhError: {err}"),
-                        ))
-                    }),
-                MessageContent::RemoveXAttr(ino, key) => fs_interface
-                    .network_interface
-                    .recept_remove_inode_xattr(ino, &key)
-                    .or_else(|err| {
-                        Err(std::io::Error::new(
-                            std::io::ErrorKind::Other,
-                            format!("WhError: {err}"),
-                        ))
-                    }),
->>>>>>> 73915835
                 MessageContent::FsAnswer(_, _, _) => {
                                             Err(io::Error::new(ErrorKind::InvalidInput,
                                                 "Late answer from first connection, loaded network interface shouldn't recieve FsAnswer"))
