use std::{
    collections::HashMap,
    io::{self, ErrorKind},
    sync::Arc,
};

use parking_lot::{Mutex, RwLock};
use tokio::sync::{
    broadcast,
    mpsc::{UnboundedReceiver, UnboundedSender},
};

<<<<<<< HEAD
use crate::pods::{
    arbo::{FsEntry, Metadata},
    whpath::WhPath,
=======
use crate::{
    error::WhError,
    pods::{
        arbo::{FsEntry, Metadata},
        whpath::WhPath,
    },
};
use crate::{
    error::WhResult,
    network::{
        message::{
            self, Address, FileSystemSerialized, FromNetworkMessage, MessageAndStatus,
            MessageContent, ToNetworkMessage,
        },
        peer_ipc::PeerIPC,
        server::Server,
    },
>>>>>>> ca1bdf03
};
use crate::{
    error::WhResult,
    network::{
        message::{
            self, Address, Feedback, FileSystemSerialized, FromNetworkMessage, MessageAndFeedback,
            MessageContent, ToNetworkMessage,
        },
        peer_ipc::PeerIPC,
        server::Server,
    },
};

use crate::pods::{
    arbo::{Arbo, Inode, InodeId, LOCK_TIMEOUT},
    filesystem::fs_interface::FsInterface,
};

#[derive(Eq, Hash, PartialEq, Clone, Copy, Debug)]
pub enum Callback {
    Pull(InodeId),
    PullFs,
}

#[derive(Debug)]
pub struct Callbacks {
    callbacks: RwLock<HashMap<Callback, broadcast::Sender<bool>>>,
}

const REDUNDANCY_NB: usize = 2;

impl Callbacks {
    pub fn create(&self, call: Callback) -> io::Result<Callback> {
        if let Some(mut callbacks) = self.callbacks.try_write_for(LOCK_TIMEOUT) {
            if !callbacks.contains_key(&call) {
                let (tx, _) = broadcast::channel(1);

                callbacks.insert(call, tx);
            };
            Ok(call)
        } else {
            Err(io::Error::new(
                io::ErrorKind::WouldBlock,
                "unable to write_lock callbacks",
            ))
        }
    }

    pub fn resolve(&self, call: Callback, status: bool) -> io::Result<()> {
        if let Some(mut callbacks) = self.callbacks.try_write_for(LOCK_TIMEOUT) {
            if let Some(cb) = callbacks.remove(&call) {
                cb.send(status).map(|_| ()).map_err(|send_error| {
                    io::Error::new(io::ErrorKind::AddrNotAvailable, send_error.to_string())
                })
            } else {
                Err(io::Error::new(
                    io::ErrorKind::WouldBlock,
                    "no such callback active",
                ))
            }
        } else {
            Err(io::Error::new(
                io::ErrorKind::WouldBlock,
                "unable to read_lock callbacks",
            ))
        }
    }

    pub fn wait_for(&self, call: Callback) -> io::Result<bool> {
        let mut waiter = if let Some(callbacks) = self.callbacks.try_read_for(LOCK_TIMEOUT) {
            if let Some(cb) = callbacks.get(&call) {
                cb.subscribe()
            } else {
                return Err(io::Error::new(
                    io::ErrorKind::WouldBlock,
                    "no such callback active",
                ));
            }
        } else {
            return Err(io::Error::new(
                io::ErrorKind::WouldBlock,
                "unable to read_lock callbacks",
            ));
        };

        match waiter.blocking_recv() {
            Ok(status) => Ok(status),
            Err(_) => Ok(false), // maybe change to a better handling
        }
    }

    pub async fn async_wait_for(&self, call: Callback) -> io::Result<bool> {
        let mut waiter = if let Some(callbacks) = self.callbacks.try_read_for(LOCK_TIMEOUT) {
            if let Some(cb) = callbacks.get(&call) {
                cb.subscribe()
            } else {
                return Err(io::Error::new(
                    io::ErrorKind::WouldBlock,
                    "no such callback active",
                ));
            }
        } else {
            return Err(io::Error::new(
                io::ErrorKind::WouldBlock,
                "unable to read_lock callbacks",
            ));
        };

        match waiter.recv().await {
            Ok(status) => Ok(status),
            Err(_) => Ok(false), // maybe change to a better handling
        }
    }
}

#[derive(Debug)]
pub struct NetworkInterface {
    pub arbo: Arc<RwLock<Arbo>>,
    pub mount_point: WhPath,
    pub to_network_message_tx: UnboundedSender<ToNetworkMessage>,
    pub next_inode: Mutex<InodeId>, // TODO - replace with InodeIndex type
    pub callbacks: Callbacks,
    pub peers: Arc<RwLock<Vec<PeerIPC>>>,
    pub self_addr: Address,
    pub redundancy: u64,
}

impl NetworkInterface {
    pub fn new(
        arbo: Arc<RwLock<Arbo>>,
        mount_point: WhPath,
        to_network_message_tx: UnboundedSender<ToNetworkMessage>,
        next_inode: InodeId,
        peers: Arc<RwLock<Vec<PeerIPC>>>,
        self_addr: Address,
        redundancy: u64,
    ) -> Self {
        let next_inode = Mutex::new(next_inode);

        Self {
            arbo,
            mount_point,
            to_network_message_tx,
            next_inode,
            callbacks: Callbacks {
                callbacks: HashMap::new().into(),
            },
            peers,
            self_addr,
            redundancy,
        }
    }

    pub fn get_next_inode(&self) -> io::Result<u64> {
        let mut next_inode = match self.next_inode.try_lock_for(LOCK_TIMEOUT) {
            Some(lock) => Ok(lock),
            None => Err(io::Error::new(
                io::ErrorKind::Interrupted,
                "get_next_inode: can't lock next_inode",
            )),
        }?;
        let available_inode = *next_inode;
        *next_inode += 1;

        Ok(available_inode)
    }

    #[must_use]
    /// add the requested entry to the arbo and inform the network
    pub fn register_new_file(&self, inode: Inode) -> io::Result<u64> {
        let new_inode_id = inode.id;

        if let Some(mut arbo) = self.arbo.try_write_for(LOCK_TIMEOUT) {
            arbo.add_inode(inode.clone())?;
        } else {
            return Err(io::Error::new(
                io::ErrorKind::Interrupted,
                "mkfile: can't write-lock arbo's RwLock",
            ));
        };

        // TODO - add myself to hosts

        if new_inode_id != 3u64 {
            self.to_network_message_tx
                .send(ToNetworkMessage::BroadcastMessage(
                    message::MessageContent::Inode(inode, new_inode_id),
                ))
                .expect("mkfile: unable to update modification on the network thread");
        }
        // TODO - if unable to update for some reason, should be passed to the background worker

        self.apply_redundancy(new_inode_id)?;
        Ok(new_inode_id)
    }

    pub fn broadcast_rename_file(
        &self,
        parent: InodeId,
        new_parent: InodeId,
        name: &String,
        new_name: &String,
    ) -> io::Result<()> {
        self.to_network_message_tx
            .send(ToNetworkMessage::BroadcastMessage(
                message::MessageContent::Rename(parent, new_parent, name.clone(), new_name.clone()),
            ))
            .expect("broadcast_rename_file: unable to update modification on the network thread");
        Ok(())
    }

    pub fn arbo_rename_file(
        &self,
        parent: InodeId,
        new_parent: InodeId,
        name: &String,
        new_name: &String,
    ) -> io::Result<()> {
        let mut arbo = Arbo::write_lock(&self.arbo, "arbo_rename_file")?;

        arbo.mv_inode(parent, new_parent, name, new_name)
    }

    #[must_use]
    /// Get a new inode, add the requested entry to the arbo and inform the network
    pub fn acknowledge_new_file(&self, inode: Inode, _id: InodeId) -> io::Result<()> {
        if let Some(mut arbo) = self.arbo.try_write_for(LOCK_TIMEOUT) {
            match arbo.add_inode(inode) {
                Ok(()) => (),
                Err(_) => todo!("acknowledge_new_file: file already existing: conflict"), // TODO
            };
        } else {
            return Err(io::Error::new(
                io::ErrorKind::Interrupted,
                "mkfile: can't write-lock arbo's RwLock",
            ));
        };

        Ok(())
    }

    /// remove the requested entry to the arbo and inform the network
    pub fn unregister_file(&self, id: InodeId) -> io::Result<Inode> {
        let removed_inode: Inode;

        if let Some(mut arbo) = self.arbo.try_write_for(LOCK_TIMEOUT) {
            removed_inode = arbo.remove_inode(id)?;
        } else {
            return Err(io::Error::new(
                io::ErrorKind::Interrupted,
                "mkfile: can't write-lock arbo's RwLock",
            ));
        };

        if id != 3u64 {
            self.to_network_message_tx
                .send(ToNetworkMessage::BroadcastMessage(
                    message::MessageContent::Remove(id),
                ))
                .expect("mkfile: unable to update modification on the network thread");
        }

        // TODO - if unable to update for some reason, should be passed to the background worker

        Ok(removed_inode)
    }

    pub fn acknowledge_unregister_file(&self, id: InodeId) -> io::Result<Inode> {
        let removed_inode: Inode;

        if let Some(mut arbo) = self.arbo.try_write_for(LOCK_TIMEOUT) {
            removed_inode = arbo.remove_inode(id)?;
        } else {
            return Err(io::Error::new(
                io::ErrorKind::Interrupted,
                "mkfile: can't write-lock arbo's RwLock",
            ));
        };

        Ok(removed_inode)
    }

    pub fn acknowledge_hosts_edition(&self, id: InodeId, hosts: Vec<Address>) -> io::Result<()> {
        let mut arbo = Arbo::write_lock(&self.arbo, "acknowledge_hosts_edition")?;

        arbo.set_inode_hosts(id, hosts) // TODO - if unable to update for some reason, should be passed to the background worker
    }

    pub fn acknowledge_metadata(
        &self,
        id: InodeId,
        meta: Metadata,
        host: Address,
    ) -> io::Result<()> {
        let mut arbo = Arbo::write_lock(&self.arbo, "acknowledge_metadata")?;
        arbo.set_inode_hosts(id, vec![host])?;
        arbo.set_inode_meta(id, meta) // TODO - if unable to update for some reason, should be passed to the background worker
    }

    // REVIEW - recheck and simplify this if possible
<<<<<<< HEAD
    pub async fn pull_file_non_blocking(&self, file: InodeId) -> io::Result<()> {
        let hosts = {
            let arbo = Arbo::read_lock(&self.arbo, "pull_file")?;
            if let FsEntry::File(hosts) = &arbo.get_inode(file)?.entry {
                hosts.clone()
            } else {
                return Err(io::Error::new(
                    io::ErrorKind::InvalidData,
                    "pull_file: can't pull a folder",
                ));
            }
        };

        if hosts.len() == 0 {
            log::error!("No hosts hold the file");
            return Err(io::ErrorKind::InvalidData.into());
        }

        if hosts.contains(&self.self_addr) {
            // if the asked file is already on disk
            Ok(())
        } else {
            let (feedback_tx, mut feedback_rx) = tokio::sync::mpsc::unbounded_channel::<Feedback>();
            let mut pull_from = 0;

            // will try to pull on all redundancies untill success
            loop {
                // if no more hosts to try - fail
                if pull_from >= hosts.len() {
                    return Err(io::ErrorKind::NotConnected.into());
                }

                // trying on host `pull_from`
                self.to_network_message_tx
                    .send(ToNetworkMessage::SpecificMessage(
                        (
                            MessageContent::RequestFile(file, self.self_addr.clone()),
                            Some(feedback_tx.clone()),
                        ),
                        vec![hosts[pull_from].clone()], // NOTE - naive choice for now
                    ))
                    .expect("pull_file: unable to request on the network thread");

                // processing feedback
                match feedback_rx
                    .recv()
                    .await
                    .expect("pull_file: unable to get feedback from the network thread")
                {
                    Feedback::Sent => return Ok(()),
                    Feedback::Error => pull_from += 1,
                }
            }
        }
    }

    // REVIEW - recheck and simplify this if possible
    pub fn pull_file_blocking(&self, file: InodeId) -> io::Result<Option<Callback>> {
=======
    pub async fn pull_file_async(&self, file: InodeId) -> io::Result<Option<Callback>> {
>>>>>>> ca1bdf03
        let hosts = {
            let arbo = Arbo::read_lock(&self.arbo, "pull_file")?;
            if let FsEntry::File(hosts) = &arbo.get_inode(file)?.entry {
                hosts.clone()
            } else {
                return Err(io::Error::new(
                    io::ErrorKind::InvalidData,
                    "pull_file: can't pull a folder",
                ));
            }
        };

        if hosts.len() == 0 {
            log::error!("No hosts hold the file");
            return Err(io::ErrorKind::InvalidData.into());
        }

        if hosts.contains(&self.self_addr) {
            // if the asked file is already on disk
            Ok(None)
        } else {
            let callback = self.callbacks.create(Callback::Pull(file))?;
<<<<<<< HEAD
            let (feedback_tx, mut feedback_rx) = tokio::sync::mpsc::unbounded_channel::<Feedback>();
            let mut pull_from = 0;

            // will try to pull on all redundancies untill success
            loop {
                // if no more hosts to try - fail
                if pull_from >= hosts.len() {
                    let _ = self.callbacks.resolve(callback, true);
                    return Err(io::ErrorKind::NotConnected.into());
                }

=======
            let (status_tx, mut status_rx) = tokio::sync::mpsc::unbounded_channel::<WhResult<()>>();

            // will try to pull on all redundancies until success
            for host in hosts {
                // trying on host `pull_from`
                self.to_network_message_tx
                    .send(ToNetworkMessage::SpecificMessage(
                        (
                            MessageContent::RequestFile(file, self.self_addr.clone()),
                            Some(status_tx.clone()),
                        ),
                        vec![host.clone()], // NOTE - naive choice for now
                    ))
                    .expect("pull_file: unable to request on the network thread");

                // processing status
                match status_rx
                    .recv()
                    .await
                    .expect("pull_file: unable to get status from the network thread")
                {
                    Ok(()) => return Ok(Some(callback)),
                    Err(_) => continue,
                }
            }
            let _ = self.callbacks.resolve(callback, true);
            log::error!("No host is currently able to send the file\nFile: {file}");
            return Err(io::ErrorKind::NotConnected.into());
        }
    }

    // REVIEW - recheck and simplify this if possible
    pub fn pull_file_sync(&self, file: InodeId) -> io::Result<Option<Callback>> {
        let hosts = {
            let arbo = Arbo::read_lock(&self.arbo, "pull_file")?;
            if let FsEntry::File(hosts) = &arbo.get_inode(file)?.entry {
                hosts.clone()
            } else {
                return Err(io::Error::new(
                    io::ErrorKind::InvalidData,
                    "pull_file: can't pull a folder",
                ));
            }
        };

        if hosts.len() == 0 {
            log::error!("No hosts hold the file");
            return Err(io::ErrorKind::InvalidData.into());
        }

        if hosts.contains(&self.self_addr) {
            // if the asked file is already on disk
            Ok(None)
        } else {
            let callback = self.callbacks.create(Callback::Pull(file))?;
            let (status_tx, mut status_rx) = tokio::sync::mpsc::unbounded_channel::<WhResult<()>>();

            // will try to pull on all redundancies until success
            for host in hosts {
>>>>>>> ca1bdf03
                // trying on host `pull_from`
                self.to_network_message_tx
                    .send(ToNetworkMessage::SpecificMessage(
                        (
                            MessageContent::RequestFile(file, self.self_addr.clone()),
<<<<<<< HEAD
                            Some(feedback_tx.clone()),
                        ),
                        vec![hosts[pull_from].clone()], // NOTE - naive choice for now
                    ))
                    .expect("pull_file: unable to request on the network thread");

                // processing feedback
                match feedback_rx
                    .blocking_recv()
                    .expect("pull_file: unable to get feedback from the network thread")
                {
                    Feedback::Sent => return Ok(Some(callback)),
                    Feedback::Error => pull_from += 1,
                }
            }
=======
                            Some(status_tx.clone()),
                        ),
                        vec![host.clone()], // NOTE - naive choice for now
                    ))
                    .expect("pull_file: unable to request on the network thread");

                // processing status
                match status_rx
                    .blocking_recv()
                    .expect("pull_file: unable to get status from the network thread")
                {
                    Ok(()) => return Ok(Some(callback)),
                    Err(_) => continue,
                }
            }
            let _ = self.callbacks.resolve(callback, true);
            log::error!("No host is currently able to send the file\nFile: {file}");
            return Err(io::ErrorKind::NotConnected.into());
>>>>>>> ca1bdf03
        }
    }

    pub fn send_file(&self, inode: InodeId, data: Vec<u8>, to: Address) -> io::Result<()> {
        self.to_network_message_tx
            .send(ToNetworkMessage::SpecificMessage(
                (MessageContent::PullAnswer(inode, data), None),
                vec![to],
            ))
            .expect("send_file: unable to update modification on the network thread");
        Ok(())
    }

    pub fn revoke_remote_hosts(&self, id: InodeId) -> io::Result<()> {
        self.to_network_message_tx
            .send(ToNetworkMessage::BroadcastMessage(
                MessageContent::EditHosts(id, vec![self.self_addr.clone()]),
            ))
            .expect("revoke_remote_hosts: unable to update modification on the network thread");
        self.apply_redundancy(id)
        /* REVIEW
         * This system (and others broadcasts systems) should be reviewed as they don't check success.
         * In this case, if another host misses this order, it will not update it's file.
         * We could create a "broadcast" callback with the number of awaited confirmations and a timeout
         * before resend or fail declaration.
         * Or send a bunch of Specific messages
         */
    }

    pub fn update_remote_hosts(&self, inode: &Inode) -> io::Result<()> {
        if let FsEntry::File(hosts) = &inode.entry {
            self.to_network_message_tx
                .send(ToNetworkMessage::BroadcastMessage(
                    MessageContent::EditHosts(inode.id, hosts.clone()),
                ))
                .expect("update_remote_hosts: unable to update modification on the network thread");
            Ok(())
        } else {
            Err(io::ErrorKind::InvalidInput.into())
        }
    }

    /// Add new hosts to the inode and propagate on the network.
    ///
    /// Will add the requested hosts to the inode, (ignoring hosts already owning this inode)
    /// Will send AddHosts message to the network to propagate added hosts
    ///
    /// Preferred to update_remote_hosts as it suffers less from race conditions
    ///
    /// * `id` - InodeId
    /// * `new_hosts` - Vec<Address> hosts to add
    pub fn declare_new_host(&self, id: InodeId, new_hosts: Vec<Address>) -> io::Result<()> {
<<<<<<< HEAD
        let inode = Arbo::read_lock(&self.arbo, "declare_new_host")?
            .get_inode(id)?
            .clone();

=======
>>>>>>> ca1bdf03
        Arbo::write_lock(&self.arbo, "declare_new_host")?.add_inode_hosts(id, new_hosts.clone())?;

        self.to_network_message_tx
            .send(ToNetworkMessage::BroadcastMessage(
<<<<<<< HEAD
                MessageContent::AddHosts(inode.id, new_hosts),
=======
                MessageContent::AddHosts(id, new_hosts),
>>>>>>> ca1bdf03
            ))
            .expect("update_remote_hosts: unable to update modification on the network thread");
        Ok(())
    }

    pub fn aknowledge_new_hosts(&self, id: InodeId, new_hosts: Vec<Address>) -> io::Result<()> {
        Arbo::write_lock(&self.arbo, "aknowledge_new_hosts")?.add_inode_hosts(id, new_hosts)
    }

    /// Remove hosts from the inode and propagate on the network.
    ///
    /// Will remove the requested hosts from the inode, (ignoring hosts already not owning this inode)
    /// Will send RemoveHosts message to the network to propagate added hosts
    ///
    /// Preferred to update_remote_hosts as it suffers less from race conditions
    ///
    /// * `id` - InodeId
    /// * `remove_hosts` - Vec<Address> hosts to add
    pub fn declare_host_removal(&self, id: InodeId, remove_hosts: Vec<Address>) -> io::Result<()> {
<<<<<<< HEAD
        let inode = Arbo::read_lock(&self.arbo, "declare_host_removal")?
            .get_inode(id)?
            .clone();

=======
>>>>>>> ca1bdf03
        Arbo::write_lock(&self.arbo, "declare_host_removal")?
            .remove_inode_hosts(id, remove_hosts.clone())?;

        self.to_network_message_tx
            .send(ToNetworkMessage::BroadcastMessage(
<<<<<<< HEAD
                MessageContent::RemoveHosts(inode.id, remove_hosts),
=======
                MessageContent::RemoveHosts(id, remove_hosts),
>>>>>>> ca1bdf03
            ))
            .expect("update_remote_hosts: unable to update modification on the network thread");
        Ok(())
    }

    pub fn aknowledge_hosts_removal(&self, id: InodeId, new_hosts: Vec<Address>) -> io::Result<()> {
        Arbo::write_lock(&self.arbo, "aknowledge_hosts_removal")?.remove_inode_hosts(id, new_hosts)
    }

    pub fn update_metadata(&self, id: InodeId, meta: Metadata) -> io::Result<()> {
        let mut arbo = Arbo::write_lock(&self.arbo, "network_interface::update_metadata")?;
        arbo.set_inode_meta(id, meta.clone())?;

        self.to_network_message_tx
            .send(ToNetworkMessage::BroadcastMessage(
                MessageContent::EditMetadata(id, meta, self.self_addr.clone()),
            ))
            .expect("update_metadata: unable to update modification on the network thread");
        Ok(())
        /* REVIEW
         * This system (and others broadcasts systems) should be reviewed as they don't check success.
         * In this case, if another host misses this order, it will not update it's file.
         * We could create a "broadcast" callback with the number of awaited confirmations and a timeout
         * before resend or fail declaration.
         * Or send a bunch of Specific messages
         */
    }

    // SECTION Redundancy related

    fn add_redundancy(&self, file_id: InodeId, current_hosts: Vec<Address>) -> io::Result<()> {
<<<<<<< HEAD
        let possible_hosts: Vec<Address> =
            if let Some(peers) = self.peers.try_read_for(LOCK_TIMEOUT) {
                peers
                    .iter()
                    .map(|peer| peer.address.clone())
                    .filter(|addr| !current_hosts.contains(addr))
                    .take(REDUNDANCY_NB - current_hosts.len())
                    .collect::<Vec<Address>>()
            } else {
                return Err(io::Error::new(
                    io::ErrorKind::Other,
                    "apply_redundancy: can't lock peers mutex",
                ));
            };

        if (current_hosts.len() + possible_hosts.len()) < REDUNDANCY_NB {
            todo!("redundancy needs enough hosts")
=======
        let possible_hosts: Vec<Address> = self
            .peers
            .try_read_for(LOCK_TIMEOUT)
            .ok_or(io::Error::new(
                io::ErrorKind::Other,
                "apply_redundancy: can't lock peers mutex",
            ))?
            .iter()
            .map(|peer| peer.address.clone())
            .filter(|addr| !current_hosts.contains(addr))
            .take(self.redundancy as usize - current_hosts.len())
            .collect::<Vec<Address>>();

        if (current_hosts.len() + possible_hosts.len()) < self.redundancy as usize {
            log::warn!("redundancy needs enough hosts");
            return Ok(()); // TODO - should be handled (is not ok)
>>>>>>> ca1bdf03
        }

        self.to_network_message_tx
            .send(ToNetworkMessage::SpecificMessage(
                (MessageContent::RequestPull(file_id), None),
                possible_hosts,
            ))
            .expect("apply_redundancy: unable to send redundancy on the network thread");
        Ok(())
    }

    fn remove_redundancy(&self, file_id: InodeId, current_hosts: Vec<Address>) -> io::Result<()> {
        let hosts_nb = current_hosts.len();
        let discard_hosts: Vec<String> = current_hosts
            .into_iter()
            .filter(|addr| *addr != self.self_addr)
<<<<<<< HEAD
            .take(hosts_nb - REDUNDANCY_NB)
=======
            .take(hosts_nb - self.redundancy as usize)
>>>>>>> ca1bdf03
            .collect();

        // NOTE - removing hosts also remove their file on disk upon reception
        self.to_network_message_tx
            .send(ToNetworkMessage::BroadcastMessage(
                MessageContent::RemoveHosts(file_id, discard_hosts),
            ))
            .expect("apply_redundancy: unable to send discard redundancy on the network thread");
        Ok(())
    }

    pub fn apply_redundancy(&self, file_id: InodeId) -> io::Result<()> {
        let current_hosts: Vec<String> = {
            let arbo = Arbo::read_lock(&self.arbo, "apply_redundancy")?;

            if let FsEntry::File(current_hosts) = &arbo.get_inode(file_id)?.entry {
                current_hosts.clone()
            } else {
                return Err(io::Error::new(
                    io::ErrorKind::Other,
                    "can't apply redundancy to a folder",
                ));
            }
        };

<<<<<<< HEAD
        if current_hosts.len() < REDUNDANCY_NB {
            self.add_redundancy(file_id, current_hosts)
        } else if current_hosts.len() > REDUNDANCY_NB {
=======
        if current_hosts.len() < self.redundancy as usize {
            self.add_redundancy(file_id, current_hosts)
        } else if current_hosts.len() > self.redundancy as usize {
>>>>>>> ca1bdf03
            self.remove_redundancy(file_id, current_hosts)
        } else {
            Ok(())
        }
    }

    // !SECTION ^ Redundancy related

    // SECTION Node related

    pub fn register_to_others(&self) {
        self.to_network_message_tx
            .send(ToNetworkMessage::BroadcastMessage(
                MessageContent::Register(self.self_addr.clone()),
            ))
            .expect("register_to_others: unable to update modification on the network thread");
    }

    pub async fn request_arbo(&self, to: Address) -> io::Result<bool> {
        let callback = self.callbacks.create(Callback::PullFs)?;

        self.to_network_message_tx
            .send(ToNetworkMessage::SpecificMessage(
                (MessageContent::RequestFs, None),
                vec![to],
            ))
            .expect("request_arbo: unable to update modification on the network thread");

        self.callbacks.async_wait_for(callback).await
    }

    pub fn edit_peer_ip(&self, actual: Address, new: Address) {
        log::info!("changing host {} to {}", actual, new);
        if let Some(mut peers) = self.peers.try_write_for(LOCK_TIMEOUT) {
            for peer in peers.iter_mut() {
                if peer.address == actual {
                    log::info!("done once");
                    peer.address = new.clone();
                }
            }
        }
    }

    pub fn send_arbo(&self, to: Address) -> io::Result<()> {
        let arbo = Arbo::read_lock(&self.arbo, "send_arbo")?;
        let mut entries = arbo.get_raw_entries();

        //Remove ignored entries
        entries.remove(&3u64);
        entries.entry(1u64).and_modify(|inode| {
            if let FsEntry::Directory(childrens) = &mut inode.entry {
                childrens.retain(|x| *x != 3u64);
            }
        });

        if let Some(peers) = self.peers.try_read_for(LOCK_TIMEOUT) {
            let peers_address_list = peers.iter().map(|peer| peer.address.clone()).collect();

            self.to_network_message_tx
                .send(ToNetworkMessage::SpecificMessage(
                    (
                        MessageContent::FsAnswer(
                            FileSystemSerialized {
                                fs_index: entries,
                                next_inode: self.get_next_inode()?,
                            },
                            peers_address_list,
                        ),
                        None,
                    ),
                    vec![to],
                ))
                .expect("send_arbo: unable to update modification on the network thread");
            Ok(())
        } else {
            Err(std::io::Error::new(
                io::ErrorKind::WouldBlock,
                "Deadlock while trying to read peers",
            ))
        }
    }

    pub fn register_new_node(&self, socket: Address, addr: Address) {
        self.edit_peer_ip(socket, addr);
    }

    pub async fn network_airport(
        mut network_reception: UnboundedReceiver<FromNetworkMessage>,
        fs_interface: Arc<FsInterface>,
    ) {
        loop {
            let FromNetworkMessage { origin, content } = match network_reception.recv().await {
                Some(message) => message,
                None => continue,
            };
            log::debug!("message from {} : {:?}", origin, content);

            let action_result = match content {
                MessageContent::PullAnswer(id, binary) => fs_interface.recept_binary(id, binary),
                MessageContent::Inode(inode, id) => fs_interface.recept_inode(inode, id),
                MessageContent::EditHosts(id, hosts) => fs_interface.recept_edit_hosts(id, hosts),
                MessageContent::AddHosts(id, hosts) => fs_interface.recept_add_hosts(id, hosts),
                MessageContent::RemoveHosts(id, hosts) => {
                    fs_interface.recept_remove_hosts(id, hosts)
                }
                MessageContent::EditMetadata(id, meta, host) => {
                    fs_interface.recept_edit_metadata(id, meta, host)
                }
                MessageContent::Remove(id) => fs_interface.recept_remove_inode(id),
                MessageContent::RequestFile(inode, peer) => fs_interface.send_file(inode, peer),
                MessageContent::RequestFs => fs_interface.send_filesystem(origin),
                MessageContent::Register(addr) => Ok(fs_interface.register_new_node(origin, addr)),
                MessageContent::Rename(parent, new_parent, name, new_name) => {
                    fs_interface.accept_rename(parent, new_parent, &name, &new_name)
                }
<<<<<<< HEAD
                MessageContent::RequestPull(id) => fs_interface.pull_file_non_blocking(id).await,
=======
                MessageContent::RequestPull(id) => fs_interface.pull_file_async(id).await,
>>>>>>> ca1bdf03
                MessageContent::SetXAttr(ino, key, data) => fs_interface
                    .network_interface
                    .recept_inode_xattr(ino, key, data)
                    .or_else(|err| {
                        Err(std::io::Error::new(
                            std::io::ErrorKind::Other,
                            format!("WhError: {err}"),
                        ))
                    }),
                MessageContent::RemoveXAttr(ino, key) => fs_interface
                    .network_interface
                    .recept_remove_inode_xattr(ino, key)
                    .or_else(|err| {
                        Err(std::io::Error::new(
                            std::io::ErrorKind::Other,
                            format!("WhError: {err}"),
                        ))
                    }),
                MessageContent::FsAnswer(_, _) => {
                    Err(io::Error::new(ErrorKind::InvalidInput,
                        "Late answer from first connection, loaded network interface shouldn't recieve FsAnswer"))
                }
            };
            if let Err(error) = action_result {
                log::error!("Network airport couldn't operate this operation: {error}");
            }
        }
    }

    pub async fn contact_peers(
        peers_list: Arc<RwLock<Vec<PeerIPC>>>,
        mut rx: UnboundedReceiver<ToNetworkMessage>,
    ) {
        while let Some(message) = rx.recv().await {
            // geeting all peers network senders
<<<<<<< HEAD
            let peers_tx: Vec<(UnboundedSender<MessageAndFeedback>, String)> = peers_list
=======
            let peers_tx: Vec<(UnboundedSender<MessageAndStatus>, String)> = peers_list
>>>>>>> ca1bdf03
                .try_read_for(LOCK_TIMEOUT)
                .expect("mutext error on contact_peers") // TODO - handle timeout
                .iter()
                .map(|peer| (peer.sender.clone(), peer.address.clone()))
                .collect();

            println!("broadcasting message to peers:\n{:?}", message);
            log::info!(
                "peers list {:#?}",
                peers_list
                    .read()
                    .iter()
                    .map(|peer| peer.address.clone())
                    .collect::<Vec<String>>()
            );
            match message {
                ToNetworkMessage::BroadcastMessage(message_content) => {
                    peers_tx.iter().for_each(|(channel, address)| {
                        println!("peer: {}", address);
                        channel
                            .send((message_content.clone(), None))
                            .expect(&format!("failed to send message to peer {}", address))
                    });
                }
<<<<<<< HEAD
                ToNetworkMessage::SpecificMessage((message_content, feedback), origins) => {
=======
                ToNetworkMessage::SpecificMessage((message_content, status_tx), origins) => {
>>>>>>> ca1bdf03
                    peers_tx
                        .iter()
                        .filter(|&(_, address)| origins.contains(address))
                        .for_each(|(channel, address)| {
                            channel
<<<<<<< HEAD
                                .send((message_content.clone(), feedback.clone()))
=======
                                .send((message_content.clone(), status_tx.clone()))
>>>>>>> ca1bdf03
                                .expect(&format!("failed to send message to peer {}", address))
                        });
                }
            };
        }
    }

    pub async fn incoming_connections_watchdog(
        server: Arc<Server>,
        nfa_tx: UnboundedSender<FromNetworkMessage>,
        existing_peers: Arc<RwLock<Vec<PeerIPC>>>,
    ) {
        while let Ok((stream, _)) = server.listener.accept().await {
            let ws_stream = tokio_tungstenite::accept_async(stream)
                .await
                .expect("Error during the websocket handshake occurred");
            let addr = ws_stream.get_ref().peer_addr().unwrap().to_string();

            let (write, read) = futures_util::StreamExt::split(ws_stream);
            let new_peer = PeerIPC::connect_from_incomming(addr, nfa_tx.clone(), write, read);
            {
                existing_peers
                    .try_write_for(LOCK_TIMEOUT)
                    .expect("incoming_connections_watchdog: can't lock existing peers")
                    .push(new_peer);
            }
        }
    }

    // !SECTION ^ Node related
}<|MERGE_RESOLUTION|>--- conflicted
+++ resolved
@@ -10,41 +10,24 @@
     mpsc::{UnboundedReceiver, UnboundedSender},
 };
 
-<<<<<<< HEAD
-use crate::pods::{
-    arbo::{FsEntry, Metadata},
-    whpath::WhPath,
-=======
 use crate::{
-    error::WhError,
+    error::WhResult,
+    network::{
+        message::{
+            self, Address, FileSystemSerialized, FromNetworkMessage, MessageContent,
+            ToNetworkMessage,
+        },
+        peer_ipc::PeerIPC,
+        server::Server,
+    },
+};
+use crate::{
+    network::message::MessageAndStatus,
     pods::{
         arbo::{FsEntry, Metadata},
         whpath::WhPath,
     },
 };
-use crate::{
-    error::WhResult,
-    network::{
-        message::{
-            self, Address, FileSystemSerialized, FromNetworkMessage, MessageAndStatus,
-            MessageContent, ToNetworkMessage,
-        },
-        peer_ipc::PeerIPC,
-        server::Server,
-    },
->>>>>>> ca1bdf03
-};
-use crate::{
-    error::WhResult,
-    network::{
-        message::{
-            self, Address, Feedback, FileSystemSerialized, FromNetworkMessage, MessageAndFeedback,
-            MessageContent, ToNetworkMessage,
-        },
-        peer_ipc::PeerIPC,
-        server::Server,
-    },
-};
 
 use crate::pods::{
     arbo::{Arbo, Inode, InodeId, LOCK_TIMEOUT},
@@ -61,8 +44,6 @@
 pub struct Callbacks {
     callbacks: RwLock<HashMap<Callback, broadcast::Sender<bool>>>,
 }
-
-const REDUNDANCY_NB: usize = 2;
 
 impl Callbacks {
     pub fn create(&self, call: Callback) -> io::Result<Callback> {
@@ -333,8 +314,7 @@
     }
 
     // REVIEW - recheck and simplify this if possible
-<<<<<<< HEAD
-    pub async fn pull_file_non_blocking(&self, file: InodeId) -> io::Result<()> {
+    pub async fn pull_file_async(&self, file: InodeId) -> io::Result<Option<Callback>> {
         let hosts = {
             let arbo = Arbo::read_lock(&self.arbo, "pull_file")?;
             if let FsEntry::File(hosts) = &arbo.get_inode(file)?.entry {
@@ -354,82 +334,9 @@
 
         if hosts.contains(&self.self_addr) {
             // if the asked file is already on disk
-            Ok(())
-        } else {
-            let (feedback_tx, mut feedback_rx) = tokio::sync::mpsc::unbounded_channel::<Feedback>();
-            let mut pull_from = 0;
-
-            // will try to pull on all redundancies untill success
-            loop {
-                // if no more hosts to try - fail
-                if pull_from >= hosts.len() {
-                    return Err(io::ErrorKind::NotConnected.into());
-                }
-
-                // trying on host `pull_from`
-                self.to_network_message_tx
-                    .send(ToNetworkMessage::SpecificMessage(
-                        (
-                            MessageContent::RequestFile(file, self.self_addr.clone()),
-                            Some(feedback_tx.clone()),
-                        ),
-                        vec![hosts[pull_from].clone()], // NOTE - naive choice for now
-                    ))
-                    .expect("pull_file: unable to request on the network thread");
-
-                // processing feedback
-                match feedback_rx
-                    .recv()
-                    .await
-                    .expect("pull_file: unable to get feedback from the network thread")
-                {
-                    Feedback::Sent => return Ok(()),
-                    Feedback::Error => pull_from += 1,
-                }
-            }
-        }
-    }
-
-    // REVIEW - recheck and simplify this if possible
-    pub fn pull_file_blocking(&self, file: InodeId) -> io::Result<Option<Callback>> {
-=======
-    pub async fn pull_file_async(&self, file: InodeId) -> io::Result<Option<Callback>> {
->>>>>>> ca1bdf03
-        let hosts = {
-            let arbo = Arbo::read_lock(&self.arbo, "pull_file")?;
-            if let FsEntry::File(hosts) = &arbo.get_inode(file)?.entry {
-                hosts.clone()
-            } else {
-                return Err(io::Error::new(
-                    io::ErrorKind::InvalidData,
-                    "pull_file: can't pull a folder",
-                ));
-            }
-        };
-
-        if hosts.len() == 0 {
-            log::error!("No hosts hold the file");
-            return Err(io::ErrorKind::InvalidData.into());
-        }
-
-        if hosts.contains(&self.self_addr) {
-            // if the asked file is already on disk
             Ok(None)
         } else {
             let callback = self.callbacks.create(Callback::Pull(file))?;
-<<<<<<< HEAD
-            let (feedback_tx, mut feedback_rx) = tokio::sync::mpsc::unbounded_channel::<Feedback>();
-            let mut pull_from = 0;
-
-            // will try to pull on all redundancies untill success
-            loop {
-                // if no more hosts to try - fail
-                if pull_from >= hosts.len() {
-                    let _ = self.callbacks.resolve(callback, true);
-                    return Err(io::ErrorKind::NotConnected.into());
-                }
-
-=======
             let (status_tx, mut status_rx) = tokio::sync::mpsc::unbounded_channel::<WhResult<()>>();
 
             // will try to pull on all redundancies until success
@@ -489,29 +396,11 @@
 
             // will try to pull on all redundancies until success
             for host in hosts {
->>>>>>> ca1bdf03
                 // trying on host `pull_from`
                 self.to_network_message_tx
                     .send(ToNetworkMessage::SpecificMessage(
                         (
                             MessageContent::RequestFile(file, self.self_addr.clone()),
-<<<<<<< HEAD
-                            Some(feedback_tx.clone()),
-                        ),
-                        vec![hosts[pull_from].clone()], // NOTE - naive choice for now
-                    ))
-                    .expect("pull_file: unable to request on the network thread");
-
-                // processing feedback
-                match feedback_rx
-                    .blocking_recv()
-                    .expect("pull_file: unable to get feedback from the network thread")
-                {
-                    Feedback::Sent => return Ok(Some(callback)),
-                    Feedback::Error => pull_from += 1,
-                }
-            }
-=======
                             Some(status_tx.clone()),
                         ),
                         vec![host.clone()], // NOTE - naive choice for now
@@ -530,7 +419,6 @@
             let _ = self.callbacks.resolve(callback, true);
             log::error!("No host is currently able to send the file\nFile: {file}");
             return Err(io::ErrorKind::NotConnected.into());
->>>>>>> ca1bdf03
         }
     }
 
@@ -583,22 +471,11 @@
     /// * `id` - InodeId
     /// * `new_hosts` - Vec<Address> hosts to add
     pub fn declare_new_host(&self, id: InodeId, new_hosts: Vec<Address>) -> io::Result<()> {
-<<<<<<< HEAD
-        let inode = Arbo::read_lock(&self.arbo, "declare_new_host")?
-            .get_inode(id)?
-            .clone();
-
-=======
->>>>>>> ca1bdf03
         Arbo::write_lock(&self.arbo, "declare_new_host")?.add_inode_hosts(id, new_hosts.clone())?;
 
         self.to_network_message_tx
             .send(ToNetworkMessage::BroadcastMessage(
-<<<<<<< HEAD
-                MessageContent::AddHosts(inode.id, new_hosts),
-=======
                 MessageContent::AddHosts(id, new_hosts),
->>>>>>> ca1bdf03
             ))
             .expect("update_remote_hosts: unable to update modification on the network thread");
         Ok(())
@@ -618,23 +495,12 @@
     /// * `id` - InodeId
     /// * `remove_hosts` - Vec<Address> hosts to add
     pub fn declare_host_removal(&self, id: InodeId, remove_hosts: Vec<Address>) -> io::Result<()> {
-<<<<<<< HEAD
-        let inode = Arbo::read_lock(&self.arbo, "declare_host_removal")?
-            .get_inode(id)?
-            .clone();
-
-=======
->>>>>>> ca1bdf03
         Arbo::write_lock(&self.arbo, "declare_host_removal")?
             .remove_inode_hosts(id, remove_hosts.clone())?;
 
         self.to_network_message_tx
             .send(ToNetworkMessage::BroadcastMessage(
-<<<<<<< HEAD
-                MessageContent::RemoveHosts(inode.id, remove_hosts),
-=======
                 MessageContent::RemoveHosts(id, remove_hosts),
->>>>>>> ca1bdf03
             ))
             .expect("update_remote_hosts: unable to update modification on the network thread");
         Ok(())
@@ -666,25 +532,6 @@
     // SECTION Redundancy related
 
     fn add_redundancy(&self, file_id: InodeId, current_hosts: Vec<Address>) -> io::Result<()> {
-<<<<<<< HEAD
-        let possible_hosts: Vec<Address> =
-            if let Some(peers) = self.peers.try_read_for(LOCK_TIMEOUT) {
-                peers
-                    .iter()
-                    .map(|peer| peer.address.clone())
-                    .filter(|addr| !current_hosts.contains(addr))
-                    .take(REDUNDANCY_NB - current_hosts.len())
-                    .collect::<Vec<Address>>()
-            } else {
-                return Err(io::Error::new(
-                    io::ErrorKind::Other,
-                    "apply_redundancy: can't lock peers mutex",
-                ));
-            };
-
-        if (current_hosts.len() + possible_hosts.len()) < REDUNDANCY_NB {
-            todo!("redundancy needs enough hosts")
-=======
         let possible_hosts: Vec<Address> = self
             .peers
             .try_read_for(LOCK_TIMEOUT)
@@ -701,7 +548,6 @@
         if (current_hosts.len() + possible_hosts.len()) < self.redundancy as usize {
             log::warn!("redundancy needs enough hosts");
             return Ok(()); // TODO - should be handled (is not ok)
->>>>>>> ca1bdf03
         }
 
         self.to_network_message_tx
@@ -718,11 +564,7 @@
         let discard_hosts: Vec<String> = current_hosts
             .into_iter()
             .filter(|addr| *addr != self.self_addr)
-<<<<<<< HEAD
-            .take(hosts_nb - REDUNDANCY_NB)
-=======
             .take(hosts_nb - self.redundancy as usize)
->>>>>>> ca1bdf03
             .collect();
 
         // NOTE - removing hosts also remove their file on disk upon reception
@@ -748,15 +590,9 @@
             }
         };
 
-<<<<<<< HEAD
-        if current_hosts.len() < REDUNDANCY_NB {
-            self.add_redundancy(file_id, current_hosts)
-        } else if current_hosts.len() > REDUNDANCY_NB {
-=======
         if current_hosts.len() < self.redundancy as usize {
             self.add_redundancy(file_id, current_hosts)
         } else if current_hosts.len() > self.redundancy as usize {
->>>>>>> ca1bdf03
             self.remove_redundancy(file_id, current_hosts)
         } else {
             Ok(())
@@ -872,11 +708,7 @@
                 MessageContent::Rename(parent, new_parent, name, new_name) => {
                     fs_interface.accept_rename(parent, new_parent, &name, &new_name)
                 }
-<<<<<<< HEAD
-                MessageContent::RequestPull(id) => fs_interface.pull_file_non_blocking(id).await,
-=======
                 MessageContent::RequestPull(id) => fs_interface.pull_file_async(id).await,
->>>>>>> ca1bdf03
                 MessageContent::SetXAttr(ino, key, data) => fs_interface
                     .network_interface
                     .recept_inode_xattr(ino, key, data)
@@ -912,11 +744,7 @@
     ) {
         while let Some(message) = rx.recv().await {
             // geeting all peers network senders
-<<<<<<< HEAD
-            let peers_tx: Vec<(UnboundedSender<MessageAndFeedback>, String)> = peers_list
-=======
             let peers_tx: Vec<(UnboundedSender<MessageAndStatus>, String)> = peers_list
->>>>>>> ca1bdf03
                 .try_read_for(LOCK_TIMEOUT)
                 .expect("mutext error on contact_peers") // TODO - handle timeout
                 .iter()
@@ -941,21 +769,13 @@
                             .expect(&format!("failed to send message to peer {}", address))
                     });
                 }
-<<<<<<< HEAD
-                ToNetworkMessage::SpecificMessage((message_content, feedback), origins) => {
-=======
                 ToNetworkMessage::SpecificMessage((message_content, status_tx), origins) => {
->>>>>>> ca1bdf03
                     peers_tx
                         .iter()
                         .filter(|&(_, address)| origins.contains(address))
                         .for_each(|(channel, address)| {
                             channel
-<<<<<<< HEAD
-                                .send((message_content.clone(), feedback.clone()))
-=======
                                 .send((message_content.clone(), status_tx.clone()))
->>>>>>> ca1bdf03
                                 .expect(&format!("failed to send message to peer {}", address))
                         });
                 }
