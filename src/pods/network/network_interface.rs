use std::{
    collections::HashMap,
    io::{self, ErrorKind},
    sync::Arc,
};

use crate::{
    config::{types::Config, GlobalConfig, LocalConfig},
    error::{WhError, WhResult},
<<<<<<< HEAD
    network::message::MessageAndStatus,
    pods::arbo::LOCAL_CONFIG_INO,
=======
    network::message::{MessageAndStatus, RedundancyMessage},
    pods::arbo::Hosts,
>>>>>>> bfa5db19
};
use parking_lot::{Mutex, RwLock};
use tokio::sync::{
    broadcast,
    mpsc::{unbounded_channel, UnboundedReceiver, UnboundedSender},
};

use crate::network::{
    message::{
        self, Address, FileSystemSerialized, FromNetworkMessage, MessageContent, ToNetworkMessage,
    },
    peer_ipc::PeerIPC,
    server::Server,
};
use crate::pods::{
    arbo::{FsEntry, Metadata},
    filesystem::{make_inode::MakeInode, remove_inode::RemoveInode},
    whpath::WhPath,
};

use crate::pods::{
    arbo::{Arbo, Inode, InodeId, LOCK_TIMEOUT},
    filesystem::fs_interface::FsInterface,
};

#[derive(Eq, Hash, PartialEq, Clone, Copy, Debug)]
pub enum Callback {
    Pull(InodeId),
    PullFs,
}

#[derive(Debug)]
pub struct Callbacks {
    callbacks: RwLock<HashMap<Callback, broadcast::Sender<bool>>>,
}

impl Callbacks {
    pub fn create(&self, call: Callback) -> io::Result<Callback> {
        if let Some(mut callbacks) = self.callbacks.try_write_for(LOCK_TIMEOUT) {
            if !callbacks.contains_key(&call) {
                let (tx, _) = broadcast::channel(1);

                callbacks.insert(call, tx);
            };
            Ok(call)
        } else {
            Err(io::Error::new(
                io::ErrorKind::WouldBlock,
                "unable to write_lock callbacks",
            ))
        }
    }

    pub fn resolve(&self, call: Callback, status: bool) -> io::Result<()> {
        if let Some(mut callbacks) = self.callbacks.try_write_for(LOCK_TIMEOUT) {
            if let Some(cb) = callbacks.remove(&call) {
                cb.send(status).map(|_| ()).map_err(|send_error| {
                    io::Error::new(io::ErrorKind::AddrNotAvailable, send_error.to_string())
                })
            } else {
                Err(io::Error::new(
                    io::ErrorKind::WouldBlock,
                    "no such callback active",
                ))
            }
        } else {
            Err(io::Error::new(
                io::ErrorKind::WouldBlock,
                "unable to read_lock callbacks",
            ))
        }
    }

    pub fn wait_for(&self, call: Callback) -> io::Result<bool> {
        let mut waiter = if let Some(callbacks) = self.callbacks.try_read_for(LOCK_TIMEOUT) {
            if let Some(cb) = callbacks.get(&call) {
                cb.subscribe()
            } else {
                return Err(io::Error::new(
                    io::ErrorKind::WouldBlock,
                    "no such callback active",
                ));
            }
        } else {
            return Err(io::Error::new(
                io::ErrorKind::WouldBlock,
                "unable to read_lock callbacks",
            ));
        };

        match waiter.blocking_recv() {
            Ok(status) => Ok(status),
            Err(_) => Ok(false), // maybe change to a better handling
        }
    }

    pub async fn async_wait_for(&self, call: Callback) -> io::Result<bool> {
        let mut waiter = if let Some(callbacks) = self.callbacks.try_read_for(LOCK_TIMEOUT) {
            if let Some(cb) = callbacks.get(&call) {
                cb.subscribe()
            } else {
                return Err(io::Error::new(
                    io::ErrorKind::WouldBlock,
                    "no such callback active",
                ));
            }
        } else {
            return Err(io::Error::new(
                io::ErrorKind::WouldBlock,
                "unable to read_lock callbacks",
            ));
        };

        match waiter.recv().await {
            Ok(status) => Ok(status),
            Err(_) => Ok(false), // maybe change to a better handling
        }
    }
}

pub fn get_all_peers_address(peers: &Arc<RwLock<Vec<PeerIPC>>>) -> WhResult<Vec<Address>> {
    Ok(peers
        .try_read_for(LOCK_TIMEOUT)
        .ok_or(WhError::WouldBlock {
            called_from: "apply_redundancy: can't lock peers mutex".to_string(),
        })?
        .iter()
        .map(|peer| peer.address.clone())
        .collect::<Vec<Address>>())
}
#[derive(Debug)]
pub struct NetworkInterface {
    pub arbo: Arc<RwLock<Arbo>>,
    pub mount_point: WhPath,
    pub to_network_message_tx: UnboundedSender<ToNetworkMessage>,
    pub to_redundancy_tx: UnboundedSender<RedundancyMessage>,
    pub next_inode: Mutex<InodeId>, // TODO - replace with InodeIndex type
    pub callbacks: Callbacks,
    pub peers: Arc<RwLock<Vec<PeerIPC>>>,
    pub local_config: Arc<RwLock<LocalConfig>>,
    pub global_config: Arc<RwLock<GlobalConfig>>,
}

impl NetworkInterface {
    pub fn new(
        arbo: Arc<RwLock<Arbo>>,
        mount_point: WhPath,
        to_network_message_tx: UnboundedSender<ToNetworkMessage>,
        to_redundancy_tx: UnboundedSender<RedundancyMessage>,
        next_inode: InodeId,
        peers: Arc<RwLock<Vec<PeerIPC>>>,
        local_config: Arc<RwLock<LocalConfig>>,
        global_config: Arc<RwLock<GlobalConfig>>,
    ) -> Self {
        let next_inode = Mutex::new(next_inode);

        Self {
            arbo,
            mount_point,
            to_network_message_tx,
            to_redundancy_tx,
            next_inode,
            callbacks: Callbacks {
                callbacks: HashMap::new().into(),
            },
            peers,
            local_config,
            global_config,
        }
    }

    pub fn get_next_inode(&self) -> io::Result<u64> {
        let mut next_inode = match self.next_inode.try_lock_for(LOCK_TIMEOUT) {
            Some(lock) => Ok(lock),
            None => Err(io::Error::new(
                io::ErrorKind::Interrupted,
                "get_next_inode: can't lock next_inode",
            )),
        }?;
        let available_inode = *next_inode;
        *next_inode += 1;

        Ok(available_inode)
    }

    /** TODO: Doc when reviews are finished */
    pub fn n_get_next_inode(&self) -> WhResult<u64> {
        let mut next_inode =
            self.next_inode
                .try_lock_for(LOCK_TIMEOUT)
                .ok_or(WhError::WouldBlock {
                    called_from: "get_next_inode".to_string(),
                })?;

        let available_inode = *next_inode;
        *next_inode += 1;

        Ok(available_inode)
    }

    #[must_use]
    pub fn promote_next_inode(&self, new: u64) -> WhResult<()> {
        let mut next_inode =
            self.next_inode
                .try_lock_for(LOCK_TIMEOUT)
                .ok_or(WhError::WouldBlock {
                    called_from: "promote_next_inode".to_string(),
                })?;

        // REVIEW: next_inode being behind a mutex is weird and
        // the function not taking a mutable ref feels weird, is next_inode behind a mutex just to allow a simple &self?
        if *next_inode < new {
            *next_inode = new;
        };
        Ok(())
    }

    #[must_use]
    /// Add the requested entry to the arbo and inform the network
    pub fn register_new_inode(&self, inode: Inode) -> Result<(), MakeInode> {
        let inode_id = inode.id.clone();
        Arbo::n_write_lock(&self.arbo, "register_new_inode")?.n_add_inode(inode.clone())?;

        if inode_id != 3u64 {
            self.to_network_message_tx
                .send(ToNetworkMessage::BroadcastMessage(
                    message::MessageContent::Inode(inode),
                ))
                .expect("register inode: unable to update modification on the network thread");
        }
        Ok(())
        // TODO - if unable to update for some reason, should be passed to the background worker
    }

    pub fn broadcast_rename_file(
        &self,
        parent: InodeId,
        new_parent: InodeId,
        name: &String,
        new_name: &String,
    ) -> io::Result<()> {
        self.to_network_message_tx
            .send(ToNetworkMessage::BroadcastMessage(
                message::MessageContent::Rename(parent, new_parent, name.clone(), new_name.clone()),
            ))
            .expect("broadcast_rename_file: unable to update modification on the network thread");
        Ok(())
    }

    pub fn arbo_rename_file(
        &self,
        parent: InodeId,
        new_parent: InodeId,
        name: &String,
        new_name: &String,
    ) -> io::Result<()> {
        let mut arbo = Arbo::write_lock(&self.arbo, "arbo_rename_file")?;

        arbo.mv_inode(parent, new_parent, name, new_name)
    }

    #[must_use]
    /// Get a new inode, add the requested entry to the arbo and inform the network
    pub fn acknowledge_new_file(&self, inode: Inode, _id: InodeId) -> Result<(), MakeInode> {
        let mut arbo = Arbo::n_write_lock(&self.arbo, "acknowledge_new_file")?;
        arbo.n_add_inode(inode)
    }

    /// Remove [Inode] from the [Arbo] and inform the network of the removal
    pub fn unregister_inode(&self, id: InodeId) -> Result<(), RemoveInode> {
        Arbo::n_write_lock(&self.arbo, "unregister_inode")?.n_remove_inode(id)?;

        if id != 3u64 {
            self.to_network_message_tx
                .send(ToNetworkMessage::BroadcastMessage(
                    message::MessageContent::Remove(id),
                ))
                .expect("unregister_inode: unable to update modification on the network thread");
        }
        // TODO - if unable to update for some reason, should be passed to the background worker
        Ok(())
    }

    /// Remove [Inode] from the [Arbo]
    pub fn acknowledge_unregister_inode(&self, id: InodeId) -> Result<Inode, RemoveInode> {
        Arbo::n_write_lock(&self.arbo, "acknowledge_unregister_inode")?.n_remove_inode(id)
    }

    pub fn acknowledge_hosts_edition(&self, id: InodeId, hosts: Vec<Address>) -> io::Result<()> {
        let mut arbo = Arbo::write_lock(&self.arbo, "acknowledge_hosts_edition")?;

        arbo.set_inode_hosts(id, hosts) // TODO - if unable to update for some reason, should be passed to the background worker
    }

    pub fn acknowledge_metadata(
        &self,
        id: InodeId,
        meta: Metadata,
        host: Address,
    ) -> io::Result<()> {
        let mut arbo = Arbo::write_lock(&self.arbo, "acknowledge_metadata")?;
        arbo.set_inode_hosts(id, vec![host])?;
        arbo.set_inode_meta(id, meta) // TODO - if unable to update for some reason, should be passed to the background worker
    }

    // REVIEW - recheck and simplify this if possible
    pub async fn pull_file_async(&self, file: InodeId) -> io::Result<Option<Callback>> {
        if file == LOCAL_CONFIG_INO {
            log::info!("pull file async: We don't have redundancy for the local configuration");
            return Ok(None);
        }
        let hosts = {
            let arbo = Arbo::read_lock(&self.arbo, "pull_file")?;
            if let FsEntry::File(hosts) = &arbo.get_inode(file)?.entry {
                hosts.clone()
            } else {
                return Err(io::Error::new(
                    io::ErrorKind::InvalidData,
                    "pull_file: can't pull a folder",
                ));
            }
        };

        if hosts.len() == 0 {
            log::error!("No hosts hold the file");
            return Err(io::ErrorKind::InvalidData.into());
        }

        if hosts.contains(
            &LocalConfig::read_lock(&self.local_config, "network_interface::pull_file_async")
                .map_err(|e| io::Error::new(ErrorKind::Other, e.to_string()))?
                .general
                .address,
        ) {
            // if the asked file is already on disk
            Ok(None)
        } else {
            let callback = self.callbacks.create(Callback::Pull(file))?;
            let (status_tx, mut status_rx) = tokio::sync::mpsc::unbounded_channel::<WhResult<()>>();

            // will try to pull on all redundancies until success
            for host in hosts {
                // trying on host `pull_from`
                self.to_network_message_tx
                    .send(ToNetworkMessage::SpecificMessage(
                        (
                            MessageContent::RequestFile(
                                file,
                                LocalConfig::read_lock(
                                    &self.local_config,
                                    "network_interface::pull_file_async",
                                )
                                .map_err(|e| io::Error::new(ErrorKind::Other, e.to_string()))?
                                .general
                                .address
                                .clone(),
                            ),
                            Some(status_tx.clone()),
                        ),
                        vec![host.clone()], // NOTE - naive choice for now
                    ))
                    .expect("pull_file: unable to request on the network thread");

                // processing status
                match status_rx
                    .recv()
                    .await
                    .expect("pull_file: unable to get status from the network thread")
                {
                    Ok(()) => return Ok(Some(callback)),
                    Err(_) => continue,
                }
            }
            let _ = self.callbacks.resolve(callback, true);
            log::error!("No host is currently able to send the file\nFile: {file}");
            return Err(io::ErrorKind::NotConnected.into());
        }
    }

    // REVIEW - recheck and simplify this if possible
    pub fn pull_file_sync(&self, file: InodeId) -> io::Result<Option<Callback>> {
        if file == LOCAL_CONFIG_INO {
            log::info!("pull file sync: We don't have redundancy for the local configuration");
            return Ok(None);
        }
        let hosts = {
            let arbo = Arbo::read_lock(&self.arbo, "pull_file")?;
            if let FsEntry::File(hosts) = &arbo.get_inode(file)?.entry {
                hosts.clone()
            } else {
                return Err(io::Error::new(
                    io::ErrorKind::InvalidData,
                    "pull_file: can't pull a folder",
                ));
            }
        };

        if hosts.len() == 0 {
            log::error!("No hosts hold the file");
            return Err(io::ErrorKind::InvalidData.into());
        }

        if hosts.contains(
            &LocalConfig::read_lock(&self.local_config, "network_interface::pull_file_sync")
                .map_err(|e| io::Error::new(ErrorKind::Other, e.to_string()))?
                .general
                .address,
        ) {
            // if the asked file is already on disk
            Ok(None)
        } else {
            let callback = self.callbacks.create(Callback::Pull(file))?;
            let (status_tx, mut status_rx) = tokio::sync::mpsc::unbounded_channel::<WhResult<()>>();

            // will try to pull on all redundancies until success
            for host in hosts {
                // trying on host `pull_from`
                self.to_network_message_tx
                    .send(ToNetworkMessage::SpecificMessage(
                        (
                            MessageContent::RequestFile(
                                file,
                                LocalConfig::read_lock(
                                    &self.local_config,
                                    "network_interface::pull_file_sync",
                                )
                                .map_err(|e| io::Error::new(ErrorKind::Other, e.to_string()))?
                                .general
                                .address
                                .clone(),
                            ),
                            Some(status_tx.clone()),
                        ),
                        vec![host.clone()], // NOTE - naive choice for now
                    ))
                    .expect("pull_file: unable to request on the network thread");

                // processing status
                match status_rx
                    .blocking_recv()
                    .expect("pull_file: unable to get status from the network thread")
                {
                    Ok(()) => return Ok(Some(callback)),
                    Err(_) => continue,
                }
            }
            let _ = self.callbacks.resolve(callback, true);
            log::error!("No host is currently able to send the file\nFile: {file}");
            return Err(io::ErrorKind::NotConnected.into());
        }
    }

    pub fn send_file(&self, inode: InodeId, data: Vec<u8>, to: Address) -> io::Result<()> {
        self.to_network_message_tx
            .send(ToNetworkMessage::SpecificMessage(
                (MessageContent::PullAnswer(inode, data), None),
                vec![to],
            ))
            .expect("send_file: unable to update modification on the network thread");
        Ok(())
    }

    pub async fn send_file_redundancy(
        &self,
        inode: InodeId,
        data: Vec<u8>,
        to: Address,
    ) -> WhResult<Address> {
        let (status_tx, mut status_rx) = unbounded_channel();
        self.to_network_message_tx
<<<<<<< HEAD
            .send(ToNetworkMessage::BroadcastMessage(
                MessageContent::EditHosts(
                    id,
                    vec![LocalConfig::read_lock(
                        &self.local_config,
                        "network_interface::revoke_remote_hosts",
                    )?
                    .general
                    .address
                    .clone()],
                ),
=======
            .send(ToNetworkMessage::SpecificMessage(
                (MessageContent::RedundancyFile(inode, data), Some(status_tx)),
                vec![to.clone()],
>>>>>>> bfa5db19
            ))
            .expect("send_file: unable to update modification on the network thread");
        status_rx
            .recv()
            .await
            .unwrap_or(Err(WhError::NetworkDied {
                called_from: "network_interface::send_file_redundancy".to_owned(),
            }))
            .map(|()| to)
    }

    pub fn revoke_remote_hosts(&self, id: InodeId) -> WhResult<()> {
        self.update_hosts(id, vec![self.self_addr.clone()])?;
        self.apply_redundancy(id);
        Ok(())
    }

    pub fn add_inode_hosts(&self, ino: InodeId, hosts: Vec<Address>) -> WhResult<()> {
        Arbo::n_write_lock(&self.arbo, "network_interface::update_hosts")?
            .n_add_inode_hosts(ino, hosts)?;
        self.update_remote_hosts(ino)
    }

    pub fn update_hosts(&self, ino: InodeId, hosts: Vec<Address>) -> WhResult<()> {
        Arbo::n_write_lock(&self.arbo, "network_interface::update_hosts")?
            .n_set_inode_hosts(ino, hosts)?;
        self.update_remote_hosts(ino)
    }

    fn update_remote_hosts(&self, ino: InodeId) -> WhResult<()> {
        let inode = Arbo::n_read_lock(&self.arbo, "update_remote_hosts")?
            .n_get_inode(ino)?
            .clone();

        if let FsEntry::File(hosts) = &inode.entry {
            log::debug!("broadcasting EditHosts for {ino} to {:?}", hosts);
            self.to_network_message_tx
                .send(ToNetworkMessage::BroadcastMessage(
                    MessageContent::EditHosts(inode.id, hosts.clone()),
                ))
                .expect("update_remote_hosts: unable to update modification on the network thread");
            Ok(())
        } else {
            Err(WhError::InodeIsADirectory {
                detail: "update_remote_hosts".to_owned(),
            })
        }
    }

    pub fn aknowledge_new_hosts(&self, id: InodeId, new_hosts: Vec<Address>) -> io::Result<()> {
        Arbo::write_lock(&self.arbo, "aknowledge_new_hosts")?.add_inode_hosts(id, new_hosts)
    }

    pub fn aknowledge_hosts_removal(&self, id: InodeId, new_hosts: Vec<Address>) -> io::Result<()> {
        Arbo::write_lock(&self.arbo, "aknowledge_hosts_removal")?.remove_inode_hosts(id, new_hosts)
    }

    pub fn update_metadata(&self, id: InodeId, meta: Metadata) -> io::Result<()> {
        let mut arbo = Arbo::write_lock(&self.arbo, "network_interface::update_metadata")?;
        arbo.set_inode_meta(id, meta.clone())?;

        self.to_network_message_tx
            .send(ToNetworkMessage::BroadcastMessage(
                MessageContent::EditMetadata(
                    id,
                    meta,
                    LocalConfig::read_lock(&self.local_config, ".")
                        .expect("update_metadata: can't read local config address")
                        .general
                        .address
                        .clone(),
                ),
            ))
            .expect("update_metadata: unable to update modification on the network thread");
        Ok(())
        /* REVIEW
         * This system (and others broadcasts systems) should be reviewed as they don't check success.
         * In this case, if another host misses this order, it will not update it's file.
         * We could create a "broadcast" callback with the number of awaited confirmations and a timeout
         * before resend or fail declaration.
         * Or send a bunch of Specific messages
         */
    }

    pub fn n_update_metadata(&self, id: InodeId, meta: Metadata) -> WhResult<()> {
        let mut arbo = Arbo::n_write_lock(&self.arbo, "network_interface::update_metadata")?;
        arbo.n_set_inode_meta(id, meta.clone())?;

        self.to_network_message_tx
            .send(ToNetworkMessage::BroadcastMessage(
                MessageContent::EditMetadata(
                    id,
                    meta,
                    LocalConfig::read_lock(
                        &self.local_config,
                        "network_interface::n_update_metadata",
                    )?
                    .general
                    .address
                    .clone(),
                ),
            ))
            .expect("update_metadata: unable to update modification on the network thread");
        Ok(())
        /* REVIEW
         * This system (and others broadcasts systems) should be reviewed as they don't check success.
         * In this case, if another host misses this order, it will not update it's file.
         * We could create a "broadcast" callback with the number of awaited confirmations and a timeout
         * before resend or fail declaration.
         * Or send a bunch of Specific messages
         */
    }

    // SECTION Redundancy related

<<<<<<< HEAD
    fn add_redundancy(&self, file_id: InodeId, current_hosts: Vec<Address>) -> WhResult<()> {
        let possible_hosts: Vec<Address> = self
            .peers
            .try_read_for(LOCK_TIMEOUT)
            .ok_or(WhError::WouldBlock {
                called_from: "apply_redundancy: can't lock peers mutex".to_string(),
            })?
            .iter()
            .map(|peer| peer.address.clone())
            .filter(|addr| !current_hosts.contains(addr))
            .take(GlobalConfig::read_lock(&self.global_config, "add_redundancy")?.redundancy.number as usize - current_hosts.len())
            .collect::<Vec<Address>>();

        if (current_hosts.len() + possible_hosts.len())
            < GlobalConfig::read_lock(&self.global_config, "add_redundancy")?.redundancy.number as usize
        {
            log::warn!("redundancy needs enough hosts");
            return Ok(()); // TODO - should be handled (is not ok)
        }

        self.to_network_message_tx
            .send(ToNetworkMessage::SpecificMessage(
                (MessageContent::RequestPull(file_id), None),
                possible_hosts,
            ))
            .expect("apply_redundancy: unable to send redundancy on the network thread");
        Ok(())
    }

    fn remove_redundancy(&self, file_id: InodeId, current_hosts: Vec<Address>) {
        let hosts_nb = current_hosts.len();
        let discard_hosts: Vec<String> = current_hosts
            .into_iter()
            .filter(|addr| *addr != LocalConfig::read_lock(
                &self.local_config,
                "network_interface::remove_redundancy",
            ).expect("remove_redundancy: can't read the address in the local config")
            .general
            .address)
            .take(hosts_nb - GlobalConfig::read_lock(&self.global_config, ".").expect("network_interface::remove_redundancy: can't read the redundancy number").redundancy.number as usize)
            .collect();

        // NOTE - removing hosts also remove their file on disk upon reception
        self.to_network_message_tx
            .send(ToNetworkMessage::BroadcastMessage(
                MessageContent::RemoveHosts(file_id, discard_hosts),
            ))
            .expect("apply_redundancy: unable to send discard redundancy on the network thread");
    }

    pub fn apply_redundancy(&self, file_id: InodeId) -> WhResult<()> {
        let current_hosts: Vec<String> = {
            let arbo = Arbo::n_read_lock(&self.arbo, "apply_redundancy")?;

            if let FsEntry::File(current_hosts) = &arbo.n_get_inode(file_id)?.entry {
                current_hosts.clone()
            } else {
                panic!("Can't apply redundancy to a folder");
            }
        };

        if current_hosts.len() < GlobalConfig::read_lock(&self.global_config, "apply_redundancy")?.redundancy.number as usize {
            self.add_redundancy(file_id, current_hosts)?
        } else if current_hosts.len() > GlobalConfig::read_lock(&self.global_config, "apply_redundancy")?.redundancy.number as usize {
            self.remove_redundancy(file_id, current_hosts)
        }
        Ok(())
=======
    pub fn apply_redundancy(&self, file_id: InodeId) {
        self.to_redundancy_tx
            .send(RedundancyMessage::ApplyTo(file_id))
            .expect("network_interface::apply_redundancy: tx error");
>>>>>>> bfa5db19
    }

    // !SECTION ^ Redundancy related

    // SECTION Node related

    pub fn register_to_others(&self) {
        self.to_network_message_tx
            .send(ToNetworkMessage::BroadcastMessage(
                MessageContent::Register(
                    LocalConfig::read_lock(
                        &self.local_config,
                        ".",
                    )
                    .expect("network_interface::register_to_others: can't read the address in the local config")
                    .general
                    .address
                    .clone(),
                ),
            ))
            .expect("register_to_others: unable to update modification on the network thread");
    }

    pub async fn request_arbo(&self, to: Address) -> io::Result<bool> {
        let callback = self.callbacks.create(Callback::PullFs)?;

        self.to_network_message_tx
            .send(ToNetworkMessage::SpecificMessage(
                (MessageContent::RequestFs, None),
                vec![to],
            ))
            .expect("request_arbo: unable to update modification on the network thread");

        self.callbacks.async_wait_for(callback).await
    }

    pub fn edit_peer_ip(&self, actual: Address, new: Address) {
        log::info!("changing host {} to {}", actual, new);
        if let Some(mut peers) = self.peers.try_write_for(LOCK_TIMEOUT) {
            for peer in peers.iter_mut() {
                if peer.address == actual {
                    log::info!("done once");
                    peer.address = new.clone();
                }
            }
        }
    }

    pub fn send_arbo(&self, to: Address, global_config_bytes: Vec<u8>) -> io::Result<()> {
        let arbo = Arbo::read_lock(&self.arbo, "send_arbo")?;
        let mut entries = arbo.get_raw_entries();

        //Remove ignored entries
        entries.remove(&3u64);
        entries.entry(1u64).and_modify(|inode| {
            if let FsEntry::Directory(childrens) = &mut inode.entry {
                childrens.retain(|x| *x != 3u64);
            }
        });

        if let Some(peers) = self.peers.try_read_for(LOCK_TIMEOUT) {
            let peers_address_list = peers
                .iter()
                .filter_map(|peer| {
                    if peer.address != to {
                        Some(peer.address.clone())
                    } else {
                        None
                    }
                })
                .collect();

            self.to_network_message_tx
                .send(ToNetworkMessage::SpecificMessage(
                    (
                        MessageContent::FsAnswer(
                            FileSystemSerialized {
                                fs_index: entries,
                                next_inode: self.get_next_inode()?,
                            },
                            peers_address_list,
                            global_config_bytes,
                        ),
                        None,
                    ),
                    vec![to],
                ))
                .expect("send_arbo: unable to update modification on the network thread");
            Ok(())
        } else {
            Err(std::io::Error::new(
                io::ErrorKind::WouldBlock,
                "Deadlock while trying to read peers",
            ))
        }
    }

    pub fn register_new_node(&self, socket: Address, addr: Address) {
        self.edit_peer_ip(socket, addr);
    }

    pub fn disconnect_peer(&self, addr: Address) -> io::Result<()> {
        self.peers
            .try_write_for(LOCK_TIMEOUT)
            .ok_or(std::io::Error::new(
                std::io::ErrorKind::WouldBlock,
                format!("disconnect_peer: can't write lock peers"),
            ))?
            .retain(|p| p.address != addr);

        log::debug!("Disconnecting {addr}. Removing from inodes hosts");
        for inode in Arbo::write_lock(&self.arbo, "disconnect_peer")?.inodes_mut() {
            if let FsEntry::File(hosts) = &mut inode.entry {
                hosts.retain(|h| *h != addr);
            }
        }
        Ok(())
    }

    pub async fn network_airport(
        mut network_reception: UnboundedReceiver<FromNetworkMessage>,
        fs_interface: Arc<FsInterface>,
    ) {
        loop {
            let FromNetworkMessage { origin, content } = match network_reception.recv().await {
                Some(message) => message,
                None => continue,
            };
            log::debug!("message from {} : {:?}", origin, content);

            let action_result = match content.clone() { // remove scary clone
                MessageContent::PullAnswer(id, binary) => fs_interface.recept_binary(id, binary),
                MessageContent::RedundancyFile(id, binary) => fs_interface.recept_redundancy(id, binary)
                    .map_err(|e| std::io::Error::new(
                        std::io::ErrorKind::Other,
                        format!("WhError: {e}"),
                )),
                MessageContent::Inode(inode) => fs_interface.recept_inode(inode).or_else(|err| {
                        Err(std::io::Error::new(
                            std::io::ErrorKind::Other,
                            format!("WhError: {err}"),
                        ))
                    }),
                MessageContent::EditHosts(id, hosts) => fs_interface.recept_edit_hosts(id, hosts),
                MessageContent::AddHosts(id, hosts) => fs_interface.recept_add_hosts(id, hosts),
                MessageContent::RemoveHosts(id, hosts) => {
                    fs_interface.recept_remove_hosts(id, hosts)
                }
                MessageContent::EditMetadata(id, meta, host) => {
                    fs_interface.recept_edit_metadata(id, meta, host)
                }
                MessageContent::Remove(id) => fs_interface.recept_remove_inode(id).or_else(|err| {
                        Err(std::io::Error::new(
                            std::io::ErrorKind::Other,
                            format!("WhError: {err}"),
                        ))
                    }),
                MessageContent::RequestFile(inode, peer) => fs_interface.send_file(inode, peer),
                MessageContent::RequestFs => fs_interface.send_filesystem(origin),
                MessageContent::Register(addr) => Ok(fs_interface.register_new_node(origin, addr)),
                MessageContent::Rename(parent, new_parent, name, new_name) => {
                    fs_interface.accept_rename(parent, new_parent, &name, &new_name)
                }
                MessageContent::RequestPull(id) => fs_interface.pull_file_async(id).await,
                MessageContent::SetXAttr(ino, key, data) => fs_interface
                    .network_interface
                    .recept_inode_xattr(ino, key, data)
                    .or_else(|err| {
                        Err(std::io::Error::new(
                            std::io::ErrorKind::Other,
                            format!("WhError: {err}"),
                        ))
                    }),
                MessageContent::RemoveXAttr(ino, key) => fs_interface
                    .network_interface
                    .recept_remove_inode_xattr(ino, key)
                    .or_else(|err| {
                        Err(std::io::Error::new(
                            std::io::ErrorKind::Other,
                            format!("WhError: {err}"),
                        ))
                    }),
                MessageContent::FsAnswer(_, _, _) => {
                    Err(io::Error::new(ErrorKind::InvalidInput,
                        "Late answer from first connection, loaded network interface shouldn't recieve FsAnswer"))
                },
                MessageContent::Disconnect(addr) => fs_interface.network_interface.disconnect_peer(addr)
            };
            if let Err(error) = action_result {
                log::error!(
                    "Network airport couldn't operate operation {content:?}, error found: {error}"
                );
            }
        }
    }

    pub async fn contact_peers(
        peers_list: Arc<RwLock<Vec<PeerIPC>>>,
        mut rx: UnboundedReceiver<ToNetworkMessage>,
    ) {
        log::info!("contact peers");
        while let Some(message) = rx.recv().await {
            // geeting all peers network senders
            let peers_tx: Vec<(UnboundedSender<MessageAndStatus>, String)> = peers_list
                .try_read_for(LOCK_TIMEOUT)
                .expect("mutext error on contact_peers") // TODO - handle timeout
                .iter()
                .map(|peer| (peer.sender.clone(), peer.address.clone()))
                .collect();

            match message {
                ToNetworkMessage::BroadcastMessage(message_content) => {
                    peers_tx.iter().for_each(|(channel, address)| {
                        println!("peer: {}", address);
                        channel
                            .send((message_content.clone(), None))
                            .expect(&format!("failed to send message to peer {}", address))
                    });
                }
                ToNetworkMessage::SpecificMessage((message_content, status_tx), origins) => {
                    peers_tx
                        .iter()
                        .filter(|&(_, address)| origins.contains(address))
                        .for_each(|(channel, address)| {
                            channel
                                .send((message_content.clone(), status_tx.clone()))
                                .expect(&format!("failed to send message to peer {}", address))
                        });
                }
            };
        }
    }

    pub async fn incoming_connections_watchdog(
        server: Arc<Server>,
        nfa_tx: UnboundedSender<FromNetworkMessage>,
        existing_peers: Arc<RwLock<Vec<PeerIPC>>>,
    ) {
        while let Ok((stream, addr)) = server.listener.accept().await {
            log::debug!("GOT ADDRESS {addr}");
            let ws_stream = tokio_tungstenite::accept_async(stream)
                .await
                .expect("Error during the websocket handshake occurred");

            let (write, read) = futures_util::StreamExt::split(ws_stream);
            let new_peer =
                PeerIPC::connect_from_incomming(addr.to_string(), nfa_tx.clone(), write, read);
            {
                existing_peers
                    .try_write_for(LOCK_TIMEOUT)
                    .expect("incoming_connections_watchdog: can't lock existing peers")
                    .push(new_peer);
            }
        }
    }

    // !SECTION ^ Node related
}<|MERGE_RESOLUTION|>--- conflicted
+++ resolved
@@ -7,13 +7,10 @@
 use crate::{
     config::{types::Config, GlobalConfig, LocalConfig},
     error::{WhError, WhResult},
-<<<<<<< HEAD
     network::message::MessageAndStatus,
     pods::arbo::LOCAL_CONFIG_INO,
-=======
     network::message::{MessageAndStatus, RedundancyMessage},
     pods::arbo::Hosts,
->>>>>>> bfa5db19
 };
 use parking_lot::{Mutex, RwLock};
 use tokio::sync::{
@@ -484,23 +481,9 @@
     ) -> WhResult<Address> {
         let (status_tx, mut status_rx) = unbounded_channel();
         self.to_network_message_tx
-<<<<<<< HEAD
-            .send(ToNetworkMessage::BroadcastMessage(
-                MessageContent::EditHosts(
-                    id,
-                    vec![LocalConfig::read_lock(
-                        &self.local_config,
-                        "network_interface::revoke_remote_hosts",
-                    )?
-                    .general
-                    .address
-                    .clone()],
-                ),
-=======
             .send(ToNetworkMessage::SpecificMessage(
                 (MessageContent::RedundancyFile(inode, data), Some(status_tx)),
                 vec![to.clone()],
->>>>>>> bfa5db19
             ))
             .expect("send_file: unable to update modification on the network thread");
         status_rx
@@ -616,80 +599,10 @@
 
     // SECTION Redundancy related
 
-<<<<<<< HEAD
-    fn add_redundancy(&self, file_id: InodeId, current_hosts: Vec<Address>) -> WhResult<()> {
-        let possible_hosts: Vec<Address> = self
-            .peers
-            .try_read_for(LOCK_TIMEOUT)
-            .ok_or(WhError::WouldBlock {
-                called_from: "apply_redundancy: can't lock peers mutex".to_string(),
-            })?
-            .iter()
-            .map(|peer| peer.address.clone())
-            .filter(|addr| !current_hosts.contains(addr))
-            .take(GlobalConfig::read_lock(&self.global_config, "add_redundancy")?.redundancy.number as usize - current_hosts.len())
-            .collect::<Vec<Address>>();
-
-        if (current_hosts.len() + possible_hosts.len())
-            < GlobalConfig::read_lock(&self.global_config, "add_redundancy")?.redundancy.number as usize
-        {
-            log::warn!("redundancy needs enough hosts");
-            return Ok(()); // TODO - should be handled (is not ok)
-        }
-
-        self.to_network_message_tx
-            .send(ToNetworkMessage::SpecificMessage(
-                (MessageContent::RequestPull(file_id), None),
-                possible_hosts,
-            ))
-            .expect("apply_redundancy: unable to send redundancy on the network thread");
-        Ok(())
-    }
-
-    fn remove_redundancy(&self, file_id: InodeId, current_hosts: Vec<Address>) {
-        let hosts_nb = current_hosts.len();
-        let discard_hosts: Vec<String> = current_hosts
-            .into_iter()
-            .filter(|addr| *addr != LocalConfig::read_lock(
-                &self.local_config,
-                "network_interface::remove_redundancy",
-            ).expect("remove_redundancy: can't read the address in the local config")
-            .general
-            .address)
-            .take(hosts_nb - GlobalConfig::read_lock(&self.global_config, ".").expect("network_interface::remove_redundancy: can't read the redundancy number").redundancy.number as usize)
-            .collect();
-
-        // NOTE - removing hosts also remove their file on disk upon reception
-        self.to_network_message_tx
-            .send(ToNetworkMessage::BroadcastMessage(
-                MessageContent::RemoveHosts(file_id, discard_hosts),
-            ))
-            .expect("apply_redundancy: unable to send discard redundancy on the network thread");
-    }
-
-    pub fn apply_redundancy(&self, file_id: InodeId) -> WhResult<()> {
-        let current_hosts: Vec<String> = {
-            let arbo = Arbo::n_read_lock(&self.arbo, "apply_redundancy")?;
-
-            if let FsEntry::File(current_hosts) = &arbo.n_get_inode(file_id)?.entry {
-                current_hosts.clone()
-            } else {
-                panic!("Can't apply redundancy to a folder");
-            }
-        };
-
-        if current_hosts.len() < GlobalConfig::read_lock(&self.global_config, "apply_redundancy")?.redundancy.number as usize {
-            self.add_redundancy(file_id, current_hosts)?
-        } else if current_hosts.len() > GlobalConfig::read_lock(&self.global_config, "apply_redundancy")?.redundancy.number as usize {
-            self.remove_redundancy(file_id, current_hosts)
-        }
-        Ok(())
-=======
     pub fn apply_redundancy(&self, file_id: InodeId) {
         self.to_redundancy_tx
             .send(RedundancyMessage::ApplyTo(file_id))
             .expect("network_interface::apply_redundancy: tx error");
->>>>>>> bfa5db19
     }
 
     // !SECTION ^ Redundancy related
