use std::{
    collections::HashMap,
    io::{self, ErrorKind},
    sync::Arc,
};

use crate::error::{WhError, WhResult};
use parking_lot::{Mutex, RwLock};
use tokio::sync::{
    broadcast,
    mpsc::{UnboundedReceiver, UnboundedSender},
};

<<<<<<< HEAD
use crate::{
    error::WhResult,
    network::{
=======
use crate::pods::{
        arbo::{FsEntry, Metadata},
        filesystem::{make_inode::MakeInode, remove_inode::RemoveInode},
        whpath::WhPath,
    };
use crate::network::{
>>>>>>> 19da04d7
        message::{
            self, Address, FileSystemSerialized, FromNetworkMessage, MessageContent,
            ToNetworkMessage,
        },
        peer_ipc::PeerIPC,
        server::Server,
<<<<<<< HEAD
    },
};
use crate::{
    network::message::MessageAndStatus,
    pods::{
        arbo::{FsEntry, Metadata},
        whpath::WhPath,
    },
};
=======
    };
>>>>>>> 19da04d7

use crate::pods::{
    arbo::{Arbo, Inode, InodeId, LOCK_TIMEOUT},
    filesystem::fs_interface::FsInterface,
};

#[derive(Eq, Hash, PartialEq, Clone, Copy, Debug)]
pub enum Callback {
    Pull(InodeId),
    PullFs,
}

#[derive(Debug)]
pub struct Callbacks {
    callbacks: RwLock<HashMap<Callback, broadcast::Sender<bool>>>,
}

impl Callbacks {
    pub fn create(&self, call: Callback) -> io::Result<Callback> {
        if let Some(mut callbacks) = self.callbacks.try_write_for(LOCK_TIMEOUT) {
            if !callbacks.contains_key(&call) {
                let (tx, _) = broadcast::channel(1);

                callbacks.insert(call, tx);
            };
            Ok(call)
        } else {
            Err(io::Error::new(
                io::ErrorKind::WouldBlock,
                "unable to write_lock callbacks",
            ))
        }
    }

    pub fn resolve(&self, call: Callback, status: bool) -> io::Result<()> {
        if let Some(mut callbacks) = self.callbacks.try_write_for(LOCK_TIMEOUT) {
            if let Some(cb) = callbacks.remove(&call) {
                cb.send(status).map(|_| ()).map_err(|send_error| {
                    io::Error::new(io::ErrorKind::AddrNotAvailable, send_error.to_string())
                })
            } else {
                Err(io::Error::new(
                    io::ErrorKind::WouldBlock,
                    "no such callback active",
                ))
            }
        } else {
            Err(io::Error::new(
                io::ErrorKind::WouldBlock,
                "unable to read_lock callbacks",
            ))
        }
    }

    pub fn wait_for(&self, call: Callback) -> io::Result<bool> {
        let mut waiter = if let Some(callbacks) = self.callbacks.try_read_for(LOCK_TIMEOUT) {
            if let Some(cb) = callbacks.get(&call) {
                cb.subscribe()
            } else {
                return Err(io::Error::new(
                    io::ErrorKind::WouldBlock,
                    "no such callback active",
                ));
            }
        } else {
            return Err(io::Error::new(
                io::ErrorKind::WouldBlock,
                "unable to read_lock callbacks",
            ));
        };

        match waiter.blocking_recv() {
            Ok(status) => Ok(status),
            Err(_) => Ok(false), // maybe change to a better handling
        }
    }

    pub async fn async_wait_for(&self, call: Callback) -> io::Result<bool> {
        let mut waiter = if let Some(callbacks) = self.callbacks.try_read_for(LOCK_TIMEOUT) {
            if let Some(cb) = callbacks.get(&call) {
                cb.subscribe()
            } else {
                return Err(io::Error::new(
                    io::ErrorKind::WouldBlock,
                    "no such callback active",
                ));
            }
        } else {
            return Err(io::Error::new(
                io::ErrorKind::WouldBlock,
                "unable to read_lock callbacks",
            ));
        };

        match waiter.recv().await {
            Ok(status) => Ok(status),
            Err(_) => Ok(false), // maybe change to a better handling
        }
    }
}

#[derive(Debug)]
pub struct NetworkInterface {
    pub arbo: Arc<RwLock<Arbo>>,
    pub mount_point: WhPath,
    pub to_network_message_tx: UnboundedSender<ToNetworkMessage>,
    pub next_inode: Mutex<InodeId>, // TODO - replace with InodeIndex type
    pub callbacks: Callbacks,
    pub peers: Arc<RwLock<Vec<PeerIPC>>>,
    pub self_addr: Address,
    pub redundancy: u64,
}

impl NetworkInterface {
    pub fn new(
        arbo: Arc<RwLock<Arbo>>,
        mount_point: WhPath,
        to_network_message_tx: UnboundedSender<ToNetworkMessage>,
        next_inode: InodeId,
        peers: Arc<RwLock<Vec<PeerIPC>>>,
        self_addr: Address,
        redundancy: u64,
    ) -> Self {
        let next_inode = Mutex::new(next_inode);

        Self {
            arbo,
            mount_point,
            to_network_message_tx,
            next_inode,
            callbacks: Callbacks {
                callbacks: HashMap::new().into(),
            },
            peers,
            self_addr,
            redundancy,
        }
    }

    pub fn get_next_inode(&self) -> io::Result<u64> {
        let mut next_inode = match self.next_inode.try_lock_for(LOCK_TIMEOUT) {
            Some(lock) => Ok(lock),
            None => Err(io::Error::new(
                io::ErrorKind::Interrupted,
                "get_next_inode: can't lock next_inode",
            )),
        }?;
        let available_inode = *next_inode;
        *next_inode += 1;

        Ok(available_inode)
    }

    /** TODO: Doc when reviews are finished */
    pub fn n_get_next_inode(&self) -> WhResult<u64> {
        let mut next_inode =
            self.next_inode
                .try_lock_for(LOCK_TIMEOUT)
                .ok_or(WhError::WouldBlock {
                    called_from: "get_next_inode".to_string(),
                })?;

        let available_inode = *next_inode;
        *next_inode += 1;

        Ok(available_inode)
    }

    #[must_use]
    pub fn promote_next_inode(&self, new: u64) -> WhResult<()> {
        let mut next_inode =
            self.next_inode
                .try_lock_for(LOCK_TIMEOUT)
                .ok_or(WhError::WouldBlock {
                    called_from: "promote_next_inode".to_string(),
                })?;

        // REVIEW: next_inode being behind a mutex is weird and
        // the function not taking a mutable ref feels weird, is next_inode behind a mutex just to allow a simple &self?
        if *next_inode < new {
            *next_inode = new;
        };
        Ok(())
    }

    #[must_use]
    /// Add the requested entry to the arbo and inform the network
    pub fn register_new_inode(&self, inode: Inode) -> Result<(), MakeInode> {
        let inode_id = inode.id.clone();
        Arbo::n_write_lock(&self.arbo, "register_new_inode")?.n_add_inode(inode.clone())?;

        if inode_id != 3u64 {
            if matches!(inode.entry, FsEntry::File(_)) {
                self.apply_redundancy(inode_id)?;
            }

            self.to_network_message_tx
                .send(ToNetworkMessage::BroadcastMessage(
                    message::MessageContent::Inode(inode),
                ))
                .expect("register inode: unable to update modification on the network thread");
        }
        Ok(())
        // TODO - if unable to update for some reason, should be passed to the background worker
    }

    pub fn broadcast_rename_file(
        &self,
        parent: InodeId,
        new_parent: InodeId,
        name: &String,
        new_name: &String,
    ) -> io::Result<()> {
        self.to_network_message_tx
            .send(ToNetworkMessage::BroadcastMessage(
                message::MessageContent::Rename(parent, new_parent, name.clone(), new_name.clone()),
            ))
            .expect("broadcast_rename_file: unable to update modification on the network thread");
        Ok(())
    }

    pub fn arbo_rename_file(
        &self,
        parent: InodeId,
        new_parent: InodeId,
        name: &String,
        new_name: &String,
    ) -> io::Result<()> {
        let mut arbo = Arbo::write_lock(&self.arbo, "arbo_rename_file")?;

        arbo.mv_inode(parent, new_parent, name, new_name)
    }

    #[must_use]
    /// Get a new inode, add the requested entry to the arbo and inform the network
    pub fn acknowledge_new_file(&self, inode: Inode, _id: InodeId) -> Result<(), MakeInode> {
        let mut arbo = Arbo::n_write_lock(&self.arbo, "acknowledge_new_file")?;
        arbo.n_add_inode(inode)
    }

    /// Remove [Inode] from the [Arbo] and inform the network of the removal
    pub fn unregister_inode(&self, id: InodeId) -> Result<(), RemoveInode> {
        Arbo::n_write_lock(&self.arbo, "unregister_inode")?.n_remove_inode(id)?;

        if id != 3u64 {
            self.to_network_message_tx
                .send(ToNetworkMessage::BroadcastMessage(
                    message::MessageContent::Remove(id),
                ))
                .expect("unregister_inode: unable to update modification on the network thread");
        }
        // TODO - if unable to update for some reason, should be passed to the background worker
        Ok(())
    }

    /// Remove [Inode] from the [Arbo]
    pub fn acknowledge_unregister_inode(&self, id: InodeId) -> Result<Inode, RemoveInode> {
        Arbo::n_write_lock(&self.arbo, "acknowledge_unregister_inode")?.n_remove_inode(id)
    }

    pub fn acknowledge_hosts_edition(&self, id: InodeId, hosts: Vec<Address>) -> io::Result<()> {
        let mut arbo = Arbo::write_lock(&self.arbo, "acknowledge_hosts_edition")?;

        arbo.set_inode_hosts(id, hosts) // TODO - if unable to update for some reason, should be passed to the background worker
    }

    pub fn acknowledge_metadata(
        &self,
        id: InodeId,
        meta: Metadata,
        host: Address,
    ) -> io::Result<()> {
        let mut arbo = Arbo::write_lock(&self.arbo, "acknowledge_metadata")?;
        arbo.set_inode_hosts(id, vec![host])?;
        arbo.set_inode_meta(id, meta) // TODO - if unable to update for some reason, should be passed to the background worker
    }

    // REVIEW - recheck and simplify this if possible
    pub async fn pull_file_async(&self, file: InodeId) -> io::Result<Option<Callback>> {
        let hosts = {
            let arbo = Arbo::read_lock(&self.arbo, "pull_file")?;
            if let FsEntry::File(hosts) = &arbo.get_inode(file)?.entry {
                hosts.clone()
            } else {
                return Err(io::Error::new(
                    io::ErrorKind::InvalidData,
                    "pull_file: can't pull a folder",
                ));
            }
        };

        if hosts.len() == 0 {
            log::error!("No hosts hold the file");
            return Err(io::ErrorKind::InvalidData.into());
        }

        if hosts.contains(&self.self_addr) {
            // if the asked file is already on disk
            Ok(None)
        } else {
            let callback = self.callbacks.create(Callback::Pull(file))?;
            let (status_tx, mut status_rx) = tokio::sync::mpsc::unbounded_channel::<WhResult<()>>();

            // will try to pull on all redundancies until success
            for host in hosts {
                // trying on host `pull_from`
                self.to_network_message_tx
                    .send(ToNetworkMessage::SpecificMessage(
                        (
                            MessageContent::RequestFile(file, self.self_addr.clone()),
                            Some(status_tx.clone()),
                        ),
                        vec![host.clone()], // NOTE - naive choice for now
                    ))
                    .expect("pull_file: unable to request on the network thread");

                // processing status
                match status_rx
                    .recv()
                    .await
                    .expect("pull_file: unable to get status from the network thread")
                {
                    Ok(()) => return Ok(Some(callback)),
                    Err(_) => continue,
                }
            }
            let _ = self.callbacks.resolve(callback, true);
            log::error!("No host is currently able to send the file\nFile: {file}");
            return Err(io::ErrorKind::NotConnected.into());
        }
    }

    // REVIEW - recheck and simplify this if possible
    pub fn pull_file_sync(&self, file: InodeId) -> io::Result<Option<Callback>> {
        let hosts = {
            let arbo = Arbo::read_lock(&self.arbo, "pull_file")?;
            if let FsEntry::File(hosts) = &arbo.get_inode(file)?.entry {
                hosts.clone()
            } else {
                return Err(io::Error::new(
                    io::ErrorKind::InvalidData,
                    "pull_file: can't pull a folder",
                ));
            }
        };

        if hosts.len() == 0 {
            log::error!("No hosts hold the file");
            return Err(io::ErrorKind::InvalidData.into());
        }

        if hosts.contains(&self.self_addr) {
            // if the asked file is already on disk
            Ok(None)
        } else {
            let callback = self.callbacks.create(Callback::Pull(file))?;
            let (status_tx, mut status_rx) = tokio::sync::mpsc::unbounded_channel::<WhResult<()>>();

            // will try to pull on all redundancies until success
            for host in hosts {
                // trying on host `pull_from`
                self.to_network_message_tx
                    .send(ToNetworkMessage::SpecificMessage(
                        (
                            MessageContent::RequestFile(file, self.self_addr.clone()),
                            Some(status_tx.clone()),
                        ),
                        vec![host.clone()], // NOTE - naive choice for now
                    ))
                    .expect("pull_file: unable to request on the network thread");

                // processing status
                match status_rx
                    .blocking_recv()
                    .expect("pull_file: unable to get status from the network thread")
                {
                    Ok(()) => return Ok(Some(callback)),
                    Err(_) => continue,
                }
            }
            let _ = self.callbacks.resolve(callback, true);
            log::error!("No host is currently able to send the file\nFile: {file}");
            return Err(io::ErrorKind::NotConnected.into());
        }
    }

    pub fn send_file(&self, inode: InodeId, data: Vec<u8>, to: Address) -> io::Result<()> {
        self.to_network_message_tx
            .send(ToNetworkMessage::SpecificMessage(
                (MessageContent::PullAnswer(inode, data), None),
                vec![to],
            ))
            .expect("send_file: unable to update modification on the network thread");
        Ok(())
    }

    pub fn revoke_remote_hosts(&self, id: InodeId) -> WhResult<()> {
        self.to_network_message_tx
            .send(ToNetworkMessage::BroadcastMessage(
                MessageContent::EditHosts(id, vec![self.self_addr.clone()]),
            ))
            .expect("revoke_remote_hosts: unable to update modification on the network thread");
        self.apply_redundancy(id)
    }

    pub fn update_remote_hosts(&self, inode: &Inode) -> io::Result<()> {
        if let FsEntry::File(hosts) = &inode.entry {
            self.to_network_message_tx
                .send(ToNetworkMessage::BroadcastMessage(
                    MessageContent::EditHosts(inode.id, hosts.clone()),
                ))
                .expect("update_remote_hosts: unable to update modification on the network thread");
            Ok(())
        } else {
            Err(io::ErrorKind::InvalidInput.into())
        }
    }

    pub fn aknowledge_new_hosts(&self, id: InodeId, new_hosts: Vec<Address>) -> io::Result<()> {
        Arbo::write_lock(&self.arbo, "aknowledge_new_hosts")?.add_inode_hosts(id, new_hosts)
    }

    pub fn aknowledge_hosts_removal(&self, id: InodeId, new_hosts: Vec<Address>) -> io::Result<()> {
        Arbo::write_lock(&self.arbo, "aknowledge_hosts_removal")?.remove_inode_hosts(id, new_hosts)
    }

    pub fn update_metadata(&self, id: InodeId, meta: Metadata) -> io::Result<()> {
        let mut arbo = Arbo::write_lock(&self.arbo, "network_interface::update_metadata")?;
        arbo.set_inode_meta(id, meta.clone())?;

        self.to_network_message_tx
            .send(ToNetworkMessage::BroadcastMessage(
                MessageContent::EditMetadata(id, meta, self.self_addr.clone()),
            ))
            .expect("update_metadata: unable to update modification on the network thread");
        Ok(())
        /* REVIEW
         * This system (and others broadcasts systems) should be reviewed as they don't check success.
         * In this case, if another host misses this order, it will not update it's file.
         * We could create a "broadcast" callback with the number of awaited confirmations and a timeout
         * before resend or fail declaration.
         * Or send a bunch of Specific messages
         */
    }

    pub fn n_update_metadata(&self, id: InodeId, meta: Metadata) -> WhResult<()> {
        let mut arbo = Arbo::n_write_lock(&self.arbo, "network_interface::update_metadata")?;
        arbo.n_set_inode_meta(id, meta.clone())?;

        self.to_network_message_tx
            .send(ToNetworkMessage::BroadcastMessage(
                MessageContent::EditMetadata(id, meta, self.self_addr.clone()),
            ))
            .expect("update_metadata: unable to update modification on the network thread");
        Ok(())
        /* REVIEW
         * This system (and others broadcasts systems) should be reviewed as they don't check success.
         * In this case, if another host misses this order, it will not update it's file.
         * We could create a "broadcast" callback with the number of awaited confirmations and a timeout
         * before resend or fail declaration.
         * Or send a bunch of Specific messages
         */
    }

    // SECTION Redundancy related

    fn add_redundancy(&self, file_id: InodeId, current_hosts: Vec<Address>) -> WhResult<()> {
        let possible_hosts: Vec<Address> = self
            .peers
            .try_read_for(LOCK_TIMEOUT)
            .ok_or(WhError::WouldBlock {
                called_from: "apply_redundancy: can't lock peers mutex".to_string(),
            })?
            .iter()
            .map(|peer| peer.address.clone())
            .filter(|addr| !current_hosts.contains(addr))
            .take(self.redundancy as usize - current_hosts.len())
            .collect::<Vec<Address>>();

        if (current_hosts.len() + possible_hosts.len()) < self.redundancy as usize {
            log::warn!("redundancy needs enough hosts");
            return Ok(()); // TODO - should be handled (is not ok)
        }

        self.to_network_message_tx
            .send(ToNetworkMessage::SpecificMessage(
                (MessageContent::RequestPull(file_id), None),
                possible_hosts,
            ))
            .expect("apply_redundancy: unable to send redundancy on the network thread");
        Ok(())
    }

    fn remove_redundancy(&self, file_id: InodeId, current_hosts: Vec<Address>) {
        let hosts_nb = current_hosts.len();
        let discard_hosts: Vec<String> = current_hosts
            .into_iter()
            .filter(|addr| *addr != self.self_addr)
            .take(hosts_nb - self.redundancy as usize)
            .collect();

        // NOTE - removing hosts also remove their file on disk upon reception
        self.to_network_message_tx
            .send(ToNetworkMessage::BroadcastMessage(
                MessageContent::RemoveHosts(file_id, discard_hosts),
            ))
            .expect("apply_redundancy: unable to send discard redundancy on the network thread");
    }

    pub fn apply_redundancy(&self, file_id: InodeId) -> WhResult<()> {
        let current_hosts: Vec<String> = {
            let arbo = Arbo::n_read_lock(&self.arbo, "apply_redundancy")?;

            if let FsEntry::File(current_hosts) = &arbo.n_get_inode(file_id)?.entry {
                current_hosts.clone()
            } else {
                panic!("Can't apply redundancy to a folder");
            }
        };

        if current_hosts.len() < self.redundancy as usize {
            self.add_redundancy(file_id, current_hosts)?
        } else if current_hosts.len() > self.redundancy as usize {
            self.remove_redundancy(file_id, current_hosts)
        }
        Ok(())
    }

    // !SECTION ^ Redundancy related

    // SECTION Node related

    pub fn register_to_others(&self) {
        self.to_network_message_tx
            .send(ToNetworkMessage::BroadcastMessage(
                MessageContent::Register(self.self_addr.clone()),
            ))
            .expect("register_to_others: unable to update modification on the network thread");
    }

    pub async fn request_arbo(&self, to: Address) -> io::Result<bool> {
        let callback = self.callbacks.create(Callback::PullFs)?;

        self.to_network_message_tx
            .send(ToNetworkMessage::SpecificMessage(
                (MessageContent::RequestFs, None),
                vec![to],
            ))
            .expect("request_arbo: unable to update modification on the network thread");

        self.callbacks.async_wait_for(callback).await
    }

    pub fn edit_peer_ip(&self, actual: Address, new: Address) {
        log::info!("changing host {} to {}", actual, new);
        if let Some(mut peers) = self.peers.try_write_for(LOCK_TIMEOUT) {
            for peer in peers.iter_mut() {
                if peer.address == actual {
                    log::info!("done once");
                    peer.address = new.clone();
                }
            }
        }
    }

    pub fn send_arbo(&self, to: Address, global_config_bytes: Vec<u8>) -> io::Result<()> {
        let arbo = Arbo::read_lock(&self.arbo, "send_arbo")?;
        let mut entries = arbo.get_raw_entries();

        //Remove ignored entries
        entries.remove(&3u64);
        entries.entry(1u64).and_modify(|inode| {
            if let FsEntry::Directory(childrens) = &mut inode.entry {
                childrens.retain(|x| *x != 3u64);
            }
        });

        if let Some(peers) = self.peers.try_read_for(LOCK_TIMEOUT) {
            let peers_address_list = peers.iter().map(|peer| peer.address.clone()).collect();

            self.to_network_message_tx
                .send(ToNetworkMessage::SpecificMessage(
                    (
                        MessageContent::FsAnswer(
                            FileSystemSerialized {
                                fs_index: entries,
                                next_inode: self.get_next_inode()?,
                            },
                            peers_address_list,
                        global_config_bytes,
                        ),
                        None,
                    ),
                    vec![to],
                ))
                .expect("send_arbo: unable to update modification on the network thread");
            Ok(())
        } else {
            Err(std::io::Error::new(
                io::ErrorKind::WouldBlock,
                "Deadlock while trying to read peers",
            ))
        }
    }

    pub fn register_new_node(&self, socket: Address, addr: Address) {
        self.edit_peer_ip(socket, addr);
    }

    pub fn disconnect_peer(&self, addr: Address) -> io::Result<()> {
        self.peers.try_write_for(LOCK_TIMEOUT).ok_or(
            std::io::Error::new(
                std::io::ErrorKind::WouldBlock,
                format!("disconnect_peer: can't write lock peers"),
            )
        )?.retain(|p| p.address != addr);
        Ok(())
    }

    pub async fn network_airport(
        mut network_reception: UnboundedReceiver<FromNetworkMessage>,
        fs_interface: Arc<FsInterface>,
    ) {
        loop {
            let FromNetworkMessage { origin, content } = match network_reception.recv().await {
                Some(message) => message,
                None => continue,
            };
            log::debug!("message from {} : {:?}", origin, content);

            let action_result = match content.clone() { // remove scary clone
                MessageContent::PullAnswer(id, binary) => fs_interface.recept_binary(id, binary),
                MessageContent::Inode(inode) => fs_interface.recept_inode(inode).or_else(|err| {
                        Err(std::io::Error::new(
                            std::io::ErrorKind::Other,
                            format!("WhError: {err}"),
                        ))
                    }),
                MessageContent::EditHosts(id, hosts) => fs_interface.recept_edit_hosts(id, hosts),
                MessageContent::AddHosts(id, hosts) => fs_interface.recept_add_hosts(id, hosts),
                MessageContent::RemoveHosts(id, hosts) => {
                    fs_interface.recept_remove_hosts(id, hosts)
                }
                MessageContent::EditMetadata(id, meta, host) => {
                    fs_interface.recept_edit_metadata(id, meta, host)
                }
                MessageContent::Remove(id) => fs_interface.recept_remove_inode(id).or_else(|err| {
                        Err(std::io::Error::new(
                            std::io::ErrorKind::Other,
                            format!("WhError: {err}"),
                        ))
                    }),
                MessageContent::RequestFile(inode, peer) => fs_interface.send_file(inode, peer),
                MessageContent::RequestFs => fs_interface.send_filesystem(origin),
                MessageContent::Register(addr) => Ok(fs_interface.register_new_node(origin, addr)),
                MessageContent::Rename(parent, new_parent, name, new_name) => {
                    fs_interface.accept_rename(parent, new_parent, &name, &new_name)
                }
                MessageContent::RequestPull(id) => fs_interface.pull_file_async(id).await,
                MessageContent::SetXAttr(ino, key, data) => fs_interface
                    .network_interface
                    .recept_inode_xattr(ino, key, data)
                    .or_else(|err| {
                        Err(std::io::Error::new(
                            std::io::ErrorKind::Other,
                            format!("WhError: {err}"),
                        ))
                    }),
                MessageContent::RemoveXAttr(ino, key) => fs_interface
                    .network_interface
                    .recept_remove_inode_xattr(ino, key)
                    .or_else(|err| {
                        Err(std::io::Error::new(
                            std::io::ErrorKind::Other,
                            format!("WhError: {err}"),
                        ))
                    }),
                MessageContent::FsAnswer(_, _, _) => {
                    Err(io::Error::new(ErrorKind::InvalidInput,
                        "Late answer from first connection, loaded network interface shouldn't recieve FsAnswer"))
                },
                MessageContent::Disconnect(addr) => fs_interface.network_interface.disconnect_peer(addr)
            };
            if let Err(error) = action_result {
                log::error!(
                    "Network airport couldn't operate operation {content:?}, error found: {error}"
                );
            }
        }
    }

    pub async fn contact_peers(
        peers_list: Arc<RwLock<Vec<PeerIPC>>>,
        mut rx: UnboundedReceiver<ToNetworkMessage>,
    ) {
        log::info!("contact peers");
        while let Some(message) = rx.recv().await {
            // geeting all peers network senders
            let peers_tx: Vec<(UnboundedSender<MessageAndStatus>, String)> = peers_list
                .try_read_for(LOCK_TIMEOUT)
                .expect("mutext error on contact_peers") // TODO - handle timeout
                .iter()
                .map(|peer| (peer.sender.clone(), peer.address.clone()))
                .collect();
            log::info!("peers tx: {:?}", &peers_tx);
            println!("broadcasting message to peers:\n{:?}", message);
            log::info!(
                "peers list {:#?}",
                peers_list
                    .read()
                    .iter()
                    .map(|peer| peer.address.clone())
                    .collect::<Vec<String>>()
            );
            match message {
                ToNetworkMessage::BroadcastMessage(message_content) => {
                    peers_tx.iter().for_each(|(channel, address)| {
                        println!("peer: {}", address);
                        channel
                            .send((message_content.clone(), None))
                            .expect(&format!("failed to send message to peer {}", address))
                    });
                }
                ToNetworkMessage::SpecificMessage((message_content, status_tx), origins) => {
                    peers_tx
                        .iter()
                        .filter(|&(_, address)| origins.contains(address))
                        .for_each(|(channel, address)| {
                            channel
                                .send((message_content.clone(), status_tx.clone()))
                                .expect(&format!("failed to send message to peer {}", address))
                        });
                }
            };
        }
    }

    pub async fn incoming_connections_watchdog(
        server: Arc<Server>,
        nfa_tx: UnboundedSender<FromNetworkMessage>,
        existing_peers: Arc<RwLock<Vec<PeerIPC>>>,
    ) {
        while let Ok((stream, _)) = server.listener.accept().await {
            let ws_stream = tokio_tungstenite::accept_async(stream)
                .await
                .expect("Error during the websocket handshake occurred");
            let addr = ws_stream.get_ref().peer_addr().unwrap().to_string();

            let (write, read) = futures_util::StreamExt::split(ws_stream);
            let new_peer = PeerIPC::connect_from_incomming(addr, nfa_tx.clone(), write, read);
            {
                existing_peers
                    .try_write_for(LOCK_TIMEOUT)
                    .expect("incoming_connections_watchdog: can't lock existing peers")
                    .push(new_peer);
            }
        }
    }

    // !SECTION ^ Node related
}<|MERGE_RESOLUTION|>--- conflicted
+++ resolved
@@ -11,37 +11,18 @@
     mpsc::{UnboundedReceiver, UnboundedSender},
 };
 
-<<<<<<< HEAD
-use crate::{
-    error::WhResult,
-    network::{
-=======
+use crate::network::{
+    message::{
+        self, Address, FileSystemSerialized, FromNetworkMessage, MessageContent, ToNetworkMessage,
+    },
+    peer_ipc::PeerIPC,
+    server::Server,
+};
 use crate::pods::{
-        arbo::{FsEntry, Metadata},
-        filesystem::{make_inode::MakeInode, remove_inode::RemoveInode},
-        whpath::WhPath,
-    };
-use crate::network::{
->>>>>>> 19da04d7
-        message::{
-            self, Address, FileSystemSerialized, FromNetworkMessage, MessageContent,
-            ToNetworkMessage,
-        },
-        peer_ipc::PeerIPC,
-        server::Server,
-<<<<<<< HEAD
-    },
+    arbo::{FsEntry, Metadata},
+    filesystem::{make_inode::MakeInode, remove_inode::RemoveInode},
+    whpath::WhPath,
 };
-use crate::{
-    network::message::MessageAndStatus,
-    pods::{
-        arbo::{FsEntry, Metadata},
-        whpath::WhPath,
-    },
-};
-=======
-    };
->>>>>>> 19da04d7
 
 use crate::pods::{
     arbo::{Arbo, Inode, InodeId, LOCK_TIMEOUT},
@@ -631,7 +612,7 @@
                                 next_inode: self.get_next_inode()?,
                             },
                             peers_address_list,
-                        global_config_bytes,
+                            global_config_bytes,
                         ),
                         None,
                     ),
@@ -652,12 +633,13 @@
     }
 
     pub fn disconnect_peer(&self, addr: Address) -> io::Result<()> {
-        self.peers.try_write_for(LOCK_TIMEOUT).ok_or(
-            std::io::Error::new(
+        self.peers
+            .try_write_for(LOCK_TIMEOUT)
+            .ok_or(std::io::Error::new(
                 std::io::ErrorKind::WouldBlock,
                 format!("disconnect_peer: can't write lock peers"),
-            )
-        )?.retain(|p| p.address != addr);
+            ))?
+            .retain(|p| p.address != addr);
         Ok(())
     }
 
