--- conflicted
+++ resolved
@@ -1,16 +1,5 @@
 pub mod arbo;
-<<<<<<< HEAD
-pub mod pod;
-#[cfg(target_os = "linux")]
-#[path = "./disk_manager.rs"]
-pub mod disk_manager;
-#[cfg(target_os = "windows")]
-#[path = "./windows/disk_manager.rs"]
-pub mod disk_manager;
-=======
-pub mod declarations;
 pub mod disk_managers;
->>>>>>> 38e138b0
 pub mod filesystem;
 pub mod network;
 pub mod whpath;