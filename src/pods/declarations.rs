use std::{io, sync::Arc};

use log::{debug, info};
use parking_lot::RwLock;
use tokio::sync::mpsc;
use tokio::task::JoinHandle;

use crate::{
    fuse::fuse_impl::mount_fuse,
    network::{message::Address, peer_ipc::PeerIPC, server::Server},
};

use super::{
    arbo::{index_folder, Arbo},
    disk_manager::DiskManager,
    fs_interface::FsInterface,
    network_interface::NetworkInterface,
    whpath::WhPath,
};

// TODO
pub type PodConfig = u64;

#[allow(dead_code)]
pub struct Pod {
    network_interface: Arc<NetworkInterface>,
    fs_interface: Arc<FsInterface>,
    mount_point: WhPath,
    peers: Arc<RwLock<Vec<PeerIPC>>>,
    pod_conf: PodConfig,
    fuse_handle: fuser::BackgroundSession,
    network_airport_handle: Option<JoinHandle<()>>,
    peer_broadcast_handle: Option<JoinHandle<()>>,
    new_peer_handle: Option<JoinHandle<()>>,
}

impl Pod {
    pub async fn new(
        mount_point: WhPath,
        config: PodConfig,
        peers: Vec<Address>,
        server: Arc<Server>,
        server_address: Address,
    ) -> io::Result<Self> {
        let (arbo, next_inode) = index_folder(&mount_point, &server_address)?;
        let arbo: Arc<RwLock<Arbo>> = Arc::new(RwLock::new(arbo));
        let (to_network_message_tx, to_network_message_rx) = mpsc::unbounded_channel();
        let (from_network_message_tx, from_network_message_rx) = mpsc::unbounded_channel();

        let peers = PeerIPC::peer_startup(peers, from_network_message_tx.clone()).await;
        let peers_addrs: Vec<Address> = peers.iter().map(|peer| peer.address.clone()).collect();
        let network_interface = Arc::new(NetworkInterface::new(
            arbo.clone(),
            mount_point.clone(),
            to_network_message_tx,
            next_inode,
            Arc::new(RwLock::new(peers)),
            server_address,
        ));

        let peer_broadcast_handle = Some(tokio::spawn(NetworkInterface::contact_peers(
            network_interface.peers.clone(),
            to_network_message_rx,
        )));

<<<<<<< HEAD
=======


>>>>>>> 0769079f
        let disk_manager = DiskManager::new(mount_point.clone())?;

        // TODO - maybe not mount fuse until remote arbo is pulled
        let fs_interface = Arc::new(FsInterface::new(
            network_interface.clone(),
            disk_manager,
            arbo.clone(),
        ));

        let network_airport_handle = Some(tokio::spawn(NetworkInterface::network_airport(
            from_network_message_rx,
            fs_interface.clone(),
        )));

        if peers_addrs.len() >= 1 {
            info!("Will pull filesystem from remote...");
            network_interface
                .request_arbo(peers_addrs[0].clone())
                .await?;

            info!("Pull completed");
            debug!("arbo: {:#?}", network_interface.arbo);
        } else {
            info!("Created fresh new filesystem");
        }

        let new_peer_handle = Some(tokio::spawn(
            NetworkInterface::incoming_connections_watchdog(
                server,
                from_network_message_tx,
                network_interface.peers.clone(),
            ),
        ));

        let peers = network_interface.peers.clone();

        Ok(Self {
            network_interface,
            fs_interface: fs_interface.clone(),
            mount_point: mount_point.clone(),
            peers,
            pod_conf: config,
            fuse_handle: mount_fuse(&mount_point, fs_interface.clone())?,
            network_airport_handle,
            peer_broadcast_handle,
            new_peer_handle,
        })
    }
}<|MERGE_RESOLUTION|>--- conflicted
+++ resolved
@@ -63,11 +63,6 @@
             to_network_message_rx,
         )));
 
-<<<<<<< HEAD
-=======
-
-
->>>>>>> 0769079f
         let disk_manager = DiskManager::new(mount_point.clone())?;
 
         // TODO - maybe not mount fuse until remote arbo is pulled
