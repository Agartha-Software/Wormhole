--- conflicted
+++ resolved
@@ -1,36 +1,21 @@
 use std::{io, sync::Arc};
 
-<<<<<<< HEAD
-use log::info;
-=======
 #[cfg(target_os = "linux")]
 use fuser;
-use log::{debug, info};
->>>>>>> bcec3339
+use log::info;
 use parking_lot::RwLock;
 use tokio::sync::mpsc::{self, UnboundedReceiver, UnboundedSender};
 use tokio::task::JoinHandle;
 #[cfg(target_os = "windows")]
 use winfsp::host::FileSystemHost;
 
-<<<<<<< HEAD
-use crate::network::message::FileSystemSerialized;
-use crate::{
-    fuse::fuse_impl::mount_fuse,
-    network::{
-        message::{Address, FromNetworkMessage, MessageContent},
-        peer_ipc::PeerIPC,
-        server::Server,
-    },
-};
-=======
 #[cfg(target_os = "linux")]
 use crate::fuse::fuse_impl::mount_fuse;
+use crate::network::message::{FileSystemSerialized, FromNetworkMessage, MessageContent};
 #[cfg(target_os = "windows")]
 use crate::winfsp::winfsp_impl::mount_fsp;
 
 use crate::network::{message::Address, peer_ipc::PeerIPC, server::Server};
->>>>>>> bcec3339
 
 use super::{
     arbo::{index_folder, Arbo},
@@ -116,14 +101,8 @@
         server_address: Address,
     ) -> io::Result<Self> {
         log::info!("mount point {}", mount_point);
-<<<<<<< HEAD
         let (mut arbo, next_inode) =
             index_folder(&mount_point, &server_address).expect("unable to index folder");
-=======
-        let (arbo, next_inode) =
-            index_folder(&mount_point, &server_address).expect("unable to index folder");
-        let arbo: Arc<RwLock<Arbo>> = Arc::new(RwLock::new(arbo));
->>>>>>> bcec3339
         let (to_network_message_tx, to_network_message_rx) = mpsc::unbounded_channel();
         let (from_network_message_tx, mut from_network_message_rx) = mpsc::unbounded_channel();
 
@@ -168,26 +147,11 @@
             fs_interface.clone(),
         )));
 
-<<<<<<< HEAD
         // Start ability to send messages
         let peer_broadcast_handle = Some(tokio::spawn(NetworkInterface::contact_peers(
             network_interface.peers.clone(),
             to_network_message_rx,
         )));
-=======
-        if peers_addrs.len() >= 1 {
-            network_interface.register_to_others();
-            info!("Will pull filesystem from remote... {:?}", peers_addrs);
-            network_interface
-                .request_arbo(peers_addrs[0].clone())
-                .await?;
-
-            info!("Pull completed");
-            // debug!("arbo: {:#?}", network_interface.arbo);
-        } else {
-            info!("Created fresh new filesystem");
-        }
->>>>>>> bcec3339
 
         let new_peer_handle = Some(tokio::spawn(
             NetworkInterface::incoming_connections_watchdog(
