--- conflicted
+++ resolved
@@ -20,18 +20,15 @@
 
 use crate::network::{message::Address, peer_ipc::PeerIPC, server::Server};
 
-<<<<<<< HEAD
-use super::arbo::{FsEntry, Inode, InodeId, ARBO_FILE_FNAME};
-use super::{
-=======
 use crate::pods::{
->>>>>>> 026683f0
     arbo::{index_folder, Arbo},
     disk_manager::DiskManager,
     filesystem::fs_interface::FsInterface,
     network::network_interface::NetworkInterface,
     whpath::WhPath,
 };
+
+use super::arbo::{InodeId, ARBO_FILE_FNAME};
 
 #[allow(dead_code)]
 pub struct Pod {
