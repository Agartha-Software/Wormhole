use std::{fs::File, io::Read, os::unix::fs::FileExt};

use openat::Dir;
use tokio::io;

use super::whpath::WhPath;

pub struct DiskManager {
    handle: Dir,
    mount_point: WhPath, // mountpoint on linux and mirror mountpoint on windows
}

/// always takes a WhPath and infers the real disk path
impl DiskManager {
    pub fn new(mount_point: WhPath) -> io::Result<Self> {
        Ok(Self {
            handle: Dir::open(mount_point.clone())?,
            mount_point,
        })
    }

    pub fn new_file(&self, path: WhPath) -> io::Result<File> {
        self.handle.new_file(path.set_relative(), 0o644) // TODO look more in c mode_t value
    }

    pub fn remove_file(&self, path: WhPath) -> io::Result<()> {
        self.handle.remove_file(path.set_relative())
    }

    pub fn remove_dir(&self, path: WhPath) -> io::Result<()> {
        self.handle.remove_dir(path.set_relative())
    }

    pub fn write_file(&self, path: WhPath, binary: Vec<u8>, offset: u64) -> io::Result<u64> {
        let file = self.handle.append_file(path.set_relative(), 0o600)?;
        Ok(file.write_at(&binary, offset)? as u64) // NOTE - used "as" because into() is not supported
    }

<<<<<<< HEAD
    pub fn set_file_size(&self, path: WhPath, size: u64) -> io::Result<()> {
        let file = self.handle.write_file(path.set_relative(), 0o600)?;
        file.set_len(size)
    }
    
=======
    pub fn mv_file(&self, path: WhPath, new_path: WhPath) -> io::Result<()> {
        // let mut original_path = path.clone(); // NOTE - Would be better if rename was non mutable
        // original_path.rename(new_name);
        self.handle
            .local_rename(path.set_relative(), new_path.set_relative())
    }

>>>>>>> c937685d
    pub fn read_file(&self, path: WhPath, offset: u64, len: u64) -> io::Result<Vec<u8>> {
        let file = self.handle.open_file(path.set_relative())?;
        let mut buf = Vec::<u8>::new();
        buf.splice(
            0..0,
            file.bytes()
                .skip(offset as usize)
                .take(len as usize)
                .map_while(|b| b.ok()),
        );

        Ok(buf)
    }

    pub fn new_dir(&self, path: WhPath) -> io::Result<()> {
        self.handle.create_dir(path.set_relative(), 0o644) // TODO look more in c mode_t value
    }
}<|MERGE_RESOLUTION|>--- conflicted
+++ resolved
@@ -36,13 +36,11 @@
         Ok(file.write_at(&binary, offset)? as u64) // NOTE - used "as" because into() is not supported
     }
 
-<<<<<<< HEAD
     pub fn set_file_size(&self, path: WhPath, size: u64) -> io::Result<()> {
         let file = self.handle.write_file(path.set_relative(), 0o600)?;
         file.set_len(size)
     }
     
-=======
     pub fn mv_file(&self, path: WhPath, new_path: WhPath) -> io::Result<()> {
         // let mut original_path = path.clone(); // NOTE - Would be better if rename was non mutable
         // original_path.rename(new_name);
@@ -50,7 +48,6 @@
             .local_rename(path.set_relative(), new_path.set_relative())
     }
 
->>>>>>> c937685d
     pub fn read_file(&self, path: WhPath, offset: u64, len: u64) -> io::Result<Vec<u8>> {
         let file = self.handle.open_file(path.set_relative())?;
         let mut buf = Vec::<u8>::new();
