--- conflicted
+++ resolved
@@ -3,11 +3,7 @@
 use crate::{
     ipc::{
         commands::Command,
-<<<<<<< HEAD
-        service::commands::{freeze, gethosts, inspect, new, remove, unfreeze},
-=======
-        service::commands::{freeze, gethosts, inspect, new, status, unfreeze},
->>>>>>> 6046a497
+        service::commands::{freeze, gethosts, inspect, new, remove, status, unfreeze},
     },
     pods::pod::Pod,
 };
@@ -77,10 +73,7 @@
         Command::New(data) => new(data, pods, stream).await,
         Command::GetHosts(data) => gethosts(data, pods, stream).await,
         Command::Inspect(data) => inspect(data, pods, stream).await,
-<<<<<<< HEAD
         Command::Remove(data) => remove(data, pods, stream).await,
-=======
         Command::Status => status(stream).await,
->>>>>>> 6046a497
     }
 }