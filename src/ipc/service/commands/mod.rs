--- conflicted
+++ resolved
@@ -29,14 +29,9 @@
     pods: &'a HashMap<String, Pod>,
 ) -> Option<(&'a String, &'a Pod)> {
     match id {
-<<<<<<< HEAD
-        PodId::Name(name) => pods.get_key_value(&name),
-        PodId::Path(path) => pods.iter().find(|(_, pod)| *pod.get_mountpoint() == path),
-=======
         PodId::Name(name) => pods.get_key_value(name),
         PodId::Path(path) => pods
             .iter()
-            .find(|(_, pod)| pod.get_mountpoint().as_str() == path.as_str()),
->>>>>>> 62ec4360
+            .find(|(_, pod)| pod.get_mountpoint().as_os_str() == path.as_os_str()),
     }
 }