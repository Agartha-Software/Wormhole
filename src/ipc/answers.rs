--- conflicted
+++ resolved
@@ -33,15 +33,15 @@
 }
 
 #[derive(Debug, Serialize, Deserialize)]
-<<<<<<< HEAD
 pub enum RemoveAnswer {
     Success,
     PodNotFound,
     PodStopFailed(String),
-=======
+}
+
+#[derive(Debug, Serialize, Deserialize)]
 pub enum StatusAnswer {
     Success,
->>>>>>> 6046a497
 }
 
 #[derive(Debug, Serialize, Deserialize)]
