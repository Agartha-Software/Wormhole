use crate::pods::arbo::{FsEntry, Inode, Metadata};
use crate::pods::fs_interface::{self, FsInterface, SimpleFileType};
use crate::pods::whpath::WhPath;
use fuser::{
    BackgroundSession, FileAttr, FileType, Filesystem, MountOption, ReplyAttr, ReplyData,
    ReplyDirectory, ReplyEntry, Request, TimeOrNow,
};
use libc::{EIO, ENOENT};
use log::debug;
use std::ffi::OsStr;
use std::io;
use std::sync::Arc;
use std::time::{Duration, SystemTime, UNIX_EPOCH};

// NOTE - placeholders
const TTL: Duration = Duration::from_secs(1);

const MOUNT_DIR_ATTR: FileAttr = FileAttr {
    ino: 1,
    size: 0,
    blocks: 0,
    atime: UNIX_EPOCH, // 1970-01-01 00:00:00
    mtime: UNIX_EPOCH,
    ctime: UNIX_EPOCH,
    crtime: UNIX_EPOCH,
    kind: FileType::Directory,
    perm: 0o755,
    nlink: 2,
    uid: 501,
    gid: 20,
    rdev: 0,
    flags: 0,
    blksize: 512,
};

pub const TEMPLATE_FILE_ATTR: FileAttr = FileAttr {
    ino: 2,
    size: 0,
    blocks: 1,
    atime: UNIX_EPOCH, // 1970-01-01 00:00:00
    mtime: UNIX_EPOCH,
    ctime: UNIX_EPOCH,
    crtime: UNIX_EPOCH,
    kind: FileType::RegularFile,
    perm: 0o777,
    nlink: 1,
    uid: 501,
    gid: 20,
    rdev: 0,
    flags: 0,
    blksize: 512,
};
// ^ placeholders

// const MIRROR_PTH: &str = "./wh_mirror/";

impl Into<FileAttr> for Metadata {
    fn into(self) -> FileAttr {
        FileAttr {
            ino: self.ino,
            size: self.size,
            blocks: self.size,
            atime: self.atime,
            mtime: self.mtime,
            ctime: self.ctime,
            crtime: self.crtime,
            kind: self.kind,
            perm: self.perm,
            nlink: self.nlink,
            uid: self.uid,
            gid: self.gid,
            rdev: self.rdev,
            flags: self.flags,
            blksize: 1,
        }
    }
}

impl Into<Metadata> for FileAttr {
    fn into(self) -> Metadata {
        Metadata {
            ino: self.ino,
            size: self.size,
            blocks: self.blocks,
            atime: self.atime,
            mtime: self.mtime,
            ctime: self.ctime,
            crtime: self.crtime,
            kind: self.kind,
            perm: self.perm,
            nlink: self.nlink,
            uid: self.uid,
            gid: self.gid,
            rdev: self.rdev,
            flags: self.flags,
            blksize: self.blksize,
        }
    }
}

pub struct FuseController {
    pub fs_interface: Arc<FsInterface>,
}

// NOTE for dev purpose while all metadata is not supported
fn inode_to_fuse_fileattr(inode: Inode) -> FileAttr {
    let mut attr : FileAttr = inode.meta.into();
    attr.ino = inode.id;
    attr.kind = match inode.entry {
        FsEntry::Directory(_) => fuser::FileType::Directory,
        FsEntry::File(_) => fuser::FileType::RegularFile,
    };
    attr
}

// REVIEW - should later invest in proper error handling
impl Filesystem for FuseController {
    // READING

    fn lookup(&mut self, _req: &Request, parent: u64, name: &OsStr, reply: ReplyEntry) {
        debug!(
            "called lookup: {} > {}",
            parent,
            name.to_string_lossy().to_string()
        );

        match self
            .fs_interface
            .get_entry_from_name(parent, name.to_string_lossy().to_string())
        {
            Ok(inode) => {
                // debug!("yes entry for name {} - {}", parent, name.to_string_lossy().to_string());
                reply.entry(&TTL, &inode_to_fuse_fileattr(inode), 0);
            }
            Err(_) => {
                // debug!("no entry for name {} - {}", parent, name.to_string_lossy().to_string());
                reply.error(ENOENT);
            }
        };
    }

    fn getattr(&mut self, _req: &Request, ino: u64, _: Option<u64>, reply: ReplyAttr) {
<<<<<<< HEAD
        debug!("called getattr ino:{}", ino);
        let attrs = self.fs_interface.get_inode_attributes(ino);

        match attrs {
            Ok(attrs) => reply.attr(&TTL, &attrs.into()),
            Err(err) => {
                log::error!("fuse_impl error: {:?}", err);
                reply.error(err.raw_os_error().unwrap_or(EIO))
            }
        }
    }

    fn setattr(
        &mut self,
        _req: &Request<'_>,
        ino: u64,
        mode: Option<u32>,
        uid: Option<u32>,
        gid: Option<u32>,
        size: Option<u64>,
        atime: Option<fuser::TimeOrNow>,
        mtime: Option<fuser::TimeOrNow>,
        ctime: Option<std::time::SystemTime>,
        fh: Option<u64>,
        crtime: Option<std::time::SystemTime>,
        chgtime: Option<std::time::SystemTime>,
        bkuptime: Option<std::time::SystemTime>,
        flags: Option<u32>,
        reply: ReplyAttr,
    ) {
        debug!("called setattr ino:{}", ino);
        let attrs = match self.fs_interface.get_inode_attributes(ino) {
            Ok(attrs) => Metadata {
                ino: attrs.ino,
                size: if let Some(size) = size {
                    size
                } else {
                    attrs.size
                },
                blocks: attrs.blocks,
                atime: if let Some(atime) = atime {
                    time_or_now_to_system_time(atime)
                } else {
                    attrs.atime
                },
                mtime: if let Some(mtime) = mtime {
                    time_or_now_to_system_time(mtime)
                } else {
                    attrs.mtime
                },
                ctime: if let Some(ctime) = ctime {
                    ctime
                } else {
                    attrs.ctime
                },
                crtime: if let Some(crtime) = crtime {
                    crtime
                } else {
                    attrs.crtime
                },
                kind: attrs.kind,
                perm: attrs.perm,
                nlink: attrs.nlink,
                uid: if let Some(uid) = uid { uid } else { attrs.uid },
                gid: if let Some(gid) = gid { gid } else { attrs.gid },
                rdev: attrs.rdev,
                blksize: attrs.blksize,
                flags: if let Some(flags) = flags {
                    flags
                } else {
                    attrs.flags
                },
            },
            Err(err) => {
                log::error!("fuse_impl::setattr: {:?}", err);
                reply.error(err.raw_os_error().unwrap_or(EIO));
                return;
            }
        };

        match self.fs_interface.set_inode_meta(ino, attrs.clone()) {
            Ok(_) => reply.attr(&TTL, &attrs.into()),
            Err(err) => {
                log::error!("fuse_impl::setattr: {:?}", err);
                reply.error(err.raw_os_error().unwrap_or(EIO))
            }
=======
        //debug!("called getattr ino:{}", ino);
        match ino {
            1 => reply.attr(&TTL, &MOUNT_DIR_ATTR),
            2 => reply.attr(&TTL, &TEMPLATE_FILE_ATTR),
            _ => reply.error(ENOENT),
>>>>>>> c937685d
        }
    }

    fn read(
        &mut self,
        _req: &Request,
        ino: u64,
        _fh: u64,
        offset: i64,
        size: u32,
        _flags: i32,
        _lock: Option<u64>,
        reply: ReplyData,
    ) {
        debug!("called read ino:{}", ino);
        let content = self.fs_interface.read_file(
            ino,
            offset.try_into().expect("fuse_impl::read offset negative"),
            size.try_into().expect("fuse_impl::read size too large"),
        );

        match content {
            Ok(content) => reply.data(&content),
            Err(err) => {
                log::error!("fuse_impl error: {:?}", err);
                reply.error(err.raw_os_error().unwrap_or(EIO))
            }
        }
    }

    fn readdir(
        &mut self,
        _req: &Request,
        ino: u64,
        _fh: u64,
        offset: i64,
        mut reply: ReplyDirectory,
    ) {
        debug!("called readdir ino:{} offset:{}", ino, offset);
        let entries = match self.fs_interface.read_dir(ino) {
            Ok(entries) => entries,
            Err(e) => {
                log::error!("readdir: ENOENT {e} {ino}");
                reply.error(ENOENT);
                return;
            }
        };

        for (i, entry) in entries.into_iter().enumerate().skip(offset as usize) {
            debug!("....readdir entries : {:?}", entry);
            if reply.add(
                ino,
                // i + 1 means offset of the next entry
                i as i64 + 1, // NOTE - in case of error, try i + 1
                entry.entry.get_filetype(),
                entry.name,
            ) {
                log::error!("BREAK?");
                break;
            }
        }
        reply.ok();
    }

    // ^ READING

    // WRITING

    fn mknod(
        &mut self,
        _req: &Request<'_>,
        parent: u64,
        name: &OsStr,
        _mode: u32,
        _umask: u32,
        _rdev: u32,
        reply: ReplyEntry,
    ) {
        match self.fs_interface.make_inode(
            parent,
            name.to_string_lossy().to_string(),
            SimpleFileType::File,
        ) {
            Ok((id, _)) => {
                // creating metadata to return
                let mut new_attr = TEMPLATE_FILE_ATTR;
                new_attr.ino = id;
                new_attr.kind = FileType::RegularFile;
                new_attr.size = 0;

                reply.entry(&TTL, &new_attr, 0)
            }
            Err(err) => {
                log::error!("fuse_impl error: {:?}", err);
                reply.error(err.raw_os_error().unwrap_or(EIO))
            }
        }
    }

    fn mkdir(
        &mut self,
        _req: &Request<'_>,
        parent: u64,
        name: &OsStr,
        _mode: u32,
        _umask: u32,
        reply: ReplyEntry,
    ) {
        match self.fs_interface.make_inode(
            parent,
            name.to_string_lossy().to_string(),
            SimpleFileType::Directory,
        ) {
            Ok((id, _)) => {
                // creating metadata to return
                let mut new_attr = TEMPLATE_FILE_ATTR;
                new_attr.ino = id;
                new_attr.kind = FileType::Directory;
                new_attr.size = 0;

                reply.entry(&TTL, &new_attr, 0)
            }
            Err(err) => {
                log::error!("fuse_impl error: {:?}", err);
                reply.error(err.raw_os_error().unwrap_or(EIO))
            }
        }
    }

    fn unlink(&mut self, _req: &Request<'_>, parent: u64, name: &OsStr, reply: fuser::ReplyEmpty) {
        match self.fs_interface.fuse_remove_inode(parent, name) {
            Ok(()) => reply.ok(),
            Err(err) => {
                log::error!("fuse_impl error: {:?}", err);
                reply.error(err.raw_os_error().unwrap_or(EIO))
            }
        }
    }

    fn rmdir(&mut self, _req: &Request<'_>, parent: u64, name: &OsStr, reply: fuser::ReplyEmpty) {
        // should be only called on empty dirs ?
        match self.fs_interface.fuse_remove_inode(parent, name) {
            Ok(()) => reply.ok(),
            Err(err) => {
                log::error!("fuse_impl error: {:?}", err);
                reply.error(err.raw_os_error().unwrap_or(EIO))
            }
        }
    }

    fn rename(
        &mut self,
        _req: &Request<'_>,
        parent: u64,
        name: &OsStr,
        new_parent: u64,
        newname: &OsStr,
        _flags: u32,
        reply: fuser::ReplyEmpty,
    ) {
        match self.fs_interface.rename(
            parent,
            new_parent,
            &name //TODO move instead of ref because of the clone down the line
                .to_owned()
                .into_string()
                .expect("Don't support non unicode yet"), //TODO support OsString smartly
            &newname
                .to_owned()
                .into_string()
                .expect("Don't support non unicode yet"),
        ) {
            Ok(()) => reply.ok(),
            Err(err) => reply.error(err.raw_os_error().unwrap_or(EIO)),
        }
    }

    fn write(
        &mut self,
        _req: &Request<'_>,
        ino: u64,
        _fh: u64,
        offset: i64,
        data: &[u8],
        _write_flags: u32,
        _flags: i32,
        _lock_owner: Option<u64>,
        reply: fuser::ReplyWrite,
    ) {
        let offset = offset
            .try_into()
            .expect("fuser write: can't convert i64 to u64");

        match self.fs_interface.write(ino, data.to_vec(), offset) {
            Ok(written) => reply.written(
                written
                    .try_into()
                    .expect("fuser write: can't convert u64 to u32"),
            ),
            Err(err) => {
                log::error!("fuse_impl error: {:?}", err);
                reply.error(err.raw_os_error().unwrap_or(EIO))
            }
        }
    }

    // ^ WRITING

    fn create(
        &mut self,
        _req: &Request<'_>,
        parent: u64,
        name: &OsStr,
        mode: u32,
        umask: u32,
        flags: i32,
        reply: fuser::ReplyCreate,
    ) {
        debug!("CREATE called on parent {} for {:?}", parent, name);

        match self.fs_interface.make_inode(
            parent,
            name.to_string_lossy().to_string(),
            SimpleFileType::File,
        ) {
            Ok((id, _)) => {
                // creating metadata to return
                let mut new_attr = TEMPLATE_FILE_ATTR;
                new_attr.ino = id;
                new_attr.kind = FileType::RegularFile;
                new_attr.size = 0;

                reply.created(&TTL, &new_attr, 0, new_attr.ino, flags as u32);
            }
            Err(err) => {
                log::error!("fuse_impl::create : unable to create file. {:?}", err);
                {
                    log::error!("fuse_impl error: {:?}", err);
                    reply.error(err.raw_os_error().unwrap_or(EIO))
                }
            }
        }
    }

    fn open(&mut self, _req: &Request<'_>, ino: u64, flags: i32, reply: fuser::ReplyOpen) {
        log::error!("OPEN ON {}", ino);
        reply.opened(ino, flags as u32); // TODO - check flags ?
    }

    fn release(
        &mut self,
        _req: &Request<'_>,
        _ino: u64,
        _fh: u64,
        _flags: i32,
        _lock_owner: Option<u64>,
        _flush: bool,
        reply: fuser::ReplyEmpty,
    ) {
        log::error!("RELEASE CALLED");
        reply.ok();
    }
}

fn time_or_now_to_system_time(time: TimeOrNow) -> SystemTime {
    match time {
        TimeOrNow::Now => SystemTime::now(),
        TimeOrNow::SpecificTime(time) => time,
    }
}

pub fn mount_fuse(
    mount_point: &WhPath,
    fs_interface: Arc<FsInterface>,
) -> io::Result<BackgroundSession> {
    let options = vec![
        MountOption::RW,
        // MountOption::DefaultPermissions,
        MountOption::FSName("wormhole".to_string()),
    ];
    let ctrl = FuseController { fs_interface };

    fuser::spawn_mount2(ctrl, mount_point.to_string(), &options)
}<|MERGE_RESOLUTION|>--- conflicted
+++ resolved
@@ -140,7 +140,6 @@
     }
 
     fn getattr(&mut self, _req: &Request, ino: u64, _: Option<u64>, reply: ReplyAttr) {
-<<<<<<< HEAD
         debug!("called getattr ino:{}", ino);
         let attrs = self.fs_interface.get_inode_attributes(ino);
 
@@ -227,13 +226,6 @@
                 log::error!("fuse_impl::setattr: {:?}", err);
                 reply.error(err.raw_os_error().unwrap_or(EIO))
             }
-=======
-        //debug!("called getattr ino:{}", ino);
-        match ino {
-            1 => reply.attr(&TTL, &MOUNT_DIR_ATTR),
-            2 => reply.attr(&TTL, &TEMPLATE_FILE_ATTR),
-            _ => reply.error(ENOENT),
->>>>>>> c937685d
         }
     }
 
