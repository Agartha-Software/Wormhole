use crate::fuse::linux_attrs::time_or_now_to_system_time;
use crate::fuse::linux_mknod::filetype_from_mode;
use crate::pods::filesystem::attrs::SetAttrError;
use crate::pods::filesystem::file_handle::{AccessMode, OpenFlags};
use crate::pods::filesystem::fs_interface::{FsInterface, SimpleFileType};
use crate::pods::filesystem::make_inode::MakeInodeError;
use crate::pods::filesystem::open::{check_permissions, OpenError};
use crate::pods::filesystem::read::ReadError;

use crate::pods::filesystem::readdir::ReadDirError;
use crate::pods::filesystem::remove_inode::RemoveFileError;
use crate::pods::filesystem::rename::RenameError;
use crate::pods::filesystem::write::WriteError;
use crate::pods::filesystem::xattrs::GetXAttrError;
use crate::pods::network::pull_file::PullError;
use fuser::{
    BackgroundSession, Filesystem, MountOption, ReplyAttr, ReplyData, ReplyDirectory, ReplyEmpty,
    ReplyEntry, ReplyXattr, Request,
};
use libc::{XATTR_CREATE, XATTR_REPLACE};
use std::ffi::OsStr;
use std::io;
use std::os::unix::ffi::OsStrExt;
use std::path::{Path, PathBuf};
use std::sync::Arc;
use std::time::{Duration, SystemTime};

// NOTE - placeholders
const TTL: Duration = Duration::from_secs(1);

pub struct FuseController {
    pub fs_interface: Arc<FsInterface>,
}

// REVIEW - should later invest in proper error handling
impl Filesystem for FuseController {
    // READING

    fn lookup(&mut self, req: &Request, parent: u64, name: &OsStr, reply: ReplyEntry) {
<<<<<<< HEAD
        match self.fs_interface.get_entry_from_name(parent, name) {
            Ok(inode) => {
=======
        match self
            .fs_interface
            .get_entry_from_name(parent, name.to_string_lossy().to_string())
        {
            Ok(Some(inode)) => {
>>>>>>> 00bf291c
                reply.entry(&TTL, &inode.meta.with_ids(req.uid(), req.gid()), 0);
            }
            Ok(None) => {
                reply.error(libc::EACCES);
            }
            Err(e) => {
                reply.error(libc::ENOENT);
            }
        };
    }

    fn getattr(&mut self, req: &Request, ino: u64, _fh: Option<u64>, reply: ReplyAttr) {
        let attrs = self.fs_interface.n_get_inode_attributes(ino);

        match attrs {
            Ok(attrs) => reply.attr(&TTL, &attrs.with_ids(req.uid(), req.gid())),
            Err(err) => {
                log::error!("getattr error: {:?}", err);
                reply.error(err.to_libc())
            }
        }
    }

    fn setattr(
        &mut self,
        req: &Request<'_>,
        ino: u64,
        mode: Option<u32>,
        uid: Option<u32>,
        gid: Option<u32>,
        size: Option<u64>,
        atime: Option<fuser::TimeOrNow>,
        mtime: Option<fuser::TimeOrNow>,
        ctime: Option<SystemTime>,
        file_handle: Option<u64>,
        _crtime: Option<SystemTime>,
        _chgtime: Option<SystemTime>,
        _bkuptime: Option<SystemTime>,
        flags: Option<u32>,
        reply: ReplyAttr,
    ) {
        match self
            .fs_interface
            .setattr(
                ino,
                mode,
                uid,
                gid,
                size,
                atime.map(|time| time_or_now_to_system_time(time)),
                mtime.map(|time| time_or_now_to_system_time(time)),
                ctime,
                file_handle,
                flags,
            )
            .inspect_err(|e| log::error!("setattr({ino}): {e}"))
        {
            Ok(meta) => reply.attr(&TTL, &meta.with_ids(req.uid(), req.gid())),
            Err(SetAttrError::WhError { source }) => reply.error(source.to_libc()),
            Err(SetAttrError::SizeNoPerm) => reply.error(libc::EPERM),
            Err(SetAttrError::InvalidFileHandle) => reply.error(libc::EBADFD),
            Err(SetAttrError::SetFileSizeIoError { io }) => {
                reply.error(io.raw_os_error().expect(
                    "Local setattr error should always be the underling libc::open os error",
                ))
            }
            Err(SetAttrError::SetPermIoError { io }) => {
                reply.error(io.raw_os_error().expect(
                    "Local setattr error should always be the underling libc::open os error",
                ))
            }
        }
    }

    fn getxattr(
        &mut self,
        _req: &Request<'_>,
        ino: u64,
        name: &OsStr,
        size: u32,
        reply: ReplyXattr,
    ) {
        let attr = self.fs_interface.get_inode_xattr(ino, name);

        let data = match attr {
            Ok(data) => data,
            Err(GetXAttrError::KeyNotFound) => {
                reply.error(libc::ENODATA);
                return;
            }
            Err(GetXAttrError::WhError { source }) => {
                reply.error(source.to_libc());
                return;
            }
        };

        if size == 0 {
            reply.size(data.len() as u32);
        } else {
            reply.data(&data);
        }
    }

    fn setxattr(
        &mut self,
        _req: &Request<'_>,
        ino: u64,
        name: &OsStr,
        data: &[u8],
        flags: i32,
        _position: u32, // Postion undocumented
        reply: ReplyEmpty,
    ) {
        // As we follow linux implementation in spirit, data size limit at 64kb
        if data.len() > 64000 {
            return reply.error(libc::ENOSPC);
        }

        if flags == XATTR_CREATE || flags == XATTR_REPLACE {
            match self.fs_interface.xattr_exists(ino, name) {
                Ok(true) => {
                    if flags == XATTR_CREATE {
                        return reply.error(libc::EEXIST);
                    }
                }
                Ok(false) => {
                    if flags == XATTR_REPLACE {
                        return reply.error(libc::ENODATA);
                    }
                }
                Err(err) => {
                    return reply.error(err.to_libc());
                }
            }
        }

        // TODO - Implement After permission implementation
        // let attr = self.fs_interface.get_inode_attributes(ino);
        // if attr.unwrap().perm == valid {
        //     reply.error(libc::EPERM);
        // }

        match self
            .fs_interface
            .network_interface
            .set_inode_xattr(ino, name, data.to_vec())
        {
            Ok(_) => reply.ok(),
            Err(err) => reply.error(err.to_libc()),
        }
    }

    fn removexattr(
        &mut self,
        _req: &fuser::Request<'_>,
        ino: u64,
        name: &OsStr,
        reply: ReplyEmpty,
    ) {
        match self
            .fs_interface
            .network_interface
            .remove_inode_xattr(ino, name)
        {
            Ok(_) => reply.ok(),
            Err(err) => reply.error(err.to_libc()),
        }
    }

    fn listxattr(&mut self, _req: &Request<'_>, ino: u64, size: u32, reply: ReplyXattr) {
        match self.fs_interface.list_inode_xattr(ino) {
            Ok(keys) => {
                let mut bytes = vec![];

                for key in keys {
                    bytes.extend_from_slice(key.as_bytes());
                    bytes.push(0);
                }
                if size == 0 {
                    reply.size(bytes.len() as u32);
                } else if size >= bytes.len() as u32 {
                    reply.data(&bytes);
                } else {
                    reply.error(libc::ERANGE)
                }
                return;
            }
            Err(err) => match err.to_libc() {
                libc::ENOENT => reply.error(libc::EBADF), // Not found became Bad file descriptor
                or => reply.error(or),
            },
        }
    }

    fn read(
        &mut self,
        _req: &Request,
        ino: u64,
        file_handle: u64,
        offset: i64,
        size: u32,
        _flags: i32,
        _lock: Option<u64>,
        reply: ReplyData,
    ) {
        let mut buf = vec![];
        buf.resize(size as usize, 0);
        match self.fs_interface.read_file(
            ino,
            offset.try_into().expect("read::read offset negative"),
            &mut buf,
            file_handle,
        ) {
            Ok(size) => {
                buf.resize(size, 0);
                reply.data(&buf)
            }
            Err(ReadError::WhError { source }) => reply.error(source.to_libc()),
            Err(ReadError::PullError {
                source: PullError::WhError { source },
            }) => reply.error(source.to_libc()),
            Err(ReadError::CantPull) => reply.error(libc::ENETUNREACH),
            Err(ReadError::LocalReadFailed { io }) => reply.error(
                io.raw_os_error()
                    .expect("Local read error should always be the underling libc::open os error"),
            ),
            Err(ReadError::PullError {
                source: PullError::NoHostAvailable,
            }) => reply.error(libc::ENETUNREACH),
            Err(ReadError::NoFileHandle) => reply.error(libc::EBADFD), // Shouldn't happend
            //According to the man EBADF if the fd is not a valid file descriptor or is not open for reading.
            Err(ReadError::NoReadPermission) => reply.error(libc::EBADFD),
        }
    }

    fn readdir(
        &mut self,
        _req: &Request,
        ino: u64,
        _fh: u64,
        offset: i64,
        mut reply: ReplyDirectory,
    ) {
        let entries = match self.fs_interface.read_dir(ino) {
            Ok(entries) => entries,
            Err(ReadDirError::PermissionError) => {
                log::error!("readdir: EPERM {ino}");
                reply.error(libc::EACCES);
                return;
            }
            Err(ReadDirError::WhError { source: e }) => {
                log::error!("readdir: {e} {ino}");
                reply.error(e.to_libc());
                return;
            }
        };

        for (i, entry) in entries.into_iter().enumerate().skip(offset as usize) {
            if reply.add(
                entry.id,
                // i + 1 means offset of the next entry
                i as i64 + 1, // NOTE - in case of error, try i + 1
                entry.entry.get_filetype().into(),
                entry.name,
            ) {
                break;
            }
        }
        reply.ok();
    }

    // ^ READING

    // WRITING

    fn mknod(
        &mut self,
        req: &Request<'_>,
        parent: u64,
        name: &OsStr,
        mode: u32,
        _umask: u32,
        _rdev: u32,
        reply: ReplyEntry,
    ) {
        let permissions = mode as u16;
        let kind = match filetype_from_mode(mode) {
            Some(kind) => kind,
            None => {
                // If it's not a file or a directory it's not yet supported
                reply.error(libc::EACCES);
                return;
            }
        };

        match self
            .fs_interface
            .make_inode(parent, name, permissions, kind)
        {
            Ok(node) => reply.entry(&TTL, &node.meta.with_ids(req.uid(), req.gid()), 0),
            Err(MakeInodeError::LocalCreationFailed { io }) => {
                reply.error(io.raw_os_error().expect(
                    "Local creation error should always be the underling libc::open os error",
                ))
            }
            Err(MakeInodeError::WhError { source }) => reply.error(source.to_libc()),
            Err(MakeInodeError::AlreadyExist) => reply.error(libc::EEXIST),
            Err(MakeInodeError::ParentNotFound) => reply.error(libc::ENOENT),
            Err(MakeInodeError::ParentNotFolder) => reply.error(libc::ENOTDIR),
            Err(MakeInodeError::ProtectedNameIsFolder) => reply.error(libc::EISDIR),
            Err(MakeInodeError::PermissionDenied) => reply.error(libc::EACCES),
        }
    }

    fn mkdir(
        &mut self,
        req: &Request<'_>,
        parent: u64,
        name: &OsStr,
        mode: u32,
        _umask: u32,
        reply: ReplyEntry,
    ) {
        match self
            .fs_interface
<<<<<<< HEAD
            .make_inode(parent, name, mode as u16, SimpleFileType::Directory)
=======
            .make_inode(
                parent,
                name.to_string_lossy().to_string(),
                mode as u16,
                SimpleFileType::Directory,
            )
            .inspect_err(|e| log::error!("mkdir({parent}, {}): {e}", name.display()))
>>>>>>> 00bf291c
        {
            Ok(node) => reply.entry(&TTL, &node.meta.with_ids(req.uid(), req.gid()), 0),
            Err(MakeInodeError::LocalCreationFailed { io }) => {
                reply.error(io.raw_os_error().expect(
                    "Local creation error should always be the underling libc::open os error",
                ))
            }
            Err(MakeInodeError::WhError { source }) => reply.error(source.to_libc()),
            Err(MakeInodeError::AlreadyExist) => reply.error(libc::EEXIST),
            Err(MakeInodeError::ParentNotFound) => reply.error(libc::ENOENT),
            Err(MakeInodeError::ParentNotFolder) => reply.error(libc::ENOTDIR),
            Err(MakeInodeError::ProtectedNameIsFolder) => reply.error(libc::EISDIR),
            Err(MakeInodeError::PermissionDenied) => reply.error(libc::EACCES),
        }
    }

    fn unlink(&mut self, _req: &Request<'_>, parent: u64, name: &OsStr, reply: fuser::ReplyEmpty) {
        match self.fs_interface.fuse_remove_inode(parent, name) {
            Ok(()) => reply.ok(),
            Err(RemoveFileError::WhError { source }) => reply.error(source.to_libc()),
            Err(RemoveFileError::LocalDeletionFailed { io }) => {
                reply.error(io.raw_os_error().expect(
                    "Local creation error should always be the underling libc::open os error",
                ))
            }
            Err(RemoveFileError::NonEmpty) => reply.error(libc::ENOTEMPTY),
            Err(RemoveFileError::PermissionDenied) => reply.error(libc::EACCES),
        }
    }

    fn rmdir(&mut self, _req: &Request<'_>, parent: u64, name: &OsStr, reply: fuser::ReplyEmpty) {
        match self.fs_interface.fuse_remove_inode(parent, name) {
            Ok(()) => reply.ok(),
            Err(RemoveFileError::WhError { source }) => reply.error(source.to_libc()),
            Err(RemoveFileError::LocalDeletionFailed { io }) => {
                reply.error(io.raw_os_error().expect(
                    "Local creation error should always be the underling libc::open os error",
                ))
            }
            Err(RemoveFileError::NonEmpty) => reply.error(libc::ENOTEMPTY),
            Err(RemoveFileError::PermissionDenied) => reply.error(libc::EACCES),
        }
    }

    fn rename(
        &mut self,
        _req: &Request<'_>,
        parent: u64,
        name: &OsStr,
        new_parent: u64,
        newname: &OsStr,
        flags: u32,
        reply: fuser::ReplyEmpty,
    ) {
        match self
            .fs_interface
            .rename(
                parent,
                new_parent,
                name,
                newname,
                flags & libc::RENAME_NOREPLACE == 0,
            )
            .inspect_err(|err| log::error!("rename: {err}"))
        {
            Ok(()) => reply.ok(),
            Err(RenameError::WhError { source }) => reply.error(source.to_libc()),
            Err(RenameError::LocalRenamingFailed { io }) => {
                reply.error(io.raw_os_error().expect(
                    "Local renaming error should always be the underling libc::open os error",
                ))
            }
            Err(RenameError::LocalOverwriteFailed { io }) => reply.error(io.raw_os_error().expect(
                "Local overwrite error should always be the underling libc::open os error",
            )),
            Err(RenameError::OverwriteNonEmpty) => reply.error(libc::ENOTEMPTY),
            Err(RenameError::DestinationExists) => reply.error(libc::EEXIST),
            Err(RenameError::SourceParentNotFolder) => reply.error(libc::ENOTDIR),
            Err(RenameError::SourceParentNotFound) => reply.error(libc::ENOENT),
            Err(RenameError::DestinationParentNotFolder) => reply.error(libc::ENOTDIR),
            Err(RenameError::DestinationParentNotFound) => reply.error(libc::ENOENT),
            Err(RenameError::ProtectedNameIsFolder) => reply.error(libc::ENOTDIR),
            Err(RenameError::ReadFailed { source: _ }) => reply.error(libc::EIO), // TODO
            Err(RenameError::PermissionDenied) => reply.error(libc::EACCES),
            Err(RenameError::LocalWriteFailed { io }) => reply.error(
                io.raw_os_error()
                    .expect("Local read error should always be the underling os error"),
            ),
        }
    }

    fn open(&mut self, _req: &Request<'_>, ino: u64, flags: i32, reply: fuser::ReplyOpen) {
        match AccessMode::from_libc(flags).and_then(|access| {
            self.fs_interface
                .open(ino, OpenFlags::from_libc(flags), access)
        }) {
            Ok(file_handle) => reply.opened(file_handle, flags as u32), // TODO - check flags ?,
            Err(OpenError::WhError { source }) => reply.error(source.to_libc()),
            Err(OpenError::MultipleAccessFlags) => reply.error(libc::EINVAL),
            Err(OpenError::TruncReadOnly) => reply.error(libc::EPERM),
            Err(OpenError::WrongPermissions) => reply.error(libc::EACCES),
        };
    }

    fn write(
        &mut self,
        _req: &Request<'_>,
        ino: u64,
        file_handle: u64,
        offset: i64,
        data: &[u8],
        _write_flags: u32,
        _flags: i32,
        _lock_owner: Option<u64>,
        reply: fuser::ReplyWrite,
    ) {
        let offset = offset
            .try_into()
            .expect("fuser write: can't convert i64 to u64");

        match self.fs_interface.write(ino, data, offset, file_handle) {
            Ok(written) => reply.written(
                written
                    .try_into()
                    .expect("fuser write: can't convert u64 to u32"),
            ),
            Err(WriteError::WhError { source }) => reply.error(source.to_libc()),
            Err(WriteError::LocalWriteFailed { io }) => {
                reply.error(io.raw_os_error().expect(
                    "Local creation error should always be the underling libc::open os error",
                ))
            }
            Err(WriteError::NoFileHandle) => reply.error(libc::EBADFD), // Shouldn't happend
            //According to the man EBADF if the fd is not a valid file descriptor or is not open for writing.
            Err(WriteError::NoWritePermission) => reply.error(libc::EBADF), // Shouldn't happend, write not call with wrong perms, already stopped
        }
    }

    // ^ WRITING

    // fn create(
    //     &mut self,
    //     req: &Request<'_>,
    //     parent: u64,
    //     name: &OsStr,
    //     mode: u32,
    //     _umask: u32,
    //     flags: i32,
    //     reply: fuser::ReplyCreate,
    // ) {
    //     let permissions = mode as u16;
    //     let kind = match filetype_from_mode(mode) {
    //         Some(kind) => kind,
    //         None => {
    //             // If it's not a file or a directory it's not yet supported
    //             reply.error(libc::EPERM);
    //             return;
    //         }
    //     };

    //     match AccessMode::from_libc(flags)
    //         .map_err(|source| CreateError::OpenError { source })
    //         .and_then(|access| {
    //             self.fs_interface.create(
    //                 parent,
    //                 name.to_string_lossy().to_string(),
    //                 kind,
    //                 OpenFlags::from_libc(flags),
    //                 access,
    //                 permissions,
    //             )
    //         }) {
    //         Ok((inode, fh)) => reply.created(
    //             &TTL,
    //             &inode.meta.with_ids(req.uid(), req.gid()),
    //             0,
    //             fh,
    //             flags as u32,
    //         ),
    //         Err(CreateError::MakeInode {
    //             source: MakeInodeError::LocalCreationFailed { io },
    //         }) => {
    //             reply.error(io.raw_os_error().expect(
    //                 "Local creation error should always be the underling libc::open os error",
    //             ))
    //         }
    //         Err(CreateError::MakeInode {
    //             source: MakeInodeError::WhError { source },
    //         }) => reply.error(source.to_libc()),
    //         Err(CreateError::MakeInode {
    //             source: MakeInodeError::AlreadyExist,
    //         }) => reply.error(libc::EEXIST),
    //         Err(CreateError::MakeInode {
    //             source: MakeInodeError::ParentNotFound,
    //         }) => reply.error(libc::ENOENT),
    //         Err(CreateError::MakeInode {
    //             source: MakeInodeError::ParentNotFolder,
    //         }) => reply.error(libc::ENOTDIR),
    //         Err(CreateError::MakeInode {
    //             source: MakeInodeError::ProtectedNameIsFolder,
    //         }) => reply.error(libc::EISDIR),
    //         Err(CreateError::WhError { source }) => reply.error(source.to_libc()),
    //         Err(CreateError::OpenError {
    //             source: OpenError::WhError { source },
    //         }) => reply.error(source.to_libc()),
    //         Err(CreateError::OpenError {
    //             source: OpenError::MultipleAccessFlags,
    //         }) => reply.error(libc::EINVAL),
    //         Err(CreateError::OpenError {
    //             source: OpenError::TruncReadOnly,
    //         }) => reply.error(libc::EACCES),
    //         Err(CreateError::OpenError {
    //             source: OpenError::WrongPermissions,
    //         }) => reply.error(libc::EPERM),
    //     }
    // }

    fn release(
        &mut self,
        _req: &Request<'_>,
        _ino: u64,
        file_handle: u64,
        _flags: i32,
        _lock_owner: Option<u64>,
        _flush: bool,
        reply: fuser::ReplyEmpty,
    ) {
        match self.fs_interface.release(file_handle) {
            Ok(()) => reply.ok(),
            Err(err) => reply.error(err.to_libc()),
        }
    }

    fn access(&mut self, _req: &Request<'_>, ino: u64, mask: i32, reply: ReplyEmpty) {
        let meta = match self.fs_interface.n_get_inode_attributes(ino) {
            Ok(meta) => meta,
            Err(err) => {
                log::error!("access({ino}, {mask}): {err}");
                reply.error(err.to_libc());
                return;
            }
        };

        let mut flags = OpenFlags::default();
        flags.exec = (mask & libc::X_OK) != 0;
        let mode = match mask & (libc::R_OK | libc::W_OK) {
            libc::F_OK => Ok(AccessMode::Void),
            libc::R_OK => Ok(AccessMode::Read),
            libc::W_OK => Ok(AccessMode::Write),
            0b110 /* (libc::R_OK | libc::W_OK) */ => Ok(AccessMode::ReadWrite),
            _ => unreachable!(),
        };

        match mode
            .and_then(|access| check_permissions(flags, access, meta.perm))
            .inspect_err(|err| log::error!("access({ino}, {mask}): {err}"))
        {
            Ok(_) => reply.ok(),
            Err(OpenError::MultipleAccessFlags) => reply.error(libc::EINVAL),
            Err(OpenError::TruncReadOnly) => reply.error(libc::EPERM),
            Err(OpenError::WrongPermissions) => reply.error(libc::EACCES),
            Err(OpenError::WhError { source }) => reply.error(source.to_libc()),
        };
    }
}

pub fn mount_fuse(
    mount_point: &Path,
    fs_interface: Arc<FsInterface>,
) -> io::Result<BackgroundSession> {
    let options = vec![
        MountOption::RW,
        // MountOption::DefaultPermissions,
        MountOption::FSName(format!(
            "wormhole@{}",
            mount_point
                .file_stem()
                .ok_or(io::ErrorKind::NotADirectory)?
                .to_string_lossy()
        )),
    ];
    let ctrl = FuseController { fs_interface };

    fuser::spawn_mount2(ctrl, mount_point, &options)
}<|MERGE_RESOLUTION|>--- conflicted
+++ resolved
@@ -37,16 +37,8 @@
     // READING
 
     fn lookup(&mut self, req: &Request, parent: u64, name: &OsStr, reply: ReplyEntry) {
-<<<<<<< HEAD
         match self.fs_interface.get_entry_from_name(parent, name) {
-            Ok(inode) => {
-=======
-        match self
-            .fs_interface
-            .get_entry_from_name(parent, name.to_string_lossy().to_string())
-        {
             Ok(Some(inode)) => {
->>>>>>> 00bf291c
                 reply.entry(&TTL, &inode.meta.with_ids(req.uid(), req.gid()), 0);
             }
             Ok(None) => {
@@ -372,17 +364,8 @@
     ) {
         match self
             .fs_interface
-<<<<<<< HEAD
             .make_inode(parent, name, mode as u16, SimpleFileType::Directory)
-=======
-            .make_inode(
-                parent,
-                name.to_string_lossy().to_string(),
-                mode as u16,
-                SimpleFileType::Directory,
-            )
             .inspect_err(|e| log::error!("mkdir({parent}, {}): {e}", name.display()))
->>>>>>> 00bf291c
         {
             Ok(node) => reply.entry(&TTL, &node.meta.with_ids(req.uid(), req.gid()), 0),
             Err(MakeInodeError::LocalCreationFailed { io }) => {
