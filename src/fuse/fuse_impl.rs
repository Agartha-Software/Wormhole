--- conflicted
+++ resolved
@@ -49,7 +49,7 @@
             Ok(None) => {
                 reply.error(libc::EACCES);
             }
-            Err(e) => {
+            Err(_) => {
                 reply.error(libc::ENOENT);
             }
         };
@@ -75,8 +75,8 @@
             Ok(file_handle) => reply.opened(file_handle, flags as u32), // TODO - check flags ?,
             Err(OpenError::WhError { source }) => reply.error(source.to_libc()),
             Err(OpenError::MultipleAccessFlags) => reply.error(libc::EINVAL),
-            Err(OpenError::TruncReadOnly) => reply.error(libc::EACCES),
-            Err(OpenError::WrongPermissions) => reply.error(libc::EPERM),
+            Err(OpenError::TruncReadOnly) => reply.error(libc::EPERM),
+            Err(OpenError::WrongPermissions) => reply.error(libc::EACCES),
         };
     }
 
@@ -98,7 +98,6 @@
         flags: Option<u32>,
         reply: ReplyAttr,
     ) {
-<<<<<<< HEAD
         match self.fs_interface.setattr(
             ino,
             mode,
@@ -110,28 +109,12 @@
             ctime,
             file_handle,
             flags,
-        ) {
-=======
-        match self
-            .fs_interface
-            .setattr(
-                ino,
-                mode,
-                uid,
-                gid,
-                size,
-                atime.map(|time| time_or_now_to_system_time(time)),
-                mtime.map(|time| time_or_now_to_system_time(time)),
-                ctime,
-                file_handle,
-                flags,
-            )
+        )
             .inspect_err(|e| log::error!("setattr({ino}): {e}"))
         {
->>>>>>> 00bf291c
             Ok(meta) => reply.attr(&TTL, &meta.with_ids(req.uid(), req.gid())),
             Err(SetAttrError::WhError { source }) => reply.error(source.to_libc()),
-            Err(SetAttrError::SizeNoPerm) => reply.error(libc::EPERM),
+            Err(SetAttrError::SizeNoPerm) => reply.error(libc::EACCES),
             Err(SetAttrError::InvalidFileHandle) => reply.error(libc::EBADFD),
             Err(SetAttrError::SetFileSizeIoError { io }) => {
                 reply.error(io.raw_os_error().expect(
@@ -146,108 +129,6 @@
         }
     }
 
-<<<<<<< HEAD
-=======
-    fn getxattr(
-        &mut self,
-        _req: &Request<'_>,
-        ino: u64,
-        name: &OsStr,
-        size: u32,
-        reply: ReplyXattr,
-    ) {
-        let attr = self
-            .fs_interface
-            .get_inode_xattr(ino, &name.to_string_lossy().to_string());
-
-        let data = match attr {
-            Ok(data) => data,
-            Err(GetXAttrError::KeyNotFound) => {
-                reply.error(libc::ENODATA);
-                return;
-            }
-            Err(GetXAttrError::WhError { source }) => {
-                reply.error(source.to_libc());
-                return;
-            }
-        };
-
-        if size == 0 {
-            reply.size(data.len() as u32);
-        } else {
-            reply.data(&data);
-        }
-    }
-
-    fn setxattr(
-        &mut self,
-        _req: &Request<'_>,
-        ino: u64,
-        name: &OsStr,
-        data: &[u8],
-        flags: i32,
-        _position: u32, // Postion undocumented
-        reply: ReplyEmpty,
-    ) {
-        // As we follow linux implementation in spirit, data size limit at 64kb
-        if data.len() > 64000 {
-            return reply.error(libc::ENOSPC);
-        }
-
-        let key = name.to_string_lossy().to_string();
-
-        if flags == XATTR_CREATE || flags == XATTR_REPLACE {
-            match self.fs_interface.xattr_exists(ino, &key) {
-                Ok(true) => {
-                    if flags == XATTR_CREATE {
-                        return reply.error(libc::EEXIST);
-                    }
-                }
-                Ok(false) => {
-                    if flags == XATTR_REPLACE {
-                        return reply.error(libc::ENODATA);
-                    }
-                }
-                Err(err) => {
-                    return reply.error(err.to_libc());
-                }
-            }
-        }
-
-        // TODO - Implement After permission implementation
-        // let attr = self.fs_interface.get_inode_attributes(ino);
-        // if attr.unwrap().perm == valid {
-        //     reply.error(libc::EPERM);
-        // }
-
-        match self
-            .fs_interface
-            .network_interface
-            .set_inode_xattr(ino, key, data.to_vec())
-        {
-            Ok(_) => reply.ok(),
-            Err(err) => reply.error(err.to_libc()),
-        }
-    }
-
-    fn removexattr(
-        &mut self,
-        _req: &fuser::Request<'_>,
-        ino: u64,
-        name: &OsStr,
-        reply: ReplyEmpty,
-    ) {
-        match self
-            .fs_interface
-            .network_interface
-            .remove_inode_xattr(ino, name.to_string_lossy().to_string())
-        {
-            Ok(_) => reply.ok(),
-            Err(err) => reply.error(err.to_libc()),
-        }
-    }
-
->>>>>>> 00bf291c
     fn listxattr(&mut self, _req: &Request<'_>, ino: u64, size: u32, reply: ReplyXattr) {
         match self.fs_interface.list_inode_xattr(ino) {
             Ok(keys) => {
@@ -326,7 +207,7 @@
         let entries = match self.fs_interface.read_dir(ino) {
             Ok(entries) => entries,
             Err(ReadDirError::PermissionError) => {
-                log::error!("readdir: EPERM {ino}");
+                log::error!("readdir: EACCES {ino}");
                 reply.error(libc::EACCES);
                 return;
             }
@@ -536,11 +417,8 @@
             Err(RenameError::DestinationParentNotFound) => reply.error(libc::ENOENT),
             Err(RenameError::ProtectedNameIsFolder) => reply.error(libc::ENOTDIR),
             Err(RenameError::ReadFailed { source: _ }) => reply.error(libc::EIO), // TODO
-<<<<<<< HEAD
             Err(RenameError::FlushError { source: _ }) => reply.error(libc::EWOULDBLOCK),
-=======
             Err(RenameError::PermissionDenied) => reply.error(libc::EACCES),
->>>>>>> 00bf291c
             Err(RenameError::LocalWriteFailed { io }) => reply.error(
                 io.raw_os_error()
                     .expect("Local read error should always be the underling os error"),
@@ -548,22 +426,6 @@
         }
     }
 
-<<<<<<< HEAD
-=======
-    fn open(&mut self, _req: &Request<'_>, ino: u64, flags: i32, reply: fuser::ReplyOpen) {
-        match AccessMode::from_libc(flags).and_then(|access| {
-            self.fs_interface
-                .open(ino, OpenFlags::from_libc(flags), access)
-        }) {
-            Ok(file_handle) => reply.opened(file_handle, flags as u32), // TODO - check flags ?,
-            Err(OpenError::WhError { source }) => reply.error(source.to_libc()),
-            Err(OpenError::MultipleAccessFlags) => reply.error(libc::EINVAL),
-            Err(OpenError::TruncReadOnly) => reply.error(libc::EPERM),
-            Err(OpenError::WrongPermissions) => reply.error(libc::EACCES),
-        };
-    }
-
->>>>>>> 00bf291c
     fn write(
         &mut self,
         _req: &Request<'_>,
