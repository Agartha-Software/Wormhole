--- conflicted
+++ resolved
@@ -705,12 +705,8 @@
 ) -> io::Result<BackgroundSession> {
     let options = vec![
         MountOption::RW,
-<<<<<<< HEAD
         MountOption::DefaultPermissions,
         MountOption::AllowOther, //NOTE - Necessary for xfstests
-        MountOption::FSName(format!("wormhole@{}", mount_point.get_end())),
-=======
-        // MountOption::DefaultPermissions,
         MountOption::FSName(format!(
             "wormhole@{}",
             mount_point
@@ -718,7 +714,6 @@
                 .ok_or(io::ErrorKind::InvalidFilename)?
                 .to_string_lossy()
         )),
->>>>>>> 73915835
     ];
     let ctrl = FuseController { fs_interface };
 
