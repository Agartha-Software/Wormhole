use fuser::{FileAttr, FileType};
use log::info;
use std::{
    ffi::OsStr,
    fs::{self, OpenOptions},
    io::Write,
    path::PathBuf,
};

<<<<<<< HEAD
use fuser::{FileAttr, FileType};

=======
>>>>>>> 59da651e
use crate::network::message::{self, Folder, NetworkMessage};

use super::{Provider, TEMPLATE_FILE_ATTR};

impl Provider {
    // Basically no error handling for the poc
    // If good : Some(requested_data)
    // Else : None

    pub fn mkfile(&mut self, parent_ino: u64, name: &OsStr) -> Option<FileAttr> {
        // should check that the parent exists and is a folder
        // return None if error
        if let Some(meta) = self.get_metadata(parent_ino) {
            if meta.kind == FileType::Directory {
                let new_path =
                    PathBuf::from(self.mirror_path_from_inode(parent_ino).unwrap()).join(name);

                fs::File::create(&new_path).unwrap(); // real file creation

                // add entry to the index
                self.index.insert(
                    self.next_inode,
                    (
                        FileType::RegularFile,
                        new_path
                            .strip_prefix(self.local_source.clone())
                            .unwrap()
                            .to_string_lossy()
                            .to_string(),
                    ),
                );
                self.tx
                    .send(NetworkMessage::File(message::File {
                        path: new_path,
                        file: [].to_vec(),
                        ino: self.next_inode,
                    }))
                    .unwrap();
                let mut new_attr = TEMPLATE_FILE_ATTR;
                new_attr.ino = self.next_inode;
                new_attr.kind = FileType::RegularFile;
                new_attr.size = 0;
                self.next_inode += 1; // NOTE - ne jamais oublier d'incrémenter si besoin next_inode

                Some(new_attr)
            } else {
                None
            }
        } else {
            None
        }
    }

    pub fn mkdir(&mut self, parent_ino: u64, name: &OsStr) -> Option<FileAttr> {
        // should check that the parent exists and is a folder
        // return None if error
        println!("Creating dir");
        if let Some(meta) = self.get_metadata(parent_ino) {
            if meta.kind == FileType::Directory {
                let new_path =
                    PathBuf::from(self.mirror_path_from_inode(parent_ino).unwrap()).join(name);
                println!("directory created: {:?}", new_path);
                fs::create_dir(&new_path).unwrap(); // create a real directory
                let virt_path = new_path
                    .strip_prefix(self.local_source.clone())
                    .unwrap()
                    .to_string_lossy()
                    .to_string();

                self.index
                    .insert(self.next_inode, (FileType::Directory, virt_path.clone()));
                self.tx
                    .send(NetworkMessage::NewFolder(Folder {
                        ino: self.next_inode,
                        path: virt_path.into(),
                    }))
                    .unwrap();
                let mut new_attr = TEMPLATE_FILE_ATTR;
                new_attr.ino = self.next_inode;
                new_attr.kind = FileType::Directory;
                new_attr.size = 0;
                self.next_inode += 1; // NOTE - ne jamais oublier d'incrémenter si besoin next_inode

                Some(new_attr)
            } else {
                None
            }
        } else {
            None
        }
    }

    pub fn rmfile(&mut self, parent_ino: u64, name: &OsStr) -> Option<()> {
        // should only be called on files and not folders
        // if 404 or Folder -> None
        println!("Removing file");
        if let Some(list) = self.fs_readdir(parent_ino) {
            // finds a files that matches (if any)
            if let Some(file) = list.iter().find(|(_, e_type, e_name)| {
                *e_name == name.to_string_lossy().to_string() && *e_type == FileType::RegularFile
            }) {
                if let Some(file_path) = self.mirror_path_from_inode(file.0) {
                    if let Ok(_) = fs::remove_file(file_path) {
                        self.tx.send(NetworkMessage::Remove(file.0)).unwrap();
                        self.index.remove(&file.0);
                        Some(())
                    } else {
                        None
                    }
                } else {
                    None
                }
            } else {
                None
            }
        } else {
            None
        }
    }

    pub fn rmdir(&mut self, parent_ino: u64, name: &OsStr) -> Option<()> {
        // should only be called on empty folders
        // if 404, not empty or file -> None
        Some(())
    }

    pub fn rename(
        &mut self,
        parent_ino: u64,
        name: &OsStr,
        newparent_ino: u64,
        newname: &OsStr,
    ) -> Option<()> {
        // pas clair de quand c'est appelé, si ça l'est sur des dossiers
        // non vides, go ignorer et pas tester à la démo
        Some(())
    }

    pub fn write(&self, ino: u64, offset: i64, data: &[u8]) -> Option<u32> {
        // returns the writed size
        info!("WRITE ENTERNAL");
        if let Some(path) = self.mirror_path_from_inode(ino) {
            let mut pos = 0;
            info!("WRITE GOOD PATH: {:?}", path);
            match File::options().append(true).open(path) {
                Ok(mut f) => {
                    info!("WRITE: {:?}", f);
                    while pos < data.len() {
                        if let Ok(bytes_written) = f.write(&data[pos..]) {
                            pos += bytes_written;
                        } else {
                            info!("WRITE ERROR");
                            return Some(pos as u32);
                        }
                    }
                    info!("WRITE {:?}", pos);
                    Some(pos as u32)
                }
                Err(_) => None,
            }
        } else {
            None
        }
        // Some(0)
    }

    // RECEPTION
    pub fn new_folder(&mut self, ino: u64, path: PathBuf) {
        let real_path = PathBuf::from(self.local_source.clone()).join(&path);
        println!("Provider make new folder at: {:?}", real_path);
        fs::create_dir(&real_path).unwrap();
        self.index.insert(
            ino,
            (FileType::Directory, path.to_string_lossy().to_string()),
        );
    }

    pub fn new_file(&mut self, ino: u64, path: PathBuf) {
        let real_path = PathBuf::from(self.local_source.clone()).join(&path);
        println!("Provider make new file at: {:?}", real_path);
        fs::File::create(&real_path).unwrap();
        self.index.insert(
            ino,
            (FileType::RegularFile, path.to_string_lossy().to_string()),
        );
    }

    pub fn recpt_remove(&mut self, ino: u64) {
        let (file_type, path) = self.index.get(&ino).unwrap();
        let real_path = PathBuf::from(self.local_source.clone()).join(&path);
        println!("Provider remove object at: {:?}", real_path);
        match file_type {
            FileType::Directory => fs::remove_dir_all(&real_path).unwrap(),
            FileType::RegularFile => fs::remove_file(&real_path).unwrap(),
            _ => todo!(),
        }
        self.index.remove(&ino);
    }

    pub fn recpt_write(&mut self, ino: u64, content: Vec<u8>) {
        let (_, path) = self.index.get(&ino).unwrap();
        let real_path = PathBuf::from(self.local_source.clone()).join(&path);
        println!("Provider write to file at: {:?}", real_path);
        let mut file = OpenOptions::new()
            .read(true)
            .write(true) // <--------- this
            .create(true)
            .open(real_path)
            .unwrap();
        file.write_all(&content).unwrap();
    }

    // pub fn recpt_rename(&mut self, ino: u64, newparent_ino: u64, newname: &OsStr) {
    //     let (_, path) = self.index.get(&ino).unwrap();
    //     let real_path = PathBuf::from(self.local_source.clone()).join(&path);
    //     let real_path = PathBuf::from(self.local_source.clone()).join(&path);
    //     println!("Provider rename object at: {:?}", real_path);

    // }
}<|MERGE_RESOLUTION|>--- conflicted
+++ resolved
@@ -2,16 +2,11 @@
 use log::info;
 use std::{
     ffi::OsStr,
-    fs::{self, OpenOptions},
+    fs::{self, File, OpenOptions},
     io::Write,
     path::PathBuf,
 };
 
-<<<<<<< HEAD
-use fuser::{FileAttr, FileType};
-
-=======
->>>>>>> 59da651e
 use crate::network::message::{self, Folder, NetworkMessage};
 
 use super::{Provider, TEMPLATE_FILE_ATTR};
