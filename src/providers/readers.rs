/*
 * Used for the OUTSIDE interactions
 * (actually reading mirror folder, but network one day)
 */

<<<<<<< HEAD
use fuser::{FileAttr, FileType};
use log::debug;
=======
use fuser::FileAttr;
>>>>>>> d5a4bf10
use std::ffi::OsStr;
use std::fs;
use std::fs::Metadata;
use std::os::unix::fs::MetadataExt;
use std::path::PathBuf;
<<<<<<< HEAD
use std::time::UNIX_EPOCH;
use std::{collections::HashMap, path::Path};
use tokio::sync::mpsc::UnboundedSender;

use crate::network::message::NetworkMessage;

// (inode_number, (Type, Original path))
pub type FsIndex = HashMap<u64, (fuser::FileType, String)>;

// will keep all the necessary info to provide real
// data to the fuse lib
// For now this is given to the fuse controler on creation and we do NOT have
// ownership during the runtime.
pub struct Provider {
    pub index: FsIndex,
    pub tx: UnboundedSender<NetworkMessage>,
}

// will soon be replaced once the dev continues
const TEMPLATE_FILE_ATTR: FileAttr = FileAttr {
    ino: 2,   // required to be correct
    size: 13, // required to be correct
    blocks: 1,
    atime: UNIX_EPOCH, // 1970-01-01 00:00:00
    mtime: UNIX_EPOCH,
    ctime: UNIX_EPOCH,
    crtime: UNIX_EPOCH,
    kind: FileType::RegularFile, // required to be correct
    perm: 0o644,
    nlink: 1,
    uid: 501,
    gid: 20,
    rdev: 0,
    flags: 0,
    blksize: 512,
};
=======
use std::path::Path;

use super::Provider;
use super::TEMPLATE_FILE_ATTR;
>>>>>>> d5a4bf10

// should maybe be restructured, but
// those are the functions made freely by us following our needs
// and they are directly used by the fuse lib
impl Provider {
<<<<<<< HEAD
    // find the path of the real file in the original folder
    fn mirror_path_from_inode(&self, ino: u64) -> Option<&String> {
        if let Some(data) = self.index.get(&ino) {
            Some(&data.1)
        } else {
            None
        }
    }
=======
>>>>>>> d5a4bf10

    // Used directly in the FuseControler read function
    pub fn read(&self, ino: u64) -> Option<Vec<u8>> {
        if let Some(path) = self.mirror_path_from_inode(ino) {
            if let Some(content) = fs::read(Path::new(&path)).ok() {
                debug!(
                    "READ CONTENT {}",
                    String::from_utf8(content.clone()).unwrap_or("uh wtf".to_string())
                );
                Some(content)
            } else {
                None
            }
        } else {
            None
        }
    }

    // list files inodes in the parent folder
    fn list_files(&self, parent_ino: u64) -> Option<Vec<u64>> {
        if let Some((_, parent_path)) = self.index.get(&parent_ino) {
            let parent_path = Path::new(&parent_path);
            debug!("LISTING files in parent path {:?}", parent_path);
            let test = self
                .index
                .clone()
                .into_iter()
                .map(|(a, (b, c))| (a, (b, PathBuf::from(c))))
                .filter(|e| e.1 .1.parent().unwrap() == parent_path)
                .map(|e| e.0)
                .collect();
            debug!("LISTING RESULT {:?}", test);
            Some(test)
        } else {
            None
        }
    }

    // returns a small amount of data for a file (asked for readdir)
    // -> (ino, type, name)
    fn file_small_meta(&self, ino: u64) -> Option<(u64, fuser::FileType, String)> {
        if let Some((file_type, file_path)) = self.index.get(&ino) {
            let file_name = if let Some(name) = Path::new(file_path).file_name() {
                name.to_string_lossy().to_string()
            } else {
                "errorname".to_string()
            };
            Some((ino, file_type.clone(), file_name))
        } else {
            None
        }
    }

    // used directly in FuseControler's readdir function
    pub fn fs_readdir(&self, parent_ino: u64) -> Option<Vec<(u64, fuser::FileType, String)>> {
        if let Some(list) = self.list_files(parent_ino) {
            Some(
                list.into_iter()
                    .filter_map(|e| self.file_small_meta(e))
                    .collect(),
            )
        } else {
            None
        }
    }

    // use real fs metadata and traduct part of it to the fuse FileAttr metadata
    fn modify_metadata_template(data: Metadata, ino: u64) -> FileAttr {
        let mut attr = TEMPLATE_FILE_ATTR;
        attr.ino = ino;
        attr.kind = if data.is_dir() {
            fuser::FileType::Directory
        } else if data.is_file() {
            fuser::FileType::RegularFile
        } else {
            fuser::FileType::CharDevice // random to detect unsupported
        };
        attr.size = data.size();
        attr
    }

    // get the metadata of a file from it's inode
    pub fn get_metadata(&self, ino: u64) -> Option<FileAttr> {
        if let Some(path) = self.mirror_path_from_inode(ino) {
            match fs::metadata(path) {
                Ok(data) => Some(Self::modify_metadata_template(data, ino)),
                Err(_) => None,
            }
        } else {
            None
        }
    }

    pub fn fs_lookup(&self, parent_ino: u64, file_name: &OsStr) -> Option<FileAttr> {
        let file_name = file_name.to_string_lossy().to_string();
        if let Some(datas) = self.fs_readdir(parent_ino) {
            let mut metadata: Option<FileAttr> = None;
            for data in datas {
                if data.2 == file_name {
                    metadata = self.get_metadata(data.0);
                };
            }
            metadata
        } else {
            None
        }
    }
}<|MERGE_RESOLUTION|>--- conflicted
+++ resolved
@@ -3,77 +3,22 @@
  * (actually reading mirror folder, but network one day)
  */
 
-<<<<<<< HEAD
-use fuser::{FileAttr, FileType};
+use fuser::FileAttr;
 use log::debug;
-=======
-use fuser::FileAttr;
->>>>>>> d5a4bf10
 use std::ffi::OsStr;
 use std::fs;
 use std::fs::Metadata;
 use std::os::unix::fs::MetadataExt;
+use std::path::Path;
 use std::path::PathBuf;
-<<<<<<< HEAD
-use std::time::UNIX_EPOCH;
-use std::{collections::HashMap, path::Path};
-use tokio::sync::mpsc::UnboundedSender;
-
-use crate::network::message::NetworkMessage;
-
-// (inode_number, (Type, Original path))
-pub type FsIndex = HashMap<u64, (fuser::FileType, String)>;
-
-// will keep all the necessary info to provide real
-// data to the fuse lib
-// For now this is given to the fuse controler on creation and we do NOT have
-// ownership during the runtime.
-pub struct Provider {
-    pub index: FsIndex,
-    pub tx: UnboundedSender<NetworkMessage>,
-}
-
-// will soon be replaced once the dev continues
-const TEMPLATE_FILE_ATTR: FileAttr = FileAttr {
-    ino: 2,   // required to be correct
-    size: 13, // required to be correct
-    blocks: 1,
-    atime: UNIX_EPOCH, // 1970-01-01 00:00:00
-    mtime: UNIX_EPOCH,
-    ctime: UNIX_EPOCH,
-    crtime: UNIX_EPOCH,
-    kind: FileType::RegularFile, // required to be correct
-    perm: 0o644,
-    nlink: 1,
-    uid: 501,
-    gid: 20,
-    rdev: 0,
-    flags: 0,
-    blksize: 512,
-};
-=======
-use std::path::Path;
 
 use super::Provider;
 use super::TEMPLATE_FILE_ATTR;
->>>>>>> d5a4bf10
 
 // should maybe be restructured, but
 // those are the functions made freely by us following our needs
 // and they are directly used by the fuse lib
 impl Provider {
-<<<<<<< HEAD
-    // find the path of the real file in the original folder
-    fn mirror_path_from_inode(&self, ino: u64) -> Option<&String> {
-        if let Some(data) = self.index.get(&ino) {
-            Some(&data.1)
-        } else {
-            None
-        }
-    }
-=======
->>>>>>> d5a4bf10
-
     // Used directly in the FuseControler read function
     pub fn read(&self, ino: u64) -> Option<Vec<u8>> {
         if let Some(path) = self.mirror_path_from_inode(ino) {
