use std::{
    ffi::OsString,
    io::ErrorKind,
    path::{Path, PathBuf},
    sync::{Arc, RwLock},
    time::SystemTime,
};

use custom_error::custom_error;
use futures::io;
use nt_time::FileTime;
use ntapi::ntioapi::FILE_DIRECTORY_FILE;
use winapi::shared::{
    ntstatus::STATUS_INVALID_DEVICE_REQUEST,
    winerror::{ERROR_ALREADY_EXISTS, ERROR_GEN_FAILURE},
};
use windows::Win32::Foundation::{NTSTATUS, STATUS_OBJECT_NAME_NOT_FOUND};
use winfsp::{
    filesystem::{DirInfo, FileInfo, FileSecurity, FileSystemContext, WideNameInfo},
    host::{FileSystemHost, VolumeParams},
};
use winfsp_sys::{FspCleanupDelete, FILE_ACCESS_RIGHTS};

<<<<<<< HEAD
use crate::pods::{
    arbo::{Arbo, InodeId},
    filesystem::{
        file_handle::{AccessMode, FileHandleManager, OpenFlags},
        fs_interface::{FsInterface, SimpleFileType},
=======
use crate::{
    error::WhError,
    pods::{
        arbo::{Arbo, InodeId},
        filesystem::{
            file_handle::{AccessMode, OpenFlags},
            fs_interface::{FsInterface, SimpleFileType},
        },
        whpath::{ConversionError, InodeName, WhPath, WhPathError},
>>>>>>> 73915835
    },
};

#[derive(PartialEq, Debug)]
pub struct WormholeHandle {
    pub ino: InodeId,
    pub handle: u64,
}

pub struct FSPController {
    pub volume_label: Arc<RwLock<String>>,
    pub fs_interface: Arc<FsInterface>,
    pub mount_point: PathBuf,
    // pub provider: Arc<RwLock<Provider<WindowsFolderHandle>>>,
}

<<<<<<< HEAD
#[allow(unused)] // unused: field `0` is used through ffi
=======
#[allow(dead_code)] // NOTE - the value is used for the lifetime of winfsp, but rust emmit a dead_code warning for it
>>>>>>> 73915835
pub struct WinfspHost(FileSystemHost<FSPController>);

impl std::fmt::Debug for WinfspHost {
    fn fmt(&self, _: &mut std::fmt::Formatter<'_>) -> std::fmt::Result {
        Ok(())
    }
}

custom_error! {pub AliasedPathError
    NoFolderName = "Can't get folder name",
    WhError{source: WhError} = "{source}",
}

/// Add a '.' the last element (dir or file name): /test/dir => /test/.dir
pub(crate) fn aliased_path(path: &Path) -> Result<PathBuf, AliasedPathError> {
    let mut buf = path.to_owned();
    let mut file_name = OsString::from(".");

    file_name.push(path.file_name().ok_or(AliasedPathError::NoFolderName)?);
    buf.set_file_name(file_name);

    Ok(buf)
}

impl Drop for FSPController {
    fn drop(&mut self) {
        log::trace!("Drop of FSPController");
    }
}

impl FSPController {
    fn get_file_info_internal(
        &self,
        context: &WormholeHandle,
        file_info: &mut winfsp::filesystem::FileInfo,
    ) -> winfsp::Result<()> {
        let arbo = Arbo::read_lock(&self.fs_interface.arbo, "winfsp::get_file_info")?;

        match arbo.get_inode(context.ino) {
            Ok(inode) => {
                *file_info = (&inode.meta).into();
                Ok(())
            }
            Err(err) => {
                if err.kind() == ErrorKind::NotFound {
                    Err(STATUS_OBJECT_NAME_NOT_FOUND.into())
                } else {
                    Err(winfsp::FspError::WIN32(ERROR_GEN_FAILURE))
                }
            }
        }
    }
}

pub fn mount_fsp(
    path: &Path,
    fs_interface: Arc<FsInterface>,
) -> Result<WinfspHost, std::io::Error> {
    let volume_params = VolumeParams::default();

    let wormhole_context = FSPController {
        volume_label: Arc::new(RwLock::new("wormhole_fs".into())),
        fs_interface,
        mount_point: path.to_owned(),
    };
    let mut host = FileSystemHost::<FSPController>::new(volume_params, wormhole_context)
        .map_err(|_| std::io::Error::new(ErrorKind::Other, "WinFSP FileSystemHost::new error"))?;

    let path = path.to_string_lossy().to_string().replace("\\", "/");
    log::info!("WinFSP mounting host @ {:?} ...", &path);
    host.mount(&path)
        .map_err(|_| io::Error::new(io::ErrorKind::Other, "WinFSP mount error"))?;

    host.start_with_threads(1)
        .map_err(|_| io::Error::new(io::ErrorKind::Other, "WinFSP start_with_threads error"))?;
    Ok(WinfspHost(host))
}

impl FileSystemContext for FSPController {
    type FileContext = WormholeHandle;

    fn get_security_by_name(
        &self,
        file_name: &winfsp::U16CStr,
        _security_descriptor: Option<&mut [std::ffi::c_void]>,
        reparse_point_resolver: impl FnOnce(
            &winfsp::U16CStr,
        ) -> Option<winfsp::filesystem::FileSecurity>,
    ) -> winfsp::Result<winfsp::filesystem::FileSecurity> {
        // thread::sleep(std::time::Duration::from_secs(2));
        log::trace!(
            "winfsp::get_security_by_name({})",
            file_name.to_string_lossy(),
        );

        if let Some(security) = reparse_point_resolver(file_name) {
            log::trace!("ok({:?})", security);
            return Ok(security);
        }

        let path = WhPath::from_fake_absolute(file_name)?;

        let file_info: FileInfo =
            (&Arbo::read_lock(&self.fs_interface.arbo, "get_security_by_name")?
                .get_inode_from_path(&path)
                .inspect_err(|e| log::trace!("{:?}:{:?}", &path, e))?
                .meta)
                .into();
        // let mut descriptor_size = 0;
        // let option_sd = if security_descriptor.is_some() {
        //     Some(
        //         self.dummy_file
        //             .security_descriptor(SecurityInformation::all()).map_err(|e| {log::error!("{}:{:?}", &self.dummy_file.to_string_lossy(), e); e})?
        //     )
        // } else {
        //     None
        // };
        // if let (Some(sec_dec_storage), Some(got_sd)) = (security_descriptor, option_sd) {
        //     descriptor_size = unsafe {
        //         winapi::um::securitybaseapi::GetSecurityDescriptorLength(got_sd.as_ptr() as *mut _)
        //     } as usize;

        //     if sec_dec_storage.len() >= descriptor_size {
        //         unsafe {
        //             (got_sd.as_ptr() as *mut u8)
        //                 .copy_to(sec_dec_storage.as_ptr() as *mut u8, descriptor_size);
        //         }
        //     };
        // }
        let sec = FileSecurity {
            reparse: false,
            sz_security_descriptor: 0,
            attributes: file_info.file_attributes,
        };
        log::trace!("ok({:?})", sec);
        winfsp::Result::Ok(sec)
    }

    fn open(
        &self,
        file_name: &winfsp::U16CStr,
        _create_options: u32,
        granted_access: FILE_ACCESS_RIGHTS,
        file_info: &mut winfsp::filesystem::OpenFileInfo,
    ) -> winfsp::Result<Self::FileContext> {
        // thread::sleep(std::time::Duration::from_secs(2));
        let display_name = file_name.display();
        log::trace!("open({display_name})");

        let path = WhPath::from_fake_absolute(file_name)?;
        let inode = Arbo::read_lock(&self.fs_interface.arbo, "winfsp::open")?
            .get_inode_from_path(&path)
            .inspect_err(|e| log::warn!("open({display_name})::{e};"))
            .cloned();
        match inode {
            Ok(inode) => {
                *file_info.as_mut() = (&inode.meta).into();
                file_info.set_normalized_name(file_name.as_slice(), None);
                let handle = self
                    .fs_interface
                    .open(
                        inode.id,
                        OpenFlags::from_win_u32(granted_access),
                        AccessMode::from_win_u32(granted_access),
                    )
                    .inspect_err(|e| log::warn!("open({display_name})::{e}"))?;
                log::trace!("ok:{};", inode.id);
                Ok(WormholeHandle {
                    ino: inode.id,
                    handle: handle,
                })
            }
            Err(err) => {
                log::warn!("open({display_name})::{:?}", err);
                if err.kind() == ErrorKind::NotFound {
                    Err(STATUS_OBJECT_NAME_NOT_FOUND.into())
                } else {
                    Err(winfsp::FspError::WIN32(ERROR_GEN_FAILURE))
                }
            }
        }
    }

    fn create(
        &self,
        file_name: &winfsp::U16CStr,
        create_options: u32,
        granted_access: FILE_ACCESS_RIGHTS,
        _file_attributes: winfsp_sys::FILE_FLAGS_AND_ATTRIBUTES,
        _security_descriptor: Option<&[std::ffi::c_void]>,
        _allocation_size: u64,
        _extra_buffer: Option<&[u8]>,
        _extra_buffer_is_reparse_point: bool,
        file_info: &mut winfsp::filesystem::OpenFileInfo,
    ) -> winfsp::Result<Self::FileContext> {
        log::trace!("create({:?})", file_name);
        let kind = match (create_options & FILE_DIRECTORY_FILE) != 0 {
            true => SimpleFileType::Directory,
            false => SimpleFileType::File,
        };
        // thread::sleep(std::time::Duration::from_secs(2));
        log::info!("create({}, type: {:?})", file_name.display(), kind);

        let path = WhPath::from_fake_absolute(file_name)?;
        let name: InodeName = (&path).into();

        let arbo = Arbo::read_lock(&self.fs_interface.arbo, "winfsp::create")?;

        if let Ok(_) = arbo.get_inode_from_path(&path) {
            return Err(winfsp::FspError::WIN32(ERROR_ALREADY_EXISTS));
        }

        let parent = arbo
            .get_inode_from_path(&path.parent().unwrap_or(WhPath::root()))
            .map_err(|_| STATUS_OBJECT_NAME_NOT_FOUND)?
            .id;

        drop(arbo);
        let (inode, handle) = self
            .fs_interface
            .create(
                parent,
                name.into(),
                kind,
                OpenFlags::from_win_u32(granted_access),
                AccessMode::from_win_u32(granted_access),
                0o777, // TODO
            )
            .inspect_err(|e| log::error!("create::{e};"))?;
        *file_info.as_mut() = (&inode.meta).into();
        file_info.set_normalized_name(file_name.as_slice(), None);

        Ok(WormholeHandle {
            ino: inode.id,
            handle,
        })
    }

    fn close(&self, context: Self::FileContext) {
        log::trace!("winfsp::close({:?});", context);
        let _ = self
            .fs_interface
            .release(context.handle)
            .inspect_err(|e| log::warn!("close::{e};"));
    }

    fn cleanup(
        &self,
        context: &Self::FileContext,
        _file_name: Option<&winfsp::U16CStr>,
        flags: u32,
    ) {
        log::trace!(
            "winfsp::cleanup({:?}, {})",
            context,
            flags & FspCleanupDelete as u32 != 0
        );

        if flags & FspCleanupDelete as u32 != 0 {
            let _ = self
                .fs_interface
                .remove_inode(context.ino)
                .inspect_err(|e| log::warn!("cleanup::{e};"));
            // cannot bubble out errors here
        }
    }

    fn set_delete(
        &self,
        context: &Self::FileContext,
        _file_name: &winfsp::U16CStr,
        _delete_file: bool, // handled by winfsp
    ) -> winfsp::Result<()> {
        log::trace!("set_delete({});", context.ino);
        Ok(())
    }

    fn flush(
        &self,
        context: Option<&Self::FileContext>,
        file_info: &mut winfsp::filesystem::FileInfo,
    ) -> winfsp::Result<()> {
<<<<<<< HEAD
        if let Some(context) = context {
            let mut file_handles =
                FileHandleManager::write_lock(&self.fs_interface.file_handles, "release")?;

            let handle = file_handles.handles.get_mut(&context.handle);
            self.fs_interface.flush(context.ino, handle)?;
            self.get_file_info_internal(context, file_info)?;
        }
=======
        log::trace!("flush");
>>>>>>> 73915835
        Ok(())
    }

    fn get_file_info(
        &self,
        context: &Self::FileContext,
        file_info: &mut winfsp::filesystem::FileInfo,
    ) -> winfsp::Result<()> {
        log::trace!("get_file_info({})", context.ino);

        self.get_file_info_internal(context, file_info)
            .inspect_err(|e| log::warn!("get_file_info::{e};"))
    }

    fn get_security(
        &self,
        context: &Self::FileContext,
        _security_descriptor: Option<&mut [std::ffi::c_void]>, // todo: unsupported
    ) -> winfsp::Result<u64> {
        log::trace!("get_security({})", context.ino);

        Err(NTSTATUS(STATUS_INVALID_DEVICE_REQUEST).into())
    }

    // fn set_security(
    //     &self,
    //     context: &Self::FileContext,
    //     security_information: u32,
    //     modification_descriptor: winfsp::filesystem::ModificationDescriptor,
    // ) -> winfsp::Result<()> {
    //     Err(NTSTATUS(STATUS_INVALID_DEVICE_REQUEST).into())
    // }

    // fn overwrite(
    //     &self,
    //     context: &Self::FileContext,
    //     file_attributes: winfsp_sys::FILE_FLAGS_AND_ATTRIBUTES,
    //     replace_file_attributes: bool,
    //     allocation_size: u64,
    //     extra_buffer: Option<&[u8]>,
    //     file_info: &mut winfsp::filesystem::FileInfo,
    // ) -> winfsp::Result<()> {
    //     Err(NTSTATUS(STATUS_INVALID_DEVICE_REQUEST).into())
    // }

    fn read_directory(
        &self,
        context: &Self::FileContext,
        _pattern: Option<&winfsp::U16CStr>, // todo: unsupported yet
        marker: winfsp::filesystem::DirMarker,
        buffer: &mut [u8],
    ) -> winfsp::Result<u32> {
        log::trace!(
            "read_directory({:?}, marker: {:?})",
            context,
            marker.inner_as_cstr().map(|s| s.to_string_lossy())
        );
        let mut entries = self
            .fs_interface
            .read_dir(context.ino)
            .inspect_err(|_| log::error!("read_directory::ERROR_NOT_FOUND"))?;

        let mut cursor = 0;

        entries.sort_by(|(_, a_name, _), (_, b_name, _)| a_name.cmp(b_name));
        let marker = match marker.inner_as_cstr() {
            Some(inner) => Some(
                inner
                    .to_string()
                    .map_err(|_| WhPathError::ConversionError {
                        source: ConversionError {},
                    })?,
            ),
            None => None,
        };

        for (_, name, meta) in entries
            .into_iter()
            .skip_while(|(_, name, _)| marker.as_ref().map(|m| *name <= *m).unwrap_or(false))
        {
            let mut dirinfo = DirInfo::<255>::default(); // !todo
                                                         // let mut info = dirinfo.file_info_mut();
            dirinfo.set_name(&name)?;
            *dirinfo.file_info_mut() = (&meta).into();
            log::trace!("dirinfo:{:?}:{:?}", &name, dirinfo.file_info_mut());
            if !dirinfo.append_to_buffer(buffer, &mut cursor) {
                break;
            }
        }
        DirInfo::<255>::finalize_buffer(buffer, &mut cursor);
        log::trace!("ok:{cursor};");
        Ok(cursor as u32)
    }

    fn rename(
        &self,
        _context: &Self::FileContext,
        file_name: &winfsp::U16CStr,
        new_file_name: &winfsp::U16CStr,
        replace_if_exists: bool,
    ) -> winfsp::Result<()> {
        log::trace!(
            "winfsp::rename({}, {})",
            file_name.display(),
            new_file_name.display()
        );

        let path = WhPath::from_fake_absolute(file_name)?;
        let parent = Arbo::read_lock(&self.fs_interface.arbo, "winfsp::rename")?
            .get_inode_from_path(&path.parent().unwrap_or(WhPath::root()))?
            .id;

        let new_path = WhPath::from_fake_absolute(new_file_name)?;
        let new_parent = Arbo::read_lock(&self.fs_interface.arbo, "winfsp::rename")?
            .get_inode_from_path(&new_path.parent().unwrap_or(WhPath::root()))?
            .id;

        self.fs_interface
            .rename(
                parent,
                new_parent,
                (&path).into(),
                (&new_path).into(),
                replace_if_exists,
            )
            .inspect_err(|e| log::error!("rename: {e};"))?;
        log::trace!("ok();");
        Ok(())
    }

    fn set_basic_info(
        &self,
        context: &Self::FileContext,
        _file_attributes: u32,
        _creation_time: u64,
        last_access_time: u64,
        last_write_time: u64,
        change_time: u64,
        file_info: &mut winfsp::filesystem::FileInfo,
    ) -> winfsp::Result<()> {
        log::trace!("set_basic_info({})", context.ino);
        let now = SystemTime::now();

        let atime = if last_access_time != 0 {
            Some(
                FileTime::new(last_access_time)
                    .try_into()
                    .unwrap_or_else(|_| now.clone()),
            )
        } else {
            None
        };
        // let crtime = if creation_time != 0 {
        //     Some(
        //         FileTime::new(creation_time)
        //             .try_into()
        //             .unwrap_or_else(|_| now.clone()),
        //     )
        // } else {
        //     None
        // };
        let mtime = if last_write_time != 0 {
            Some(
                FileTime::new(last_write_time)
                    .try_into()
                    .unwrap_or_else(|_| now.clone()),
            )
        } else {
            None
        };
        let ctime = if change_time != 0 {
            Some(
                FileTime::new(change_time)
                    .try_into()
                    .unwrap_or_else(|_| now.clone()),
            )
        } else {
            None
        };

        self.fs_interface
            .setattr(
                context.ino,
                None,
                None,
                None,
                None,
                atime,
                mtime,
                ctime,
                Some(context.handle),
                None,
            )
            .inspect_err(|e| log::warn!("set_file_info::{e}"))?;

        self.get_file_info_internal(context, file_info)
            .inspect_err(|e| log::warn!("set_file_info::{e}"))?;
        log::trace!("ok();");
        Ok(())
    }

    fn set_file_size(
        &self,
        context: &Self::FileContext,
        new_size: u64,
        set_allocation_size: bool, // allocation is ignored;
        file_info: &mut winfsp::filesystem::FileInfo,
    ) -> winfsp::Result<()> {
        log::trace!(
            "set_file_size({}, {}, {});",
            context.ino,
            new_size,
            set_allocation_size
        );
        if !set_allocation_size {
            self.fs_interface
                .setattr(
                    context.ino,
                    None,
                    None,
                    None,
                    Some(new_size),
                    None,
                    None,
                    None,
                    Some(context.handle),
                    None,
                )
                .inspect_err(|e| log::warn!("set_file_size::{e}"))?;
        }

        self.get_file_info_internal(context, file_info)
            .inspect_err(|e| log::warn!("set_file_size::{e}"))?;
        log::trace!("ok();");
        Ok(())
    }

    fn read(
        &self,
        context: &Self::FileContext,
        buffer: &mut [u8],
        offset: u64,
    ) -> winfsp::Result<u32> {
        log::trace!(
            "read({}, len: {}, offset: {})",
            context.ino,
            buffer.len(),
            offset
        );
        let size = self
            .fs_interface
            .read_file(context.ino, offset as usize, buffer, context.handle)
            .inspect_err(|e| log::warn!("read::{e}"))? as u32;
        log::trace!("ok({size});");
        Ok(size)
    }

    fn write(
        &self,
        context: &Self::FileContext,
        buffer: &[u8],
        offset: u64,
        write_to_eof: bool,
        constrained_io: bool,
        file_info: &mut winfsp::filesystem::FileInfo,
    ) -> winfsp::Result<u32> {
        log::trace!(
            "write({}, len: {}, offset: {})",
            context.ino,
            buffer.len(),
            offset
        );
        let size = Arbo::read_lock(&self.fs_interface.arbo, "winfsp::write")?
            .get_inode(context.ino)?
            .meta
            .size;
        let offset = if write_to_eof { size } else { offset } as usize;
        let buffer = if constrained_io {
            &buffer[0..std::cmp::min(buffer.len(), size as usize)]
        } else {
            buffer
        };
        let size = self
            .fs_interface
            .write(context.ino, buffer, offset, context.handle)
            .inspect_err(|e| log::warn!("write::{e}"))? as u32;
        self.get_file_info_internal(context, file_info)
            .inspect_err(|e| log::warn!("write::{e}"))?;
        log::trace!("ok({size});");
        Ok(size)
    }

    // fn get_dir_info_by_name(
    //     &self,
    //     context: &Self::FileContext,
    //     file_name: &winfsp::U16CStr,
    //     out_dir_info: &mut winfsp::filesystem::DirInfo,
    // ) -> winfsp::Result<()> {
    //     log::info!("get_dir_info_by_name({:?})", context);

    //     Err(NTSTATUS(STATUS_INVALID_DEVICE_REQUEST).into())
    // }

    fn get_volume_info(
        &self,
        out_volume_info: &mut winfsp::filesystem::VolumeInfo,
    ) -> winfsp::Result<()> {
        log::trace!("get_volume_info");
        let info = self.fs_interface.disk.size_info()?;
        out_volume_info.free_size = info.free_size as u64;
        out_volume_info.total_size = info.total_size as u64;
        out_volume_info.set_volume_label(&*self.volume_label.read().expect("winfsp::volume_label"));
        log::trace!("ok();");
        Ok(())
    }

    fn set_volume_label(
        &self,
        volume_label: &winfsp::U16CStr,
        volume_info: &mut winfsp::filesystem::VolumeInfo,
    ) -> winfsp::Result<()> {
        log::trace!("set_volume_info");
        let info = self.fs_interface.disk.size_info()?;
        volume_info.free_size = info.free_size as u64;
        volume_info.total_size = info.total_size as u64;
        *self.volume_label.write().expect("winfsp::volume_label") = volume_label.to_string_lossy();
        volume_info.set_volume_label(&*self.volume_label.read().expect("winfsp::volume_label"));
        log::trace!("ok();");
        Ok(())
    }

    // fn get_stream_info(
    //     &self,
    //     context: &Self::FileContext,
    //     buffer: &mut [u8],
    // ) -> winfsp::Result<u32> {
    //     log::info!("get_stream_info({:?})", context);
    //     Err(NTSTATUS(STATUS_INVALID_DEVICE_REQUEST).into())
    // }

    // fn get_reparse_point_by_name(
    //     &self,
    //     file_name: &winfsp::U16CStr,
    //     is_directory: bool,
    //     buffer: &mut [u8],
    // ) -> winfsp::Result<u64> {
    //     log::info!("get_reparse_point_by_name({:?})", file_name);

    //     Err(NTSTATUS(STATUS_INVALID_DEVICE_REQUEST).into())
    // }

    // fn get_reparse_point(
    //     &self,
    //     context: &Self::FileContext,
    //     file_name: &winfsp::U16CStr,
    //     buffer: &mut [u8],
    // ) -> winfsp::Result<u64> {
    //     log::info!("get_reparse_point({:?})", context);

    //     Err(NTSTATUS(STATUS_INVALID_DEVICE_REQUEST).into())
    // }

    // fn set_reparse_point(
    //     &self,
    //     context: &Self::FileContext,
    //     file_name: &winfsp::U16CStr,
    //     buffer: &[u8],
    // ) -> winfsp::Result<()> {
    //     Err(NTSTATUS(STATUS_INVALID_DEVICE_REQUEST).into())
    // }

    // fn delete_reparse_point(
    //     &self,
    //     context: &Self::FileContext,
    //     file_name: &winfsp::U16CStr,
    //     buffer: &[u8],
    // ) -> winfsp::Result<()> {
    //     Err(NTSTATUS(STATUS_INVALID_DEVICE_REQUEST).into())
    // }

    // fn get_extended_attributes(
    //     &self,
    //     context: &Self::FileContext,
    //     buffer: &mut [u8],
    // ) -> winfsp::Result<u32> {
    //     Err(NTSTATUS(STATUS_INVALID_DEVICE_REQUEST).into())
    // }

    // fn set_extended_attributes(
    //     &self,
    //     context: &Self::FileContext,
    //     buffer: &[u8],
    //     file_info: &mut winfsp::filesystem::FileInfo,
    // ) -> winfsp::Result<()> {
    //     Err(NTSTATUS(STATUS_INVALID_DEVICE_REQUEST).into())
    // }

    fn control(
        &self,
        context: &Self::FileContext,
        _control_code: u32,
        _input: &[u8],
        _output: &mut [u8],
    ) -> winfsp::Result<u32> {
        log::trace!("control: {}", context.ino);
        Err(NTSTATUS(STATUS_INVALID_DEVICE_REQUEST).into())
    }

    fn dispatcher_stopped(&self, _normally: bool) {}
}<|MERGE_RESOLUTION|>--- conflicted
+++ resolved
@@ -21,23 +21,12 @@
 };
 use winfsp_sys::{FspCleanupDelete, FILE_ACCESS_RIGHTS};
 
-<<<<<<< HEAD
 use crate::pods::{
     arbo::{Arbo, InodeId},
     filesystem::{
         file_handle::{AccessMode, FileHandleManager, OpenFlags},
         fs_interface::{FsInterface, SimpleFileType},
-=======
-use crate::{
     error::WhError,
-    pods::{
-        arbo::{Arbo, InodeId},
-        filesystem::{
-            file_handle::{AccessMode, OpenFlags},
-            fs_interface::{FsInterface, SimpleFileType},
-        },
-        whpath::{ConversionError, InodeName, WhPath, WhPathError},
->>>>>>> 73915835
     },
 };
 
@@ -54,11 +43,7 @@
     // pub provider: Arc<RwLock<Provider<WindowsFolderHandle>>>,
 }
 
-<<<<<<< HEAD
 #[allow(unused)] // unused: field `0` is used through ffi
-=======
-#[allow(dead_code)] // NOTE - the value is used for the lifetime of winfsp, but rust emmit a dead_code warning for it
->>>>>>> 73915835
 pub struct WinfspHost(FileSystemHost<FSPController>);
 
 impl std::fmt::Debug for WinfspHost {
@@ -341,7 +326,7 @@
         context: Option<&Self::FileContext>,
         file_info: &mut winfsp::filesystem::FileInfo,
     ) -> winfsp::Result<()> {
-<<<<<<< HEAD
+        log::trace!("flush({})", &context.map(|c|c.ino));
         if let Some(context) = context {
             let mut file_handles =
                 FileHandleManager::write_lock(&self.fs_interface.file_handles, "release")?;
@@ -350,9 +335,6 @@
             self.fs_interface.flush(context.ino, handle)?;
             self.get_file_info_internal(context, file_info)?;
         }
-=======
-        log::trace!("flush");
->>>>>>> 73915835
         Ok(())
     }
 
