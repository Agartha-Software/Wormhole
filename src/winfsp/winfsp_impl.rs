--- conflicted
+++ resolved
@@ -122,12 +122,8 @@
 
     let path = path.to_string_lossy().to_string().replace("\\", "/");
     log::debug!("mounting host @ {:?} ...", &path);
-<<<<<<< HEAD
     host.mount(&path)?;
-=======
-    let _ = host.mount(&path)?;
-    // mount function throws the wrong error anyway so no point in inspecting it
->>>>>>> 9e6b0ba8
+
     log::debug!("mounted host...");
     host.start_with_threads(1)?;
     log::debug!("started host...");
