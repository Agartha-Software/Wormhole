--- conflicted
+++ resolved
@@ -19,10 +19,7 @@
 use winfsp::{
     filesystem::{DirInfo, FileInfo, FileSecurity, FileSystemContext, WideNameInfo},
     host::{FileSystemHost, VolumeParams},
-<<<<<<< HEAD
-=======
     U16CStr, U16CString,
->>>>>>> b5b9cde1
 };
 use winfsp_sys::FILE_ACCESS_RIGHTS;
 
@@ -51,39 +48,7 @@
 
 impl Into<FileInfo> for Metadata {
     fn into(self) -> FileInfo {
-<<<<<<< HEAD
         (&self).into()
-=======
-        FileInfo {
-            file_attributes: 0,
-            reparse_tag: 0,
-            allocation_size: self.size,
-            file_size: self.size,
-            creation_time: self
-                .crtime
-                .duration_since(UNIX_EPOCH)
-                .map(|t| t.as_secs())
-                .unwrap_or(0),
-            last_access_time: self
-                .atime
-                .duration_since(UNIX_EPOCH)
-                .map(|t| t.as_secs())
-                .unwrap_or(0),
-            last_write_time: self
-                .mtime
-                .duration_since(UNIX_EPOCH)
-                .map(|t| t.as_secs())
-                .unwrap_or(0),
-            change_time: self
-                .ctime
-                .duration_since(UNIX_EPOCH)
-                .map(|t| t.as_secs())
-                .unwrap_or(0),
-            index_number: self.ino,
-            hard_links: 0,
-            ea_size: 0,
-        }
->>>>>>> b5b9cde1
     }
 }
 
@@ -96,37 +61,12 @@
         FileInfo {
             file_attributes: attributes.0,
             reparse_tag: 0,
-<<<<<<< HEAD
             allocation_size: self.size as u64,
             file_size: self.size as u64,
             creation_time: FileTime::try_from(self.crtime).unwrap_or_default().to_raw(),
             last_access_time: FileTime::try_from(self.atime).unwrap_or_default().to_raw(),
             last_write_time: FileTime::try_from(self.mtime).unwrap_or_default().to_raw(),
             change_time: FileTime::try_from(self.ctime).unwrap_or_default().to_raw(),
-=======
-            allocation_size: self.size,
-            file_size: self.size,
-            creation_time: self
-                .crtime
-                .duration_since(UNIX_EPOCH)
-                .map(|t| t.as_secs())
-                .unwrap_or(0),
-            last_access_time: self
-                .atime
-                .duration_since(UNIX_EPOCH)
-                .map(|t| t.as_secs())
-                .unwrap_or(0),
-            last_write_time: self
-                .mtime
-                .duration_since(UNIX_EPOCH)
-                .map(|t| t.as_secs())
-                .unwrap_or(0),
-            change_time: self
-                .ctime
-                .duration_since(UNIX_EPOCH)
-                .map(|t| t.as_secs())
-                .unwrap_or(0),
->>>>>>> b5b9cde1
             index_number: self.ino,
             hard_links: 0,
             ea_size: 0,
@@ -197,19 +137,11 @@
             .try_into()
             .inspect_err(|e| log::error!("{}:{:?}", file_name.to_string_lossy(), e))?;
 
-<<<<<<< HEAD
         let file_info: FileInfo =
             (&Arbo::read_lock(&self.fs_interface.arbo, "get_security_by_name")?
                 .get_inode_from_path(&path)
                 .inspect_err(|e| log::error!("{}:{:?}", &path.inner, e))?
                 .meta)
-=======
-        let file_type: SimpleFileType =
-            (&Arbo::read_lock(&self.fs_interface.arbo, "get_security_by_name")?
-                .get_inode_from_path(&path)
-                .inspect_err(|e| log::error!("{}:{:?}", &path.inner, e))?
-                .entry)
->>>>>>> b5b9cde1
                 .into();
         // let mut descriptor_size = 0;
         // let option_sd = if security_descriptor.is_some() {
@@ -309,11 +241,7 @@
 
         let parent = arbo
             .get_inode_from_path(&(&folder).into())
-<<<<<<< HEAD
             .map_err(|_| STATUS_OBJECT_NAME_NOT_FOUND)?
-=======
-            .map_err(|_| winfsp::FspError::WIN32(ERROR_NOT_FOUND))?
->>>>>>> b5b9cde1
             .id;
 
         drop(arbo);
@@ -413,10 +341,6 @@
             context,
             marker.inner_as_cstr().map(|s| s.to_string_lossy())
         );
-<<<<<<< HEAD
-=======
-        // return Ok(STATUS_SUCCESS as u32);
->>>>>>> b5b9cde1
         let mut entries = if let Ok(entries) = self.fs_interface.read_dir(context.0) {
             entries
         } else {
