--- conflicted
+++ resolved
@@ -49,13 +49,8 @@
         Cli::Start(args) => commands::cli::start(ip, args),
         Cli::Stop(args) => commands::cli::stop(ip, args),
         Cli::Template(args) => {
-<<<<<<< HEAD
-            println!("creating network {:?}", args.name.clone());
+            log::info!("creating network {:?}", args.name.clone());
             commands::cli::templates(&args.mountpoint.unwrap_or(".".into()), &args.name)
-=======
-            log::info!("creating network {:?}", args.name.clone());
-            commands::cli::templates(&args.path, &args.name)
->>>>>>> f7ffe447
         }
         Cli::New(args) => {
             log::info!("creating pod");
