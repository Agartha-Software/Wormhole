--- conflicted
+++ resolved
@@ -24,59 +24,25 @@
 use futures_util::StreamExt;
 use log::{error, info};
 use tokio::net::TcpListener;
-<<<<<<< HEAD
 use tokio::sync::mpsc::{self, UnboundedReceiver, UnboundedSender};
 use tokio::sync::oneshot::Sender;
 use tokio::task::JoinError;
-=======
-use tokio::sync::mpsc;
->>>>>>> 19da04d7
 use tokio_tungstenite::accept_async;
 use tokio_tungstenite::tungstenite::Message;
 #[cfg(target_os = "windows")]
 use winfsp::winfsp_init;
-<<<<<<< HEAD
 use wormhole::commands::cli_commands::StatusPodArgs;
 use wormhole::commands::PodCommand;
 use wormhole::commands::{self, cli_commands::Cli};
 use wormhole::error::WhResult;
 use wormhole::pods::pod::Pod;
 use wormhole::pods::pod::PodStopError;
-=======
-use wormhole::commands::cli_commands::Mode;
-use wormhole::commands::PodCommand;
-use wormhole::commands::{self, cli_commands::Cli};
-use wormhole::error::CliError;
->>>>>>> 19da04d7
 
 async fn handle_cli_command(
     tx: mpsc::UnboundedSender<PodCommand>,
     ws_stream: tokio_tungstenite::WebSocketStream<tokio::net::TcpStream>,
 ) -> Result<(), String> {
     let (mut writer, mut reader) = ws_stream.split();
-<<<<<<< HEAD
-
-    if let Some(Ok(message)) = reader.next().await {
-        let message_bytes = message.into_data();
-
-        let cli_command: Cli = bincode::deserialize(&message_bytes)
-            .map_err(|e| format!("Deserialization error: {}", e))?;
-
-        let response_text = match cli_command {
-            Cli::Init(pod_args) => commands::service::init(tx.clone(), pod_args).await,
-            Cli::Join(join_args) => commands::service::join(tx.clone(), join_args).await,
-            Cli::Start(pod_args) => commands::service::start(tx.clone(), pod_args).await,
-            Cli::Stop(pod_args) => commands::service::stop(tx.clone(), pod_args).await,
-            _ => Err("Unrecognized command".to_string()),
-        };
-
-        writer
-            .send(Message::Text(response_text.unwrap_or_else(|e| e)))
-            .await
-            .map_err(|e| format!("Response send error: {}", e))?;
-    }
-
-=======
 
     if let Some(Ok(message)) = reader.next().await {
         let message_bytes = message.into_data();
@@ -103,7 +69,6 @@
             .map_err(|e| format!("Response send error: {}", e))?;
     }
 
->>>>>>> 19da04d7
     Ok(())
 }
 
@@ -126,7 +91,6 @@
         .await
         .expect(format!("Échec de la liaison au port {}", &ip).as_str());
     info!("Écoute des commandes CLI sur {}", ip);
-<<<<<<< HEAD
 
     while let Ok((stream, _)) = listener.accept().await {
         let tx_clone = tx.clone();
@@ -142,97 +106,13 @@
 ) -> HashMap<String, Pod> {
     while let Some(command) = rx.recv().await {
         match command {
-            PodCommand::AddPod(name, pod) => {
-                info!("Pod created: {:?}", pod);
-                pods.insert(name, pod);
-            }
-            PodCommand::JoinPod(name, pod) => {
-                info!("Pod created and joined a network: {:?}", pod);
-                pods.insert(name, pod);
+            PodCommand::NewPod(pod) => {
+                info!("Pod created or joined a network");
+                pods.push(pod);
             }
             PodCommand::StartPod(start_args) => {
                 info!("Starting pod: {:?}", start_args);
                 todo!("Check if pod existe and start it based one his name or path")
-=======
-
-    while let Ok((stream, _)) = listener.accept().await {
-        let tx_clone = tx.clone();
-        tokio::spawn(async move {
-            handle_cli(stream, tx_clone).await;
-        });
-    }
-}
-
-#[tokio::main]
-async fn main() {
-    // Créer un canal pour envoyer des commandes
-    let (tx, mut rx) = mpsc::unbounded_channel::<PodCommand>();
-    let mut pods = Vec::new();
-
-    // Lancer la tâche centrale
-    tokio::spawn(async move {
-        while let Some(command) = rx.recv().await {
-            match command {
-                PodCommand::NewPod(pod) => {
-                    info!("Pod created or joined a network");
-                    pods.push(pod);
-                }
-                PodCommand::StartPod(start_args) => {
-                    info!("Pod started: {:?}", start_args);
-                    todo!("Check if pod existe and start it based one his name or path")
-                }
-                PodCommand::StopPod(stop_args) => {
-                    info!("Pod stopped: {:?}", stop_args);
-                    todo!("Check if pod existe and stop it based one his name or path")
-                }
-                PodCommand::RemovePod(args) => {
-                    info!("Pod removed: {:?}", args);
-
-                    let pod = pods.iter().find(|pod| {
-                        // Vérifie si le nom correspond (si présent dans args)
-                        let name_matches = args
-                            .name
-                            .as_ref()
-                            .map_or(false, |arg_name| arg_name == pod.get_name());
-                        // Vérifie si le chemin correspond (si présent dans args)
-                        let path_matches = args
-                            .path
-                            .as_ref()
-                            .map_or(false, |arg_path| arg_path == pod.get_mount_point());
-                        // Retourne vrai si au moins une condition est remplie
-                        name_matches || path_matches
-                    });
-                    if pod.is_none() {
-                        info!("Pod not found");
-                    } else {
-                        match args.mode {
-                            Mode::Simple => {
-                                //TODO - stop the pod
-                                //TODO - delete the pod
-                                todo!()
-                            }
-                            Mode::Clone => {
-                                //TODO - clone all data into a folder
-                                //TODO - stop the pod
-                                //TODO - delete the pod
-                                todo!()
-                            }
-                            Mode::Clean => {
-                                //TODO - stop the pod
-                                //TODO - delete all data
-                                //TODO - delete the pod
-                                todo!()
-                            }
-                            Mode::Take => {
-                                //TODO - stop the pod without distributing its data
-                                //TODO - delete the pod
-                                todo!()
-                            }
-                        }
-                    }
-                    todo!("Check if pod existe and remove it based one his name or path")
-                }
->>>>>>> 19da04d7
             }
             PodCommand::StopPod(StatusPodArgs { name, path: _ }, responder) => {
                 let _ = responder.send(
@@ -242,9 +122,55 @@
                         .map(|()| "Pod was stopped.".to_string()),
                 );
             }
+            PodCommand::RemovePod(args) => {
+                info!("Pod removed: {:?}", args);
+
+                let pod = pods.iter().find(|pod| {
+                    // Vérifie si le nom correspond (si présent dans args)
+                    let name_matches = args
+                        .name
+                        .as_ref()
+                        .map_or(false, |arg_name| arg_name == pod.get_name());
+                    // Vérifie si le chemin correspond (si présent dans args)
+                    let path_matches = args
+                        .path
+                        .as_ref()
+                        .map_or(false, |arg_path| arg_path == pod.get_mount_point());
+                    // Retourne vrai si au moins une condition est remplie
+                    name_matches || path_matches
+                });
+                if pod.is_none() {
+                    info!("Pod not found");
+                } else {
+                    match args.mode {
+                        Mode::Simple => {
+                            //TODO - stop the pod
+                            //TODO - delete the pod
+                            todo!()
+                        }
+                        Mode::Clone => {
+                            //TODO - clone all data into a folder
+                            //TODO - stop the pod
+                            //TODO - delete the pod
+                            todo!()
+                        }
+                        Mode::Clean => {
+                            //TODO - stop the pod
+                            //TODO - delete all data
+                            //TODO - delete the pod
+                            todo!()
+                        }
+                        Mode::Take => {
+                            //TODO - stop the pod without distributing its data
+                            //TODO - delete the pod
+                            todo!()
+                        }
+                    }
+                }
+                todo!("Check if pod existe and remove it based one his name or path")
+            }
             PodCommand::Interrupt => break,
         }
-<<<<<<< HEAD
     }
     pods
 }
@@ -256,9 +182,6 @@
     let pods: HashMap<String, Pod> = HashMap::new();
 
     // Lancer la tâche centrale
-=======
-    });
->>>>>>> 19da04d7
 
     env_logger::init();
     let ip: String = env::args()
@@ -266,7 +189,6 @@
         .unwrap_or("127.0.0.1:8081".to_string())
         .into();
     println!("Starting service on {}", ip);
-<<<<<<< HEAD
 
     let terminal_handle = tokio::spawn(terminal_watchdog(tx.clone()));
     let cli_listener = tokio::spawn(start_cli_listener(tx, ip));
@@ -292,94 +214,6 @@
 
 // NOTE - old watchdog brought here for debug purposes
 pub async fn terminal_watchdog(tx: UnboundedSender<PodCommand>) {
-=======
-    let tx_clone = tx.clone();
-    tokio::spawn(start_cli_listener(tx_clone, ip));
-
-    let terminal_handle = tokio::spawn(terminal_watchdog());
-    
-    log::info!("Started");
-    terminal_handle.await.unwrap(); // keeps the main process alive until interruption from this watchdog;
-    log::info!("Stopping");
-    
-    // env_logger::init();
-    // let mount: PathBuf = env::args()
-    //     .nth(1)
-    //     .unwrap_or("./virtual/".to_string())
-    //     .into();
-
-    // let mut global_config_path = mount.clone();
-    // global_config_path.push(".global_config.toml");
-
-    // #[cfg(target_os = "windows")]
-    // match winfsp_init() {
-    //     Ok(_token) => println!("got fsp token!"),
-    //     Err(err) => {
-    //         println!("fsp error: {:?}", err);
-    //         std::process::exit(84)
-    //     }
-    // }
-
-    // let mut local_config_path = mount.clone();
-    // local_config_path.push(".local_config.toml");
-
-    // let mut args_other_addresses: Vec<String> = env::args().collect();
-    // if args_other_addresses.len() >= 3 {
-    //     args_other_addresses.remove(0);
-    //     args_other_addresses.remove(0);
-    //     args_other_addresses.remove(0);
-    // };
-
-    // let mut global_config: GlobalConfig = config::parse_toml_file(global_config_path.as_str())
-    //     .unwrap_or(GlobalConfig {
-    //         general: GeneralGlobalConfig {
-    //             peers: vec![],
-    //             ignore_paths: vec![],
-    //         },
-    //         redundancy: RedundancyConfig { number: 2 },
-    //     });
-
-    // for address in args_other_addresses {
-    //     global_config.general.peers.push(address);
-    // }
-    // global_config.general.peers.sort();
-    // global_config.general.peers.dedup();
-
-    // global_config
-    //     .general
-    //     .ignore_paths
-    //     .push(".local_config.toml".to_string());
-
-    // let local_config: LocalConfig = match config::parse_toml_file(local_config_path.as_str()) {
-    //     Err(error) => {
-    //         log::warn!("Local Config Not Found: {error}");
-
-    //         let own_addr = match env::args().nth(2) {
-    //             Some(address) => address,
-    //             None => {
-    //                 log::error!("Local config missing and own Address missing from args");
-    //                 return;
-    
-    // let server = Arc::new(Server::setup(&local_config.general.address).await);
-
-    // pods.push(
-    //     Pod::new(
-    //         global_config,
-    //         WhPath::from(mount.as_path()),
-    //         1,
-    //         server.clone(),
-    //         local_config.general.address,
-    //     )
-    //     .await
-    //     .expect("failed to create the pod"),
-    // );
-
-    // let local_cli_handle = tokio::spawn(local_cli_watchdog());
-}
-
-// NOTE - old watchdog brought here for debug purposes
-pub async fn terminal_watchdog() {
->>>>>>> 19da04d7
     let mut stdin = tokio::io::stdin();
     let mut buf = vec![0; 1024];
 
@@ -393,99 +227,4 @@
             _ => (),
         };
     }
-<<<<<<< HEAD
-}
-=======
-}
-
-//----------------------------------------------------------//
-
-// async fn main1() {
-//     let mut pods: Vec<Pod> = Vec::new();
-
-//     env_logger::init();
-//     let mount: PathBuf = env::args()
-//         .nth(1)
-//         .unwrap_or("./virtual/".to_string())
-//         .into();
-
-//     let mut global_config_path = mount.clone();
-//     global_config_path.push(".global_config.toml");
-
-//     #[cfg(target_os = "windows")]
-//     match winfsp_init() {
-//         Ok(_token) => println!("got fsp token!"),
-//         Err(err) => {
-//             println!("fsp error: {:?}", err);
-//             std::process::exit(84)
-//         }
-//     }
-
-//     let mut local_config_path = mount.clone();
-//     local_config_path.push(".local_config.toml");
-
-//     let mut args_other_addresses: Vec<String> = env::args().collect();
-//     if args_other_addresses.len() >= 3 {
-//         args_other_addresses.remove(0);
-//         args_other_addresses.remove(0);
-//         args_other_addresses.remove(0);
-//     };
-
-//     let mut global_config: GlobalConfig = config::parse_toml_file(global_config_path.as_str())
-//         .unwrap_or(GlobalConfig {
-//             general: GeneralGlobalConfig {
-//                 peers: args_other_addresses,
-//                 ignore_paths: vec![],
-//             },
-//             redundancy: Some(RedundancyConfig { number: 3 }),
-//         });
-
-//     global_config
-//         .general
-//         .ignore_paths
-//         .push(".local_config.toml".to_string());
-
-//     let local_config: LocalConfig = match config::parse_toml_file(local_config_path.as_str()) {
-//         Err(error) => {
-//             log::warn!("Local Config Not Found: {error}");
-
-//             let own_addr = match env::args().nth(2) {
-//                 Some(address) => address,
-//                 None => {
-//                     log::error!("Local config missing and own Address missing from args");
-//                     return;
-//                 }
-//             };
-
-//             LocalConfig {
-//                 general: GeneralLocalConfig {
-//                     name: own_addr.clone(),
-//                     address: own_addr,
-//                 },
-//             }
-//         }
-//         Ok(found) => found,
-//     };
-
-//     log::info!("WHConfig: {global_config:?} {local_config:?}");
-
-//     let server = Arc::new(Server::setup(&local_config.general.address).await);
-
-//     pods.push(
-//         Pod::new(
-//             WhPath::from(mount.as_path()),
-//             1,
-//             global_config.general.peers,
-//             server.clone(),
-//             local_config.general.address,
-//         )
-//         .await
-//         .expect("failed to create the pod"),
-//     );
-
-//     // let local_cli_handle = tokio::spawn(local_cli_watchdog());
-//     // log::info!("Started");
-//     // local_cli_handle.await.unwrap(); // keeps the main process alive until interruption from this watchdog;
-//     // log::info!("Stopping");
-// }
->>>>>>> 19da04d7
+}