--- conflicted
+++ resolved
@@ -26,14 +26,8 @@
 use tokio::sync::mpsc::{self, UnboundedReceiver, UnboundedSender};
 use tokio_tungstenite::tungstenite::protocol::WebSocketConfig;
 use tokio_tungstenite::tungstenite::Message;
-<<<<<<< HEAD
 use tokio_tungstenite::WebSocketStream;
-#[cfg(target_os = "windows")]
-use winfsp::winfsp_init;
-=======
-use tokio_tungstenite::{accept_async, WebSocketStream};
-
->>>>>>> 100144d6
+
 use wormhole::commands::{self, cli_commands::Cli};
 use wormhole::config::types::Config;
 use wormhole::config::LocalConfig;
@@ -227,14 +221,9 @@
         Cli::Status => Ok(CliSuccess::Message(format!("{}", ip.to_string()))),
         Cli::Interrupt => todo!(),
     };
-<<<<<<< HEAD
-    let string_output = response_command.map_or_else(|e| e.to_string(), |a| a.to_string());
-    match writer.send(Message::Text(string_output.into())).await {
-=======
     let string_output =
         response_command.map_or_else(|e| format!("CliError: {:?}", e), |a| a.to_string());
-    match writer.send(Message::Text(string_output)).await {
->>>>>>> 100144d6
+    match writer.send(Message::Text(string_output.into())).await {
         Ok(()) => log::debug!("Sent answer to cli"),
         Err(err) => log::error!("Message can't send to cli: {}", err),
     }
