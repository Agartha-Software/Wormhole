// In rust we code
// In code we trust
// AgarthaSoftware - 2024

/**DOC
 * Important variables to know :
 * nfa_rx - nfa_tx
 *  Use nfa_tx to send a file related message to the newtork_file_actions function
 *
 * Important functions to know :
 *
 * local_cli_watchdog
 *  this is the handle linked to the terminal, that will terminate the
 *  program if CTRL-D
 *
 * newtork_file_actions
 *  reads a message (supposely emitted by a peer) related to files actions
 *  and execute instructions on the disk
 */
use std::{env, path::PathBuf, sync::Arc};

use libc::exit;
use wormhole::config;
use wormhole::config::types::{
    GeneralGlobalConfig, GeneralLocalConfig, GlobalConfig, LocalConfig, RedundancyConfig,
};
use wormhole::pods::whpath::{JoinPath, WhPath};
use wormhole::{network::server::Server, pods::declarations::Pod};

#[tokio::main]
async fn main() {
    let mut pods: Vec<Pod> = Vec::new();

    env_logger::init();
<<<<<<< HEAD

=======
    // DOC - arguments: own_address other_addr1 other_addr2 mount_to source
    let own_addr = env::args().nth(1).unwrap_or("127.0.0.1:8080".to_string());
    let other_addr1 = env::args()
        .nth(2)
        .unwrap_or("127.0.0.2:8080".to_string());
    let other_addr2 = env::args()
        .nth(3)
        .unwrap_or("127.0.0.3:8080".to_string());
>>>>>>> 9118a69a
    let mount: PathBuf = env::args()
        .nth(1)
        .unwrap_or("./virtual/".to_string())
        .into();

    let mut global_config_path = mount.clone();
    global_config_path.push(".global_config.toml");

    let mut local_config_path = mount.clone();
    local_config_path.push(".local_config.toml");

    let mut args_other_addresses: Vec<String> = env::args().collect();
    if args_other_addresses.len() >= 3 {
        args_other_addresses.remove(0);
        args_other_addresses.remove(0);
        args_other_addresses.remove(0);
    };

    let mut global_config: GlobalConfig = config::parse_toml_file(global_config_path.as_str())
        .unwrap_or(GlobalConfig {
            general: GeneralGlobalConfig {
                peers: args_other_addresses,
                ignore_paths: vec![],
            },
            redundancy: Some(RedundancyConfig { number: 3 }),
        });

    global_config
        .general
        .ignore_paths
        .push(".local_config.toml".to_string());

    let local_config: LocalConfig = match config::parse_toml_file(local_config_path.as_str()) {
        Err(error) => {
            log::warn!("Local Config Not Found: {error}");

            let own_addr = match env::args().nth(2) {
                Some(address) => address,
                None => {
                    log::error!("Local config missing and own Address missing from args");
                    return;
                }
            };

            LocalConfig {
                general: GeneralLocalConfig {
                    name: own_addr.clone(),
                    address: own_addr,
                },
            }
        }
        Ok(found) => found,
    };

    log::info!("WHConfig: {global_config:?} {local_config:?}");

    let server = Arc::new(Server::setup(&local_config.general.address).await);

    pods.push(
        Pod::new(
            WhPath::from(mount.as_path()),
            1,
            global_config.general.peers,
            server.clone(),
            local_config.general.address,
        )
        .await
        .expect("failed to create the pod"),
    );

    let local_cli_handle = tokio::spawn(local_cli_watchdog());
    log::info!("Started");
    local_cli_handle.await.unwrap(); // keeps the main process alive until interruption from this watchdog;
    log::info!("Stopping");
}

// NOTE - old watchdog brought here for debug purposes
pub async fn local_cli_watchdog() {
    let mut stdin = tokio::io::stdin();
    let mut buf = vec![0; 1024];

    loop {
        let read = tokio::io::AsyncReadExt::read(&mut stdin, &mut buf).await;

        // NOTE -  on ctrl-D -> quit
        match read {
            Err(_) | Ok(0) => {
                println!("Quiting!");
                break;
            }
            _ => (),
        };
    }
}

/*
#[tokio::main]
async fn main2() {
    env_logger::init();
    // DOC - arguments: own_address other_addr1 other_addr2 mount_to source
    let own_addr = env::args().nth(1).unwrap_or("127.0.0.1:8080".to_string());
    let other_addr1 = env::args()
        .nth(2)
        .unwrap_or("ws://127.0.0.2:8080".to_string());
    let other_addr2 = env::args()
        .nth(3)
        .unwrap_or("ws://127.0.0.3:8080".to_string());
    let mount: PathBuf = env::args()
        .nth(4)
        .unwrap_or("./virtual/".to_string())
        .into();

    println!("own address: {}", own_addr);
    println!("peer1 address: {}", other_addr1);
    println!("peer2 address: {}", other_addr2);
    println!("\nstarting");
    //TODO - le service doit attendre une commande de la cli pour mounter fuse, ou rejoindre un network, une grande parti de ce code doit être modifié
    let (nfa_tx, nfa_rx) = mpsc::unbounded_channel();
    let (local_fuse_tx, local_fuse_rx) = mpsc::unbounded_channel();
    let (_session, provider) = mount_fuse(&mount, local_fuse_tx.clone());

    let local_cli_handle = tokio::spawn(local_cli_watchdog());
    let nfa_handle = tokio::spawn(network_file_actions(nfa_rx, provider));
    let server = Server::setup(&own_addr).await;

    let peers = peer_startup(vec![other_addr1, other_addr2], nfa_tx.clone()).await;
    println!(
        "successful peers at startup :\n{:?}",
        peers
            .iter()
            .map(|p| p.address.clone())
            .collect::<Vec<String>>()
    );
    let peers: Arc<Mutex<Vec<PeerIPC>>> = Arc::new(Mutex::new(peers));

    let new_conn_handle = tokio::spawn(incoming_connections_watchdog(
        server,
        nfa_tx.clone(),
        peers.clone(),
    ));

    request_filesystem(peers.clone());
    let peers_broadcast_handle = tokio::spawn(contact_peers(peers.clone(), local_fuse_rx));
    // let remote_reception = tokio::spawn(all_peers_reception(connected_peers, nfa_tx));

    println!("started");
    local_cli_handle.await.unwrap(); // keeps the main process alive until interruption from this watchdog;
    println!("stopping");
    new_conn_handle.abort();
    peers.lock().unwrap().iter().for_each(|peer| {
        peer.thread.abort();
    });
    nfa_handle.abort();
    peers_broadcast_handle.abort();
    println!("stopped");
}
*/<|MERGE_RESOLUTION|>--- conflicted
+++ resolved
@@ -32,18 +32,6 @@
     let mut pods: Vec<Pod> = Vec::new();
 
     env_logger::init();
-<<<<<<< HEAD
-
-=======
-    // DOC - arguments: own_address other_addr1 other_addr2 mount_to source
-    let own_addr = env::args().nth(1).unwrap_or("127.0.0.1:8080".to_string());
-    let other_addr1 = env::args()
-        .nth(2)
-        .unwrap_or("127.0.0.2:8080".to_string());
-    let other_addr2 = env::args()
-        .nth(3)
-        .unwrap_or("127.0.0.3:8080".to_string());
->>>>>>> 9118a69a
     let mount: PathBuf = env::args()
         .nth(1)
         .unwrap_or("./virtual/".to_string())
