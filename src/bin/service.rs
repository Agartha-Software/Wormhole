--- conflicted
+++ resolved
@@ -29,372 +29,6 @@
 
 #[cfg(target_os = "windows")]
 use winfsp::winfsp_init;
-<<<<<<< HEAD
-
-type CliTcpWriter =
-    SplitSink<WebSocketStream<tokio::net::TcpStream>, tokio_tungstenite::tungstenite::Message>;
-
-async fn handle_cli_command(
-    ip: &IpP,
-    pods: &mut HashMap<String, Pod>,
-    command: Cli,
-    mut writer: CliTcpWriter,
-) {
-    let response_command = match command {
-        Cli::New(pod_args) => {
-            if if let Some(path) = &pod_args.mountpoint {
-                pods.values().any(|p| p.get_mountpoint() == path)
-            } else {
-                false
-            } {
-                Err(CliError::Message {
-                    reason: "This mount point already exist.".to_string(),
-                })
-            } else {
-                let pod_name = pod_args.name.clone();
-                match commands::service::new(pod_args).await {
-                    Ok((pod, port)) => {
-                        pods.insert(pod_name.clone(), pod);
-                        Ok(CliSuccess::WithData {
-                            message: String::from(format!(
-                                "Pod created with success on port {port}"
-                            )),
-                            data: pod_name,
-                        })
-                    }
-                    Err(e) => Err(e),
-                }
-            }
-        }
-        Cli::Start(pod_args) => commands::service::start(pod_args).await,
-        Cli::Stop(pod_args) => {
-            let key = pod_args
-                .name
-                .clone()
-                .ok_or(CliError::PodNotFound)
-                .or_else(|_| {
-                    pod_args
-                        .path
-                        .clone()
-                        .ok_or(CliError::InvalidArgument {
-                            arg: "missing both path and name args".to_owned(),
-                        })
-                        .and_then(|path| {
-                            pods.iter()
-                                .find(|(_, pod)| pod.get_mountpoint() == &path)
-                                .map(|(key, _)| key.clone())
-                                .ok_or(CliError::PodNotFound)
-                        })
-                });
-            match key {
-                Err(e) => Err(e),
-                Ok(key) => {
-                    if let Some(pod) = pods.remove(&key) {
-                        commands::service::stop(pod).await
-                    } else {
-                        Err(CliError::PodNotFound)
-                    }
-                }
-            }
-        }
-        Cli::Remove(remove_arg) => {
-            let key = remove_arg
-                .name
-                .clone()
-                .ok_or(CliError::PodNotFound)
-                .or_else(|_| {
-                    remove_arg
-                        .path
-                        .clone()
-                        .ok_or(CliError::InvalidArgument {
-                            arg: "missing both path and name args".to_owned(),
-                        })
-                        .and_then(|path| {
-                            pods.iter()
-                                .find(|(_, pod)| pod.get_mountpoint() == &path)
-                                .map(|(key, _)| key.clone())
-                                .ok_or(CliError::PodNotFound)
-                        })
-                });
-            let pod = key.and_then(|key| pods.remove(&key).ok_or(CliError::PodNotFound));
-
-            match pod {
-                Ok(pod) => commands::service::remove(remove_arg, pod).await,
-                Err(e) => Err(e),
-            }
-        }
-        Cli::Restore(mut restore_args) => {
-            let opt_pod = if let Some(name) = &restore_args.name {
-                pods.iter().find(|(n, _)| n == &name)
-            } else if let Some(path) = &restore_args.path {
-                pods.iter().find(|(_, pod)| pod.get_mountpoint() == path)
-            } else {
-                None
-            };
-            if let Some((_, pod)) = opt_pod {
-                restore_args.path = Some(pod.get_mountpoint().clone());
-                commands::service::restore(
-                    pod.local_config.clone(),
-                    pod.global_config.clone(),
-                    restore_args,
-                )
-            } else {
-                log::error!(
-                    "Pod at this path doesn't existe {:?}, {:?}",
-                    restore_args.name,
-                    restore_args.path
-                );
-                Err(CliError::PodRemovalFailed {
-                    name: restore_args.name.unwrap_or("".to_owned()),
-                })
-            }
-        }
-        Cli::Apply(mut pod_conf) => {
-            // Find the good pod
-            let opt_pod = if let Some(name) = &pod_conf.name {
-                pods.iter().find(|(n, _)| n == &name)
-            } else if let Some(path) = &pod_conf.path {
-                pods.iter().find(|(_, pod)| pod.get_mountpoint() == path)
-            } else {
-                None
-            };
-
-            //Apply new config in the pod and check if the name change
-            let res = if let Some((_, pod)) = opt_pod {
-                pod_conf.path = Some(pod.get_mountpoint().clone());
-
-                match commands::service::apply(
-                    pod.local_config.clone(),
-                    pod.global_config.clone(),
-                    pod_conf.clone(),
-                ) {
-                    Err(err) => Err(err),
-                    Ok(_) => {
-                        match LocalConfig::read_lock(
-                            &pod.local_config.clone(),
-                            "handle_cli_command::apply",
-                        ) {
-                            Ok(_) => {
-                                Ok(None)
-                                // if local.general.name != *name {
-                                //     Ok(Some((local.general.name.clone(), name.clone())))
-                                // } else {
-                                //     Ok(None)
-                                // }
-                            }
-                            Err(err) => Err(CliError::WhError { source: err }),
-                        }
-                    }
-                }
-            } else {
-                Err(CliError::Message {
-                    reason: format!(
-                        "This name or path doesn't existe in the hashmap: {:?}, {:?}",
-                        pod_conf.name, pod_conf.path
-                    ),
-                })
-            };
-
-            // Modify the name in the hashmap if it necessary
-            match res {
-                Ok(Some((new_name, old_name))) => {
-                    let old_name: String = old_name;
-                    if let Some(pod) = pods.remove(&old_name) {
-                        pods.insert(new_name, pod);
-                        Ok(CliSuccess::Message("tt".to_owned()))
-                    } else {
-                        Err(CliError::Message {
-                            reason: "non".to_owned(),
-                        })
-                    }
-                }
-                Ok(None) => {
-                    todo!()
-                }
-                Err(err) => Err(err),
-            }
-        }
-        Cli::GetHosts(args) => {
-            if let Some((_, pod)) = if let Some(name) = &args.name {
-                pods.iter().find(|(n, _)| n == &name)
-            } else if let Some(path) = &args.path {
-                pods.iter().find(|(_, pod)| pod.get_mountpoint() == path)
-            } else {
-                None
-            } {
-                match pod.get_file_hosts(&args.path.unwrap_or(".".into())) {
-                    Ok(hosts) => Ok(CliSuccess::WithData {
-                        message: "Hosts:".to_owned(),
-                        data: format!("{:?}", hosts),
-                    }),
-                    Err(error) => Err(CliError::PodInfoError { source: error }),
-                }
-            } else {
-                Err(CliError::PodNotFound)
-            }
-        }
-        Cli::Tree(args) => {
-            let path = args.path.and_then(|path| std::fs::canonicalize(&path).ok());
-            log::info!("TREE: canonical: {path:?}");
-            if let Some((pod, subpath)) = {
-                if let Some(name) = &args.name {
-                    pods.iter()
-                        .find_map(|(n, pod)| (n == name).then_some((pod, None)))
-                } else if let Some(path) = &path {
-                    pods.iter().find_map(|(_, pod)| {
-                        log::info!("TREE: pod: {:?}", &pod.get_mountpoint());
-                        path.strip_prefix(&pod.get_mountpoint())
-                            .ok()
-                            .map(|sub| (pod, Some(sub.to_path_buf())))
-                    })
-                } else {
-                    None
-                }
-            } {
-                match pod.get_file_tree_and_hosts(subpath.as_ref().map(|v| &**v)) {
-                    Ok(tree) => Ok(CliSuccess::WithData {
-                        message: "File tree and hosts per file:".to_owned(),
-                        data: tree.to_string(),
-                    }),
-                    Err(error) => Err(CliError::PodInfoError { source: error }),
-                }
-            } else {
-                Err(CliError::PodNotFound)
-            }
-        }
-        Cli::Template(_template_arg) => todo!(),
-        Cli::Inspect => todo!(),
-        Cli::Status => Ok(CliSuccess::Message(format!("{}", ip.to_string()))),
-        Cli::Interrupt => todo!(),
-    };
-    let string_output = response_command
-        .inspect_err(|e| log::error!("handling cli: {e:?}"))
-        .map_or_else(|e| format!("CliError: {:?}", e), |a| a.to_string());
-    match writer.send(Message::Text(string_output.into())).await {
-        Ok(()) => log::debug!("Sent answer to cli"),
-        Err(err) => log::error!("Message can't send to cli: {}", err),
-    }
-}
-
-async fn get_cli_command(stream: tokio::net::TcpStream) -> WhResult<(Cli, CliTcpWriter)> {
-    // Accept the TCP stream as a WebSocket stream
-    let ws_stream = match tokio_tungstenite::accept_async_with_config(
-        stream,
-        Some(
-            WebSocketConfig::default()
-                .max_message_size(None)
-                .max_frame_size(None),
-        ),
-    )
-    .await
-    {
-        Ok(s) => s,
-        Err(e) => {
-            log::error!("get_cli_command: can't accept tcp stream: {}", e);
-            return Err(WhError::NetworkDied {
-                called_from: "get_cli_command::accept_tcp_stream".to_owned(),
-            });
-        }
-    };
-    let (writer, mut reader) = ws_stream.split();
-
-    // Read the first message from the stream
-    let message_data = match reader.next().await {
-        Some(Ok(msg)) => msg.into_data(),
-        Some(Err(e)) => {
-            log::error!("get_cli_command: invalid message: {}", e);
-            return Err(WhError::NetworkDied {
-                called_from: "get_cli_command".to_owned(),
-            });
-        }
-        None => {
-            log::error!("get_cli_command: can't get message from tcp stream");
-            return Err(WhError::NetworkDied {
-                called_from: "get_cli_command".to_owned(),
-            });
-        }
-    };
-
-    // Deserialize the message data into a Cli object
-    let cmd = match bincode::deserialize(&message_data) {
-        Ok(c) => c,
-        Err(e) => {
-            log::error!("get_cli_command: failed to deserialize message: {}", e);
-            return Err(WhError::NetworkDied {
-                called_from: "get_cli_command::deserialize_message".to_owned(),
-            });
-        }
-    };
-
-    Ok((cmd, writer))
-}
-
-const MAX_TRY_PORTS: u16 = 10;
-const MAX_PORT: u16 = 65535;
-
-custom_error::custom_error! {CliListenerError
-    ProvidedIpNotAvailable {ip: String, err: String} = "The specified address ({ip}) not available ({err})\nThe service is not starting.",
-    AboveMainPort {max_port: u16} = "Unable to start cli_listener (not testing ports above {max_port})",
-    AboveMaxTry {max_try_port: u16} = "Unable to start cli_listener (tested {max_try_port} ports)",
-}
-
-/// Listens for CLI calls and launch one tcp instance per cli command
-/// if `specific_ip` is not given, will try all ports starting from 8081 to 9999, incrementing until success
-/// if `specific_ip` is given, will try the given ip and fail on error.
-async fn start_cli_listener(
-    pods: &mut HashMap<String, Pod>,
-    specific_ip: Option<String>,
-    mut signals_rx: UnboundedReceiver<()>,
-) -> Result<(), CliListenerError> {
-    let mut ip: IpP = IpP::try_from(&specific_ip.clone().unwrap_or(DEFAULT_ADDRESS.to_string()))
-        .expect("start_cli_listener: invalid ip provided");
-    println!("Starting CLI's Listener on {}", ip.to_string());
-
-    let mut port_tries_count = 0;
-    let mut listener = TcpListener::bind(&ip.to_string()).await;
-    while let Err(e) = listener {
-        if let Some(_) = specific_ip {
-            return Err(CliListenerError::ProvidedIpNotAvailable {
-                ip: ip.to_string(),
-                err: e.to_string(),
-            });
-        }
-        if ip.port >= MAX_PORT {
-            return Err(CliListenerError::AboveMainPort { max_port: MAX_PORT });
-        }
-        if port_tries_count > MAX_TRY_PORTS {
-            return Err(CliListenerError::AboveMaxTry {
-                max_try_port: MAX_TRY_PORTS,
-            });
-        }
-        log::warn!(
-            "Address {} not available due to {}, switching...",
-            ip.to_string(),
-            e
-        );
-        ip.set_port(ip.port + 1);
-        port_tries_count += 1;
-        log::debug!("Starting CLI's TcpListener on {}", ip.to_string());
-        listener = TcpListener::bind(&ip.to_string()).await;
-    }
-    log::info!("Started CLI's TcpListener on {}", ip.to_string());
-    let listener = listener.unwrap();
-
-    while let Some(Ok((stream, _))) = tokio::select! {
-        v = listener.accept() => Some(v),
-        _ = signals_rx.recv() => None,
-    } {
-        let (command, writer) = match get_cli_command(stream).await {
-            Ok(cmd) => cmd,
-            Err(e) => {
-                log::error!("cli_listener: error on getting command: {e}");
-                continue;
-            }
-        };
-        handle_cli_command(&ip, pods, command, writer).await;
-    }
-    Ok(())
-=======
 use wormhole::signals::handle_signals;
 
 #[derive(Debug, Parser, Clone)]
@@ -406,7 +40,6 @@
     pub ip: Option<String>,
     #[arg(short)]
     pub socket: Option<String>,
->>>>>>> 00bf291c
 }
 
 #[tokio::main]
