--- conflicted
+++ resolved
@@ -287,17 +287,11 @@
 /// if `specific_ip` is given, will try the given ip and fail on error.
 async fn start_cli_listener(
     pods: &mut HashMap<String, Pod>,
-<<<<<<< HEAD
-    mut ip: IpP,
+    specific_ip: Option<String>,
     mut signals_rx: UnboundedReceiver<()>,
-) {
-=======
-    specific_ip: Option<String>,
-    mut interrupt_rx: UnboundedReceiver<()>,
 ) -> Result<(), CliListenerError> {
     let mut ip: IpP = IpP::try_from(&specific_ip.clone().unwrap_or("127.0.0.1:8081".to_string()))
         .expect("start_cli_listener: invalid ip provided");
->>>>>>> f7ffe447
     println!("Starting CLI's Listener on {}", ip.to_string());
 
     let mut port_tries_count = 0;
@@ -373,21 +367,11 @@
 
     let ip_string = env::args().nth(1);
     let terminal_handle = tokio::spawn(terminal_watchdog(interrupt_tx));
-<<<<<<< HEAD
     let signals_task = tokio::spawn(handle_signals(signals_tx, interrupt_rx));
-    log::trace!("Starting service on {}", ip_string);
-=======
-    let cli_airport = start_cli_listener(&mut pods, ip_string, interrupt_rx);
->>>>>>> f7ffe447
+    log::trace!("Starting service on {:?}", ip_string);
     log::info!("Started");
-    start_cli_listener(&mut pods, ip, signals_rx).await;
-
-<<<<<<< HEAD
-=======
-    let _ = cli_airport.await.inspect_err(|e| {
-        log::error!("Cli listener didn't start:\n{}", e);
-    });
->>>>>>> f7ffe447
+    let _ = start_cli_listener(&mut pods, ip_string, signals_rx).await;
+
     terminal_handle.abort();
     signals_task.await.unwrap();
 
