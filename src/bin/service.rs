--- conflicted
+++ resolved
@@ -273,15 +273,8 @@
         Cli::Status => Ok(CliSuccess::Message(format!("{}", ip.to_string()))),
         Cli::Interrupt => todo!(),
     };
-<<<<<<< HEAD
     let string_output = response_command.map_or_else(|e| format!("{}", e), |a| a.to_string());
     match writer.send(Message::Text(string_output)).await {
-=======
-    let string_output = response_command
-        .inspect_err(|e| log::error!("handling cli: {e:?}"))
-        .map_or_else(|e| format!("CliError: {:?}", e), |a| a.to_string());
-    match writer.send(Message::Text(string_output.into())).await {
->>>>>>> bac1634c
         Ok(()) => log::debug!("Sent answer to cli"),
         Err(err) => log::error!("Message can't send to cli: {}", err),
     }
