<<<<<<< HEAD
// In rust we code
// In code we trust
// AgarthaSoftware - 2024

use std::{
    collections::HashMap,
    env,
    error::Error,
    sync::{Arc, RwLock},
};

use futures_util::{lock, StreamExt};
use log::error;
use notify::Watcher;
use tokio::{
    io::{AsyncReadExt, AsyncWriteExt},
    sync::{
        mpsc::{self, UnboundedReceiver, UnboundedSender},
        oneshot, Mutex,
    },
};

use wormhole::{config, data::metadata::MetaData, network::forward::{forward_read_to_sender, forward_receiver_to_write}};
use wormhole::network::peer_ipc::PeerIPC;

use wormhole::network::{message::NetworkMessage, server::Server};

struct Pod {
    network: config::Network,
    directory: Arc<std::fs::DirEntry>,
    // fuser: !,
}

#[derive(Default)]
struct State {
    pub peers: RwLock<Vec<PeerIPC>>,
    pub pods: RwLock<HashMap<std::path::PathBuf, Pod>>,
}

// async fn publish(pod_path: &std::path::Path, change_path: &std::path::Path) -> Result<(), Box<dyn std::error::Error>> {
//     let nw = WormHole::config::Network::read(pod_path.join(".wormhole").join("network.toml"))?;
//     let file = std::fs::read(change_path)?;
//     let change = NetworkMessage::File(File { path: change_path.to_owned(), file});
//     let serialized = bincode::serialize(&change)?;
//     for peer in nw.peers {
//         match tokio::net::TcpStream::connect(&peer).await {
//             Ok(mut connection) => {
//                 if let Err(e) = connection.write(&serialized).await {
//                     error!("sending {:?} to peer {} failed in {}", &change_path, &peer, e);
//                 }
//             },
//             Err(_) => {
//                 error!("peer {} is unavailable", &peer);
//             }
//         }
//     }
//     Ok(())
// }

async fn publish_meta<'a>(
    state: &'a Arc<State>,
    pod_path: &std::path::Path,
    file_path: &std::path::Path,
) -> Result<(), Box<dyn std::error::Error + 'a>> {
    let pods = state.pods.read()?;
    let nw = &pods
        .get(pod_path)
        .ok_or(std::io::Error::other("pod not registered"))?
        .network;
    let file = std::fs::read(file_path)?;
    let change = NetworkMessage::Meta(MetaData::read(file_path)?);
    for peer in &nw.peers {
        let lock = state.peers.read()?;
        if let Some(found) = lock.iter().find(|p| p.address == *peer) {
            found.sender.send(change.clone()).await;
        } else {
            drop(lock);
            let mut lock = state.peers.write()?;
            let peer_ipc = PeerIPC::connect(peer.clone());
            peer_ipc.sender.send(change.clone()).await;
            lock.push(peer_ipc);
        }
    }
    Ok(())
}

// async fn storage_watchdog() -> Result<(), Box<dyn std::error::Error>> {
// =
//     Ok(())
// }

async fn local_watchdog(
    user_tx: UnboundedSender<NetworkMessage>,
    mut peer_rx: UnboundedReceiver<NetworkMessage>,
) {
    let mut stdin = tokio::io::stdin();
    let mut buf = vec![0; 1024];
    loop {
        tokio::select! {
            read = stdin.read(&mut buf) => {
                match read {
                    Err(_) | Ok(0) => { println!("EOF"); break},
                    Ok(n) => {
                        buf.truncate(n);
                        user_tx.send(NetworkMessage::Binary(buf.to_owned())).unwrap();
                    }
                };
            }
            out = peer_rx.recv() => {
                match out.unwrap() {
                    NetworkMessage::File(change) => {
                        println!("peer: {:?}",change);
                    }
                    NetworkMessage::Binary(bin) => {
                        println!("peer: {:?}",String::from_utf8(bin).unwrap_or_default());
                    }
                    NetworkMessage::Meta(_) => todo!(),
                    NetworkMessage::RequestFile(_) => todo!(), };
            }
            // storage = storage_watchdog() => {
            //     match storage {
            //         Ok(_) => (),
            //         Err(_) => (),
            //     }
            // }
        };
    }
}

async fn remote_watchdog(
    server: Server,
    peer_tx: UnboundedSender<NetworkMessage>,
    mut user_rx: UnboundedReceiver<NetworkMessage>,
) {
    while let Ok((stream, _)) = server.listener.accept().await {
        let ws_stream = tokio_tungstenite::accept_async(stream)
            .await
            .expect("Error during the websocket handshake occurred");
        let (write, read) = ws_stream.split();
        tokio::join!(
            forward_read_to_sender(read, peer_tx.clone()),
            forward_receiver_to_write(write, &mut user_rx)
        );
    }
}

#[tokio::main]
async fn main() {
    env_logger::init();

    let mut state = State::default();

    let own_addr = env::args().nth(1).unwrap_or("127.0.0.1:8080".to_string());
    let other_addr = env::args()
        .nth(2)
        .unwrap_or("ws://127.0.0.2:8080".to_string());

    let (peer_tx, peer_rx) = mpsc::unbounded_channel();
    let (user_tx, mut user_rx) = mpsc::unbounded_channel();

    tokio::spawn(local_watchdog(user_tx, peer_rx));

    if let Ok((ws_stream, _)) = tokio_tungstenite::connect_async(other_addr).await {
        let (write, read) = ws_stream.split();
        tokio::join!(
            forward_read_to_sender(read, peer_tx),
            forward_receiver_to_write(write, &mut user_rx)
        );
    } else {
        let server = Server::setup(&own_addr).await;
        let _ = tokio::spawn(remote_watchdog(server, peer_tx, user_rx)).await;
    }
}
=======
// In rust we code
// In code we trust
// AgarthaSoftware - 2024

use std::{
    collections::HashMap,
    env,
    sync::{Arc, Mutex, RwLock},
};

use futures_util::StreamExt;
use tokio::{
    io::AsyncReadExt,
    sync::mpsc::{self, UnboundedReceiver, UnboundedSender},
};

use wormhole::{
    config,
    data::metadata::MetaData,
    network::forward::{forward_read_to_sender, forward_receiver_to_write},
    providers::Provider,
};
use wormhole::{fuse::fuse_impl::mount_fuse, network::peer_ipc::PeerIPC};

use wormhole::network::{message::NetworkMessage, server::Server};

struct Pod {
    network: config::Network,
    directory: Arc<std::fs::DirEntry>,
    // fuser: !,
}

#[derive(Default)]
struct State {
    pub peers: RwLock<Vec<PeerIPC>>,
    pub pods: RwLock<HashMap<std::path::PathBuf, Pod>>,
}

// async fn publish(pod_path: &std::path::Path, change_path: &std::path::Path) -> Result<(), Box<dyn std::error::Error>> {
//     let nw = WormHole::config::Network::read(pod_path.join(".wormhole").join("network.toml"))?;
//     let file = std::fs::read(change_path)?;
//     let change = NetworkMessage::File(File { path: change_path.to_owned(), file});
//     let serialized = bincode::serialize(&change)?;
//     for peer in nw.peers {
//         match tokio::net::TcpStream::connect(&peer).await {
//             Ok(mut connection) => {
//                 if let Err(e) = connection.write(&serialized).await {
//                     error!("sending {:?} to peer {} failed in {}", &change_path, &peer, e);
//                 }
//             },
//             Err(_) => {
//                 error!("peer {} is unavailable", &peer);
//             }
//         }
//     }
//     Ok(())
// }

async fn publish_meta<'a>(
    state: &'a Arc<State>,
    pod_path: &std::path::Path,
    file_path: &std::path::Path,
) -> Result<(), Box<dyn std::error::Error + 'a>> {
    let pods = state.pods.read()?;
    let nw = &pods
        .get(pod_path)
        .ok_or(std::io::Error::other("pod not registered"))?
        .network;
    let file = std::fs::read(file_path)?;
    let change = NetworkMessage::Meta(MetaData::read(file_path)?);
    for peer in &nw.peers {
        let lock = state.peers.read()?;
        if let Some(found) = lock.iter().find(|p| p.address == *peer) {
            found.sender.send(change.clone()).await;
        } else {
            drop(lock);
            let mut lock = state.peers.write()?;
            let peer_ipc = PeerIPC::connect(peer.clone());
            peer_ipc.sender.send(change.clone()).await;
            lock.push(peer_ipc);
        }
    }
    Ok(())
}

// async fn storage_watchdog() -> Result<(), Box<dyn std::error::Error>> {
// =
//     Ok(())
// }

async fn local_watchdog(
    user_tx: UnboundedSender<NetworkMessage>,
    mut peer_rx: UnboundedReceiver<NetworkMessage>,
    provider: Arc<Mutex<Provider>>,
) {
    let mut stdin = tokio::io::stdin();
    let mut buf = vec![0; 1024];
    loop {
        tokio::select! {
            read = stdin.read(&mut buf) => {
                match read {
                    Err(_) | Ok(0) => { println!("Quiting!"); break;},
                    Ok(n) => {
                        buf.truncate(n);
                        user_tx.send(NetworkMessage::Binary(buf.to_owned())).unwrap();
                    }
                };
            }
            out = peer_rx.recv() => {
                match out.unwrap() {
                    NetworkMessage::Binary(bin) => {
                        println!("peer: {:?}",String::from_utf8(bin).unwrap_or_default());
                    }
                    NetworkMessage::NewFolder(folder) => {
                        println!("peer: NEW FOLDER");
                        let mut provider = provider.lock().unwrap();
                        provider.new_folder(folder.ino, folder.path);
                    },
                    NetworkMessage::File(file) => {
                        println!("peer: NEW FILE");
                        let mut provider = provider.lock().unwrap();
                        provider.new_file(file.ino, file.path);
                    },
                    NetworkMessage::Remove(ino) => {
                        println!("peer: REMOVE");
                        let mut provider = provider.lock().unwrap();
                        provider.recpt_remove(ino);
                    },
                    NetworkMessage::Write(ino, data) => {
                        println!("peer: WRITE");
                        let mut provider = provider.lock().unwrap();
                        provider.recpt_write(ino, data);
                    },
                    _ => todo!(),
                };
            }
            // storage = storage_watchdog() => {
            //     match storage {
            //         Ok(_) => (),
            //         Err(_) => (),
            //     }
            // }
        };
    }
}

async fn server_watchdog(
    server: Server,
    peer_tx: UnboundedSender<NetworkMessage>,
    mut user_rx: UnboundedReceiver<NetworkMessage>,
) {
    while let Ok((stream, _)) = server.listener.accept().await {
        let ws_stream = tokio_tungstenite::accept_async(stream)
            .await
            .expect("Error during the websocket handshake occurred");
        let (write, read) = ws_stream.split();
        tokio::join!(
            forward_read_to_sender(read, peer_tx.clone()),
            forward_receiver_to_write(write, &mut user_rx)
        );
    }
}

async fn remote_watchdog(
    own_addr: String,
    other_addr: String,
    peer_tx: UnboundedSender<NetworkMessage>,
    mut user_rx: UnboundedReceiver<NetworkMessage>,
) {
    if let Ok((ws_stream, _)) = tokio_tungstenite::connect_async(other_addr).await {
        let (write, read) = ws_stream.split();

        tokio::join!(
            forward_read_to_sender(read, peer_tx),
            forward_receiver_to_write(write, &mut user_rx)
        );
    } else {
        let server = Server::setup(&own_addr).await;

        server_watchdog(server, peer_tx, user_rx).await;
    }
}

#[tokio::main]
async fn main() {
    env_logger::init();

    let own_addr = env::args().nth(1).unwrap_or("127.0.0.1:8080".to_string());
    let other_addr = env::args()
        .nth(2)
        .unwrap_or("ws://127.0.0.2:8080".to_string());
    let mount = env::args().nth(3).unwrap_or("./virtual/".to_string());
    let source = env::args().nth(4).unwrap_or("./original/".to_string());

    let (peer_tx, peer_rx) = mpsc::unbounded_channel();
    let (user_tx, user_rx) = mpsc::unbounded_channel();
    let (_session, provider) = mount_fuse(&source, &mount, user_tx.clone());

    let local_handle = tokio::spawn(local_watchdog(user_tx, peer_rx, provider));
    let remote_handle = tokio::spawn(remote_watchdog(own_addr, other_addr, peer_tx, user_rx));
    local_handle.await.unwrap();
    remote_handle.abort();
}
>>>>>>> 6da1dd5e
<|MERGE_RESOLUTION|>--- conflicted
+++ resolved
@@ -1,178 +1,3 @@
-<<<<<<< HEAD
-// In rust we code
-// In code we trust
-// AgarthaSoftware - 2024
-
-use std::{
-    collections::HashMap,
-    env,
-    error::Error,
-    sync::{Arc, RwLock},
-};
-
-use futures_util::{lock, StreamExt};
-use log::error;
-use notify::Watcher;
-use tokio::{
-    io::{AsyncReadExt, AsyncWriteExt},
-    sync::{
-        mpsc::{self, UnboundedReceiver, UnboundedSender},
-        oneshot, Mutex,
-    },
-};
-
-use wormhole::{config, data::metadata::MetaData, network::forward::{forward_read_to_sender, forward_receiver_to_write}};
-use wormhole::network::peer_ipc::PeerIPC;
-
-use wormhole::network::{message::NetworkMessage, server::Server};
-
-struct Pod {
-    network: config::Network,
-    directory: Arc<std::fs::DirEntry>,
-    // fuser: !,
-}
-
-#[derive(Default)]
-struct State {
-    pub peers: RwLock<Vec<PeerIPC>>,
-    pub pods: RwLock<HashMap<std::path::PathBuf, Pod>>,
-}
-
-// async fn publish(pod_path: &std::path::Path, change_path: &std::path::Path) -> Result<(), Box<dyn std::error::Error>> {
-//     let nw = WormHole::config::Network::read(pod_path.join(".wormhole").join("network.toml"))?;
-//     let file = std::fs::read(change_path)?;
-//     let change = NetworkMessage::File(File { path: change_path.to_owned(), file});
-//     let serialized = bincode::serialize(&change)?;
-//     for peer in nw.peers {
-//         match tokio::net::TcpStream::connect(&peer).await {
-//             Ok(mut connection) => {
-//                 if let Err(e) = connection.write(&serialized).await {
-//                     error!("sending {:?} to peer {} failed in {}", &change_path, &peer, e);
-//                 }
-//             },
-//             Err(_) => {
-//                 error!("peer {} is unavailable", &peer);
-//             }
-//         }
-//     }
-//     Ok(())
-// }
-
-async fn publish_meta<'a>(
-    state: &'a Arc<State>,
-    pod_path: &std::path::Path,
-    file_path: &std::path::Path,
-) -> Result<(), Box<dyn std::error::Error + 'a>> {
-    let pods = state.pods.read()?;
-    let nw = &pods
-        .get(pod_path)
-        .ok_or(std::io::Error::other("pod not registered"))?
-        .network;
-    let file = std::fs::read(file_path)?;
-    let change = NetworkMessage::Meta(MetaData::read(file_path)?);
-    for peer in &nw.peers {
-        let lock = state.peers.read()?;
-        if let Some(found) = lock.iter().find(|p| p.address == *peer) {
-            found.sender.send(change.clone()).await;
-        } else {
-            drop(lock);
-            let mut lock = state.peers.write()?;
-            let peer_ipc = PeerIPC::connect(peer.clone());
-            peer_ipc.sender.send(change.clone()).await;
-            lock.push(peer_ipc);
-        }
-    }
-    Ok(())
-}
-
-// async fn storage_watchdog() -> Result<(), Box<dyn std::error::Error>> {
-// =
-//     Ok(())
-// }
-
-async fn local_watchdog(
-    user_tx: UnboundedSender<NetworkMessage>,
-    mut peer_rx: UnboundedReceiver<NetworkMessage>,
-) {
-    let mut stdin = tokio::io::stdin();
-    let mut buf = vec![0; 1024];
-    loop {
-        tokio::select! {
-            read = stdin.read(&mut buf) => {
-                match read {
-                    Err(_) | Ok(0) => { println!("EOF"); break},
-                    Ok(n) => {
-                        buf.truncate(n);
-                        user_tx.send(NetworkMessage::Binary(buf.to_owned())).unwrap();
-                    }
-                };
-            }
-            out = peer_rx.recv() => {
-                match out.unwrap() {
-                    NetworkMessage::File(change) => {
-                        println!("peer: {:?}",change);
-                    }
-                    NetworkMessage::Binary(bin) => {
-                        println!("peer: {:?}",String::from_utf8(bin).unwrap_or_default());
-                    }
-                    NetworkMessage::Meta(_) => todo!(),
-                    NetworkMessage::RequestFile(_) => todo!(), };
-            }
-            // storage = storage_watchdog() => {
-            //     match storage {
-            //         Ok(_) => (),
-            //         Err(_) => (),
-            //     }
-            // }
-        };
-    }
-}
-
-async fn remote_watchdog(
-    server: Server,
-    peer_tx: UnboundedSender<NetworkMessage>,
-    mut user_rx: UnboundedReceiver<NetworkMessage>,
-) {
-    while let Ok((stream, _)) = server.listener.accept().await {
-        let ws_stream = tokio_tungstenite::accept_async(stream)
-            .await
-            .expect("Error during the websocket handshake occurred");
-        let (write, read) = ws_stream.split();
-        tokio::join!(
-            forward_read_to_sender(read, peer_tx.clone()),
-            forward_receiver_to_write(write, &mut user_rx)
-        );
-    }
-}
-
-#[tokio::main]
-async fn main() {
-    env_logger::init();
-
-    let mut state = State::default();
-
-    let own_addr = env::args().nth(1).unwrap_or("127.0.0.1:8080".to_string());
-    let other_addr = env::args()
-        .nth(2)
-        .unwrap_or("ws://127.0.0.2:8080".to_string());
-
-    let (peer_tx, peer_rx) = mpsc::unbounded_channel();
-    let (user_tx, mut user_rx) = mpsc::unbounded_channel();
-
-    tokio::spawn(local_watchdog(user_tx, peer_rx));
-
-    if let Ok((ws_stream, _)) = tokio_tungstenite::connect_async(other_addr).await {
-        let (write, read) = ws_stream.split();
-        tokio::join!(
-            forward_read_to_sender(read, peer_tx),
-            forward_receiver_to_write(write, &mut user_rx)
-        );
-    } else {
-        let server = Server::setup(&own_addr).await;
-        let _ = tokio::spawn(remote_watchdog(server, peer_tx, user_rx)).await;
-    }
-}
-=======
 // In rust we code
 // In code we trust
 // AgarthaSoftware - 2024
@@ -375,5 +200,4 @@
     let remote_handle = tokio::spawn(remote_watchdog(own_addr, other_addr, peer_tx, user_rx));
     local_handle.await.unwrap();
     remote_handle.abort();
-}
->>>>>>> 6da1dd5e
+}