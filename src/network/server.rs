--- conflicted
+++ resolved
@@ -1,12 +1,7 @@
 use super::message::ToNetworkMessage;
 use crate::{
-<<<<<<< HEAD
     error::{CliError, CliResult, PortError},
     network::ip::MAX_PORT,
-=======
-    error::{CliError, CliResult},
-    pods::pod::Pod,
->>>>>>> bac1634c
 };
 use std::{
     collections::HashMap,
@@ -32,14 +27,8 @@
 
 impl Server {
     pub async fn setup(addr: &str) -> CliResult<Server> {
-<<<<<<< HEAD
         let socket_addr: SocketAddr = addr.parse().map_err(|_| PortError::AddressParseError {
             address: addr.to_string(),
-=======
-        let socket_addr: SocketAddr = addr.parse().map_err(|_| CliError::Server {
-            addr: addr.to_owned(),
-            err: std::io::Error::new(std::io::ErrorKind::InvalidInput, "Invalid ip address"),
->>>>>>> bac1634c
         })?;
 
         let port = socket_addr.port();
