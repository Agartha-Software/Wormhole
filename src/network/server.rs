use super::message::ToNetworkMessage;
use crate::{ipc::answers::NewAnswer, pods::pod::Pod};
use std::{
    collections::HashMap,
    net::SocketAddr,
    sync::{Arc, Mutex},
};
use tokio::{
    net::{TcpListener, TcpSocket},
    sync::mpsc::UnboundedReceiver,
};
pub type Tx = UnboundedReceiver<ToNetworkMessage>;
pub type PeerMap = Arc<Mutex<HashMap<SocketAddr, Tx>>>;

pub struct Service {
    // pub server: Server
    pub pods: HashMap<String, Pod>,
}

pub struct Server {
    pub listener: TcpListener,
    pub state: PeerMap,
}

pub const POD_DEFAULT_PORT: u16 = 40000;
pub const POD_PORT_MAX_TRIES: u16 = 100;
<<<<<<< HEAD

fn connect_bind(socket: &TcpSocket, addr: String) -> CliResult<()> {
    let socket_addr = addr.parse().map_err(|_| CliError::Server {
        addr: addr.to_owned(),
        err: std::io::Error::new(std::io::ErrorKind::InvalidInput, "Invalid ip address"),
    })?;
    socket.bind(socket_addr).map_err(|e| CliError::Server {
        addr: addr.to_owned(),
        err: e,
    })
}

fn connect_to_available_port(
    socket: &TcpSocket,
    addr: &str,
    port: Option<String>,
) -> CliResult<String> {
    if let Some(port) = port {
        let combined = format!("{}:{}", addr, port);
        connect_bind(socket, combined)?;
        return Ok(port);
    }

    let mut last_err: Option<CliError> = None;
=======

fn connect_bind(socket: &TcpSocket, addr: String) -> Result<(), NewAnswer> {
    let socket_addr = addr.parse().map_err(|_| NewAnswer::InvalidIp)?;
    socket.bind(socket_addr).map_err(|e| {
        log::trace!("Automatically generated address is invalid, retrying: {e}");
        NewAnswer::BindImpossible(e.into())
    })
}

fn connect_to_available_port(
    socket: &TcpSocket,
    addr: &str,
    port: Option<u16>,
) -> Result<u16, NewAnswer> {
    if let Some(port) = port {
        let combined = format!("{}:{}", addr, port);
        connect_bind(socket, combined)?;
        return Ok(port);
    }

    let mut last_err: Option<NewAnswer> = None;
>>>>>>> 00bf291c
    for p in 0..POD_PORT_MAX_TRIES {
        let port_num = POD_DEFAULT_PORT + p;
        let combined = format!("{}:{}", addr, port_num);
        match connect_bind(socket, combined) {
<<<<<<< HEAD
            Ok(()) => return Ok(port_num.to_string()),
=======
            Ok(()) => return Ok(port_num),
>>>>>>> 00bf291c
            Err(e) => last_err = Some(e),
        }
    }

    // NOTE technically impossible to go there
<<<<<<< HEAD
    Err(last_err.unwrap_or_else(|| CliError::Server {
        addr: addr.to_owned(),
        err: std::io::Error::new(
            std::io::ErrorKind::AddrNotAvailable,
            "no available port in range",
        ),
    }))
}

impl Server {
    pub async fn setup(addr: &str, port: Option<String>) -> CliResult<(Server, String)> {
        let socket = TcpSocket::new_v4().map_err(|e| CliError::Server {
            addr: addr.to_owned(),
            err: e,
        })?;
        socket.set_reuseaddr(false).map_err(|e| CliError::Server {
            addr: addr.to_owned(),
            err: e,
        })?;
        let port = connect_to_available_port(&socket, addr, port)?;
        let listener = socket.listen(1024).map_err(|e| CliError::Server {
            addr: addr.to_owned(),
            err: e,
=======
    Err(last_err.unwrap_or(NewAnswer::InvalidIp))
}

impl Server {
    pub async fn setup(addr: &str, port: Option<u16>) -> Result<(Server, u16), NewAnswer> {
        let socket = TcpSocket::new_v4().map_err(|e| {
            log::error!("Failed to bind new pod listener: {e}");
            NewAnswer::BindImpossible(e.into())
        })?;
        socket.set_reuseaddr(false).map_err(|e| {
            log::error!("Failed to bind new pod listener: {e}");
            NewAnswer::BindImpossible(e.into())
        })?;
        let port = connect_to_available_port(&socket, addr, port)?;
        let listener = socket.listen(1024).map_err(|e| {
            log::error!("Failed to bind new pod listener: {e}");
            NewAnswer::BindImpossible(e.into())
>>>>>>> 00bf291c
        })?;

        Ok((
            Server {
                listener: listener,
                state: PeerMap::new(Mutex::new(HashMap::new())),
            },
            port,
        ))
    }
}<|MERGE_RESOLUTION|>--- conflicted
+++ resolved
@@ -24,32 +24,6 @@
 
 pub const POD_DEFAULT_PORT: u16 = 40000;
 pub const POD_PORT_MAX_TRIES: u16 = 100;
-<<<<<<< HEAD
-
-fn connect_bind(socket: &TcpSocket, addr: String) -> CliResult<()> {
-    let socket_addr = addr.parse().map_err(|_| CliError::Server {
-        addr: addr.to_owned(),
-        err: std::io::Error::new(std::io::ErrorKind::InvalidInput, "Invalid ip address"),
-    })?;
-    socket.bind(socket_addr).map_err(|e| CliError::Server {
-        addr: addr.to_owned(),
-        err: e,
-    })
-}
-
-fn connect_to_available_port(
-    socket: &TcpSocket,
-    addr: &str,
-    port: Option<String>,
-) -> CliResult<String> {
-    if let Some(port) = port {
-        let combined = format!("{}:{}", addr, port);
-        connect_bind(socket, combined)?;
-        return Ok(port);
-    }
-
-    let mut last_err: Option<CliError> = None;
-=======
 
 fn connect_bind(socket: &TcpSocket, addr: String) -> Result<(), NewAnswer> {
     let socket_addr = addr.parse().map_err(|_| NewAnswer::InvalidIp)?;
@@ -71,46 +45,16 @@
     }
 
     let mut last_err: Option<NewAnswer> = None;
->>>>>>> 00bf291c
     for p in 0..POD_PORT_MAX_TRIES {
         let port_num = POD_DEFAULT_PORT + p;
         let combined = format!("{}:{}", addr, port_num);
         match connect_bind(socket, combined) {
-<<<<<<< HEAD
-            Ok(()) => return Ok(port_num.to_string()),
-=======
             Ok(()) => return Ok(port_num),
->>>>>>> 00bf291c
             Err(e) => last_err = Some(e),
         }
     }
 
     // NOTE technically impossible to go there
-<<<<<<< HEAD
-    Err(last_err.unwrap_or_else(|| CliError::Server {
-        addr: addr.to_owned(),
-        err: std::io::Error::new(
-            std::io::ErrorKind::AddrNotAvailable,
-            "no available port in range",
-        ),
-    }))
-}
-
-impl Server {
-    pub async fn setup(addr: &str, port: Option<String>) -> CliResult<(Server, String)> {
-        let socket = TcpSocket::new_v4().map_err(|e| CliError::Server {
-            addr: addr.to_owned(),
-            err: e,
-        })?;
-        socket.set_reuseaddr(false).map_err(|e| CliError::Server {
-            addr: addr.to_owned(),
-            err: e,
-        })?;
-        let port = connect_to_available_port(&socket, addr, port)?;
-        let listener = socket.listen(1024).map_err(|e| CliError::Server {
-            addr: addr.to_owned(),
-            err: e,
-=======
     Err(last_err.unwrap_or(NewAnswer::InvalidIp))
 }
 
@@ -128,7 +72,6 @@
         let listener = socket.listen(1024).map_err(|e| {
             log::error!("Failed to bind new pod listener: {e}");
             NewAnswer::BindImpossible(e.into())
->>>>>>> 00bf291c
         })?;
 
         Ok((
