<<<<<<< HEAD
pub mod forward;
pub mod message;
pub mod server;
pub mod peer_ipc;
=======
pub mod forward;
pub mod message;
pub mod peer_ipc;
pub mod peers_operations;
pub mod server;
pub mod watchdogs;
>>>>>>> 69401f88
<|MERGE_RESOLUTION|>--- conflicted
+++ resolved
@@ -1,13 +1,6 @@
-<<<<<<< HEAD
-pub mod forward;
-pub mod message;
-pub mod server;
-pub mod peer_ipc;
-=======
 pub mod forward;
 pub mod message;
 pub mod peer_ipc;
 pub mod peers_operations;
 pub mod server;
-pub mod watchdogs;
->>>>>>> 69401f88
+pub mod watchdogs;