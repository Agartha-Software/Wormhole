--- conflicted
+++ resolved
@@ -31,11 +31,7 @@
     FsAnswer(FileSystemSerialized, Vec<Address>),
 }
 
-<<<<<<< HEAD
-pub type MessageAndFeedback = (MessageContent, Option<UnboundedSender<Feedback>>);
-=======
 pub type MessageAndStatus = (MessageContent, Option<UnboundedSender<WhResult<()>>>);
->>>>>>> ca1bdf03
 
 pub type Address = String;
 
@@ -47,22 +43,12 @@
     pub content: MessageContent,
 }
 
-#[derive(Serialize, Deserialize, Clone, Debug)]
-pub enum Feedback {
-    Sent,
-    Error,
-}
-
 /// Message Going To Network
 /// Messages sent from fuser to process communicating to the peers
 #[derive(Debug)]
 pub enum ToNetworkMessage {
     BroadcastMessage(MessageContent),
-<<<<<<< HEAD
-    SpecificMessage(MessageAndFeedback, Vec<Address>),
-=======
     SpecificMessage(MessageAndStatus, Vec<Address>),
->>>>>>> ca1bdf03
 }
 
 #[serde_as]
