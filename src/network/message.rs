<<<<<<< HEAD
use serde::{Deserialize, Serialize};

use crate::data::metadata::MetaData;


#[derive(Serialize, Deserialize, Clone, Debug)]
pub enum NetworkMessage {
    File(File),
    Meta(MetaData),
    RequestFile(std::path::PathBuf),
    Binary(Vec<u8>),
}

#[derive(Serialize, Deserialize, Clone, Debug)]
pub struct File {
    pub path: std::path::PathBuf,
    pub file: Vec<u8>,
}
=======
use serde::{Deserialize, Serialize};

use crate::data::metadata::MetaData;

#[derive(Serialize, Deserialize, Clone, Debug)]
pub enum NetworkMessage {
    Remove(u64),
    File(File),
    Meta(MetaData),
    NewFolder(Folder),
    RequestFile(std::path::PathBuf),
    Binary(Vec<u8>),
    Write(u64, Vec<u8>),
}

#[derive(Serialize, Deserialize, Clone, Debug)]
pub struct File {
    pub path: std::path::PathBuf,
    pub file: Vec<u8>,
    pub ino: u64,
}

#[derive(Serialize, Deserialize, Clone, Debug)]
pub struct Folder {
    pub ino: u64,
    pub path: std::path::PathBuf,
}
>>>>>>> 6da1dd5e
<|MERGE_RESOLUTION|>--- conflicted
+++ resolved
@@ -1,23 +1,3 @@
-<<<<<<< HEAD
-use serde::{Deserialize, Serialize};
-
-use crate::data::metadata::MetaData;
-
-
-#[derive(Serialize, Deserialize, Clone, Debug)]
-pub enum NetworkMessage {
-    File(File),
-    Meta(MetaData),
-    RequestFile(std::path::PathBuf),
-    Binary(Vec<u8>),
-}
-
-#[derive(Serialize, Deserialize, Clone, Debug)]
-pub struct File {
-    pub path: std::path::PathBuf,
-    pub file: Vec<u8>,
-}
-=======
 use serde::{Deserialize, Serialize};
 
 use crate::data::metadata::MetaData;
@@ -44,5 +24,4 @@
 pub struct Folder {
     pub ino: u64,
     pub path: std::path::PathBuf,
-}
->>>>>>> 6da1dd5e
+}