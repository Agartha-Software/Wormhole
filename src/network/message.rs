use std::fmt::Debug;

use serde::{Deserialize, Serialize};
use serde_with::serde_as;
use tokio::sync::mpsc::UnboundedSender;

use crate::{
<<<<<<< HEAD
    config::GlobalConfig,
=======
    error::WhResult,
>>>>>>> 3e039f9c
    pods::arbo::{ArboIndex, Inode, InodeId, Metadata},
};

/// Message Content
/// Represent the content of the intern message but is also the struct sent
/// through the network
#[derive(Serialize, Deserialize, Clone, Debug)]
pub enum MessageContent {
    Register(Address),
    Remove(InodeId),
    Inode(Inode),
    RequestFile(InodeId, Address),
    PullAnswer(InodeId, Vec<u8>),
    Rename(InodeId, InodeId, String, String), //Parent, New Parent, Name, New Name
    EditHosts(InodeId, Vec<Address>),
    AddHosts(InodeId, Vec<Address>),
    RemoveHosts(InodeId, Vec<Address>),
    EditMetadata(InodeId, Metadata, Address),
    SetXAttr(InodeId, String, Vec<u8>),
    RemoveXAttr(InodeId, String),
    RequestFs,
<<<<<<< HEAD
    // Arbo, peers, .global_config
    FsAnswer(FileSystemSerialized, Vec<Address>, Vec<u8>),
    RequestFileConfig,
    PullFileConfig(GlobalConfig),
=======
    RequestPull(InodeId),
    FsAnswer(FileSystemSerialized, Vec<Address>),
>>>>>>> 3e039f9c
}

pub type MessageAndStatus = (MessageContent, Option<UnboundedSender<WhResult<()>>>);

pub type Address = String;

/// Message Coming from Network
/// Messages recived by peers, forwared to [crate::network::watchdogs::network_file_actions]
#[derive(Serialize, Deserialize, Clone, Debug)]
pub struct FromNetworkMessage {
    pub origin: Address,
    pub content: MessageContent,
}

/// Message Going To Network
/// Messages sent from fuser to process communicating to the peers
#[derive(Debug)]
pub enum ToNetworkMessage {
    BroadcastMessage(MessageContent),
    SpecificMessage(MessageAndStatus, Vec<Address>),
}

#[serde_as]
#[derive(Serialize, Deserialize, Clone, Debug)]
pub struct FileSystemSerialized {
    pub fs_index: ArboIndex,
    pub next_inode: InodeId,
}<|MERGE_RESOLUTION|>--- conflicted
+++ resolved
@@ -5,12 +5,11 @@
 use tokio::sync::mpsc::UnboundedSender;
 
 use crate::{
-<<<<<<< HEAD
+    error::WhResult,
+    {
     config::GlobalConfig,
-=======
-    error::WhResult,
->>>>>>> 3e039f9c
     pods::arbo::{ArboIndex, Inode, InodeId, Metadata},
+},
 };
 
 /// Message Content
@@ -31,15 +30,11 @@
     SetXAttr(InodeId, String, Vec<u8>),
     RemoveXAttr(InodeId, String),
     RequestFs,
-<<<<<<< HEAD
+    RequestPull(InodeId),
     // Arbo, peers, .global_config
     FsAnswer(FileSystemSerialized, Vec<Address>, Vec<u8>),
     RequestFileConfig,
     PullFileConfig(GlobalConfig),
-=======
-    RequestPull(InodeId),
-    FsAnswer(FileSystemSerialized, Vec<Address>),
->>>>>>> 3e039f9c
 }
 
 pub type MessageAndStatus = (MessageContent, Option<UnboundedSender<WhResult<()>>>);
