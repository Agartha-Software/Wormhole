use std::fmt::Debug;

use serde::{Deserialize, Serialize};
use serde_with::serde_as;
use tokio::sync::mpsc::UnboundedSender;

use crate::{
    error::WhResult,
    pods::arbo::{ArboIndex, Inode, InodeId, Metadata},
};

/// Message Content
/// Represent the content of the intern message but is also the struct sent
/// through the network
#[derive(Serialize, Deserialize, Clone, Debug)]
pub enum MessageContent {
    Register(Address),
    Remove(InodeId),
    Inode(Inode),
    RequestFile(InodeId, Address),
    PullAnswer(InodeId, Vec<u8>),
    Rename(InodeId, InodeId, String, String), //Parent, New Parent, Name, New Name
    EditHosts(InodeId, Vec<Address>),
    AddHosts(InodeId, Vec<Address>),
    RemoveHosts(InodeId, Vec<Address>),
    EditMetadata(InodeId, Metadata, Address),
    SetXAttr(InodeId, String, Vec<u8>),
    RemoveXAttr(InodeId, String),
    RequestFs,
    RequestPull(InodeId),
<<<<<<< HEAD
    FsAnswer(FileSystemSerialized, Vec<Address>),
    Disconnect(Address),
=======
    // Arbo, peers, .global_config
    FsAnswer(FileSystemSerialized, Vec<Address>, Vec<u8>),
>>>>>>> 19da04d7
}

pub type MessageAndStatus = (MessageContent, Option<UnboundedSender<WhResult<()>>>);

pub type Address = String;

/// Message Coming from Network
/// Messages recived by peers, forwared to [crate::network::watchdogs::network_file_actions]
#[derive(Serialize, Deserialize, Clone, Debug)]
pub struct FromNetworkMessage {
    pub origin: Address,
    pub content: MessageContent,
}

/// Message Going To Network
/// Messages sent from fuser to process communicating to the peers
#[derive(Debug)]
pub enum ToNetworkMessage {
    BroadcastMessage(MessageContent),
    SpecificMessage(MessageAndStatus, Vec<Address>),
}

#[serde_as]
#[derive(Serialize, Deserialize, Clone, Debug)]
pub struct FileSystemSerialized {
    pub fs_index: ArboIndex,
    pub next_inode: InodeId,
}<|MERGE_RESOLUTION|>--- conflicted
+++ resolved
@@ -28,13 +28,9 @@
     RemoveXAttr(InodeId, String),
     RequestFs,
     RequestPull(InodeId),
-<<<<<<< HEAD
-    FsAnswer(FileSystemSerialized, Vec<Address>),
     Disconnect(Address),
-=======
     // Arbo, peers, .global_config
     FsAnswer(FileSystemSerialized, Vec<Address>, Vec<u8>),
->>>>>>> 19da04d7
 }
 
 pub type MessageAndStatus = (MessageContent, Option<UnboundedSender<WhResult<()>>>);
