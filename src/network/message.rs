--- conflicted
+++ resolved
@@ -9,13 +9,9 @@
 use crate::{
     error::WhResult,
     pods::{
-<<<<<<< HEAD
         arbo::{ArboIndex, Ino, Inode, InodeId, Metadata},
         filesystem::diffs::{Delta, Signature},
-=======
-        arbo::{ArboIndex, Inode, InodeId, Metadata},
         whpath::InodeName,
->>>>>>> 73915835
     },
 };
 
@@ -27,11 +23,8 @@
     Inode(Inode),
 
     RedundancyFile(InodeId, Arc<Vec<u8>>),
-<<<<<<< HEAD
-=======
     /// Parent, New Parent, Name, New Name, overwrite
     Rename(InodeId, InodeId, InodeName, InodeName, bool),
->>>>>>> 73915835
     EditHosts(InodeId, Vec<Address>),
     RevokeFile(InodeId, Address, Metadata),
     AddHosts(InodeId, Vec<Address>),
@@ -51,8 +44,6 @@
     PullAnswer(InodeId, Vec<u8>),
 
     Remove(InodeId),
-    /// Parent, New Parent, Name, New Name, overwrite
-    Rename(InodeId, InodeId, String, String, bool),
     EditMetadata(InodeId, Metadata),
     SetXAttr(InodeId, String, Vec<u8>),
     RemoveXAttr(InodeId, String),
