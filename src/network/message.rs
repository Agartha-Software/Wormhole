use std::{
    fmt::{self, Debug},
    sync::Arc,
};

use serde::{Deserialize, Serialize};
use tokio::sync::mpsc::UnboundedSender;

use crate::{
    error::WhResult,
    pods::{
<<<<<<< HEAD
        arbo::{ArboIndex, Ino, Inode, InodeId, Metadata},
        filesystem::diffs::{Delta, Signature},
=======
        itree::{ITreeIndex, Inode, InodeId, Metadata},
>>>>>>> c588e162
        whpath::InodeName,
    },
};

/// Message Content
/// Represent the content of the intern message but is also the struct sent
/// through the network
#[derive(Serialize, Deserialize, Clone)]
pub enum MessageContent {
    Inode(Inode),

    RedundancyFile(InodeId, Arc<Vec<u8>>),
    /// Parent, New Parent, Name, New Name, overwrite
    Rename(InodeId, InodeId, InodeName, InodeName, bool),
    EditHosts(InodeId, Vec<Address>),
    RevokeFile(InodeId, Address, Metadata),
    AddHosts(InodeId, Vec<Address>),
    RemoveHosts(InodeId, Vec<Address>),

    /// A delta on file write with given base signature
    FileDelta(Ino, Metadata, Signature, Delta),
    /// File contents were changed.
    /// Peers also tracking this file should follow up with a [MessageContent::DeltaRequest]
    FileChanged(Ino, Metadata),
    /// Request a file delta from this base signature
    DeltaRequest(Ino, Signature),

    // RequestFileSignature(Ino),
    // FileSignature(Ino, Vec<u8>),
    RequestFile(InodeId),
    PullAnswer(InodeId, Vec<u8>),

    Remove(InodeId),
    EditMetadata(InodeId, Metadata),
    SetXAttr(InodeId, String, Vec<u8>),
    RemoveXAttr(InodeId, String),

<<<<<<< HEAD
    // (Arbo, peers, global_config)
    RequestFs,
=======
    // (ITree, peers, global_config)
>>>>>>> c588e162
    FsAnswer(FileSystemSerialized, Vec<Address>, Vec<u8>),

    Disconnect,
}

impl fmt::Display for MessageContent {
    fn fmt(&self, f: &mut fmt::Formatter) -> fmt::Result {
        let name = match self {
            MessageContent::Remove(_) => "Remove",
            MessageContent::Inode(_) => "Inode",
            MessageContent::RequestFile(_) => "RequestFile",
            MessageContent::PullAnswer(_, _) => "PullAnswer",
            MessageContent::Rename(_, _, _, _, _) => "Rename",
            MessageContent::EditHosts(_, _) => "EditHosts",
            MessageContent::RevokeFile(_, _, _) => "RevokeFile",
            MessageContent::AddHosts(_, _) => "AddHosts",
            MessageContent::RemoveHosts(_, _) => "RemoveHosts",
            MessageContent::EditMetadata(_, _) => "EditMetadata",
            MessageContent::SetXAttr(_, _, _) => "SetXAttr",
            MessageContent::RemoveXAttr(_, _) => "RemoveXAttr",
            MessageContent::RequestFs => "RequestFs",
            MessageContent::FsAnswer(_, _, _) => "FsAnswer",
            MessageContent::RedundancyFile(_, _) => "RedundancyFile",
            MessageContent::Disconnect => "Disconnect",
            MessageContent::FileDelta(_, _, _, _) => "FileDelta",
            MessageContent::FileChanged(_, _) => "FileChanged",
            MessageContent::DeltaRequest(_, _) => "DeltaRequest",
            // MessageContent::RequestFileSignature(_) => "RequestFileSignature",
            // MessageContent::FileSignature(_, _) => "FileSignature",
        };
        write!(f, "{}", name)
    }
}

impl fmt::Debug for MessageContent {
    fn fmt(&self, f: &mut fmt::Formatter) -> fmt::Result {
        match self {
            MessageContent::Inode(inode) => write!(
                f,
                "Inode({{{}, name: {}, parent:{}, {}}})",
                inode.id,
                inode.name.as_str(),
                inode.parent,
                match inode.entry {
                    crate::pods::itree::FsEntry::File(_) => 'f',
                    crate::pods::itree::FsEntry::Directory(_) => 'd',
                }
            ),
            MessageContent::RedundancyFile(id, _) => write!(f, "RedundancyFile({id}, <bin>)"),
            MessageContent::FsAnswer(_, peers, _) => write!(f, "FsAnswer(<bin>, {peers:?}, <bin>"),
            MessageContent::PullAnswer(id, _) => write!(f, "PullAnswer({id}, <bin>)"),
            MessageContent::Remove(id) => write!(f, "Remove({id})"),
            MessageContent::RequestFile(id) => write!(f, "RequestFile({id})"),
            MessageContent::Rename(parent, new_parent, name, new_name, overwrite) => write!(
                f,
                "Rename(parent: {}, new_parent: {}, name: {}, new_name: {}, overwrite: {})",
                parent,
                new_parent,
                name.as_str(),
                new_name.as_str(),
                overwrite
            ),
            MessageContent::EditHosts(id, hosts) => write!(f, "EditHosts({id}, {hosts:?})"),
            MessageContent::RevokeFile(id, address, _) => {
                write!(f, "RevokeFile({id}, {address}, <metadata>)")
            }
            MessageContent::AddHosts(id, hosts) => write!(f, "AddHosts({id}, {hosts:?})"),
            MessageContent::RemoveHosts(id, hosts) => write!(f, "RemoveHosts({id}, {hosts:?})"),
            MessageContent::EditMetadata(id, metadata) => {
                write!(f, "EditMetadata({id}, {{ perm: {}}})", metadata.perm)
            }
            MessageContent::SetXAttr(id, name, data) => write!(
                f,
                "SetXAttr({id}, {name}, {}",
                String::from_utf8(data.clone()).unwrap_or("<bin>".to_string())
            ),
            MessageContent::RemoveXAttr(id, name) => write!(f, "RemoveXAttr({id}, {name})"),
            MessageContent::RequestFs => write!(f, "RequestFs"),
            MessageContent::Disconnect => write!(f, "Disconnect"),
            MessageContent::FileDelta(ino, meta, _, _) => {
                write!(f, "FileDelta({ino}, {:?})", meta.mtime)
            }
            MessageContent::FileChanged(ino, meta) => {
                write!(f, "FileChanged({ino}, {:?})", meta.mtime)
            }
            MessageContent::DeltaRequest(ino, _) => write!(f, "DeltaRequest({ino})"),
            // MessageContent::RequestFileSignature(ino) => write!(f, "RequestFileSignature({ino}, <bin>)"),
            // MessageContent::FileSignature(ino, _) => write!(f, "FileSignature({ino}, <bin>)"),
        }
    }
}

pub type MessageAndStatus = (MessageContent, Option<UnboundedSender<WhResult<()>>>);

pub type Address = String;

/// Message Coming from Network
/// Messages recived by peers, forwared to [crate::network::watchdogs::network_file_actions]
#[derive(Serialize, Deserialize, Clone, Debug)]
pub struct FromNetworkMessage {
    pub origin: Address,
    pub content: MessageContent,
}

/// Message going to the redundancy worker
#[derive(Serialize, Deserialize, Clone, Debug)]
pub enum RedundancyMessage {
    // PeerSignature(Ino, String, Vec<u8>),
    // WriteDeltas(Ino),
    ApplyTo(InodeId),
    CheckIntegrity,
}

/// Message Going To Network
/// Messages sent from fuser to process communicating to the peers
#[derive(Debug)]
pub enum ToNetworkMessage {
    BroadcastMessage(MessageContent),
    SpecificMessage(MessageAndStatus, Vec<Address>),
}

impl fmt::Display for ToNetworkMessage {
    fn fmt(&self, f: &mut fmt::Formatter) -> fmt::Result {
        match self {
            ToNetworkMessage::BroadcastMessage(content) => {
                write!(f, "ToNetworkMessage::BroadcastMessage({})", content)
            }
            ToNetworkMessage::SpecificMessage((content, callback), adress) => {
                write!(
                    f,
                    "ToNetworkMessage::SpecificMessage({}, callback: {}, to: {:?})",
                    content,
                    callback.is_some(),
                    adress
                )
            }
        }
    }
}

#[derive(Serialize, Deserialize, Clone, Debug)]
pub struct FileSystemSerialized {
    pub fs_index: ITreeIndex,
    pub next_inode: InodeId,
}<|MERGE_RESOLUTION|>--- conflicted
+++ resolved
@@ -9,12 +9,8 @@
 use crate::{
     error::WhResult,
     pods::{
-<<<<<<< HEAD
-        arbo::{ArboIndex, Ino, Inode, InodeId, Metadata},
+        itree::{ITreeIndex, Ino, Inode, InodeId, Metadata},
         filesystem::diffs::{Delta, Signature},
-=======
-        itree::{ITreeIndex, Inode, InodeId, Metadata},
->>>>>>> c588e162
         whpath::InodeName,
     },
 };
@@ -52,12 +48,8 @@
     SetXAttr(InodeId, String, Vec<u8>),
     RemoveXAttr(InodeId, String),
 
-<<<<<<< HEAD
-    // (Arbo, peers, global_config)
     RequestFs,
-=======
     // (ITree, peers, global_config)
->>>>>>> c588e162
     FsAnswer(FileSystemSerialized, Vec<Address>, Vec<u8>),
 
     Disconnect,
