--- conflicted
+++ resolved
@@ -16,14 +16,10 @@
     Rename(InodeId, InodeId, String, String), //Parent, New Parent, Name, New Name
     EditHosts(InodeId, Vec<Address>),
     EditMetadata(InodeId, Metadata, Address),
-<<<<<<< HEAD
     SetXAttr(InodeId, String, Vec<u8>),
     RemoveXAttr(InodeId, String),
-    FsAnswer(FileSystemSerialized),
-=======
     RequestFs,
     FsAnswer(FileSystemSerialized, Vec<Address>),
->>>>>>> 4bb018a7
 }
 
 pub type Address = String;
