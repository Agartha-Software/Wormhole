--- conflicted
+++ resolved
@@ -18,8 +18,8 @@
     pub address: Address,
     pub hostname: String,
     pub thread: tokio::task::JoinHandle<()>,
-    pub sender: mpsc::UnboundedSender<MessageAndStatus>, // send a message to the peer
-                                                         // pub receiver: mpsc::Receiver<NetworkMessage>, // receive a message from the peer
+    pub sender: mpsc::UnboundedSender<MessageAndStatus>,
+    // pub receiver: mpsc::Receiver<NetworkMessage>, // receive a message from the peer
 }
 
 impl PeerIPC {
@@ -51,12 +51,7 @@
 
     pub fn connect_from_incomming(
         address: Address,
-<<<<<<< HEAD
         receiver_in: UnboundedSender<FromNetworkMessage>,
-=======
-        hostname: String,
-        on_recept: UnboundedSender<FromNetworkMessage>,
->>>>>>> 861bfee3
         write: SplitSink<WebSocketStream<TcpStream>, Message>,
         read: SplitStream<WebSocketStream<TcpStream>>,
     ) -> Self {
@@ -70,12 +65,8 @@
                 address.clone(),
             )),
             address,
-<<<<<<< HEAD
             sender: sender_in,
-=======
-            hostname,
-            sender: peer_send,
->>>>>>> 861bfee3
+            hostname: todo!(),
         }
     }
 
@@ -85,7 +76,7 @@
     ) -> Option<Self> {
         let (sender_in, sender_out) = mpsc::unbounded_channel();
 
-<<<<<<< HEAD
+        log::trace!("connecting to ws://{address}");
         let thread = match tokio_tungstenite::connect_async_with_config(
             "ws://".to_string() + &address,
             Some(
@@ -100,11 +91,6 @@
             Ok((stream, _)) => {
                 tokio::spawn(Self::work(stream, receiver_in, sender_out, address.clone()))
             }
-=======
-        log::trace!("connecting to ws://{address}");
-        let thread = match tokio_tungstenite::connect_async("ws://".to_string() + &address).await {
-            Ok((stream, _)) => tokio::spawn(Self::work(stream, nfa_tx, peer_recv, address.clone())),
->>>>>>> 861bfee3
             Err(e) => {
                 log::warn!("failed to connect to {}. Error: {}", address, e);
                 return None;
@@ -113,8 +99,8 @@
         let hostname = todo!();
         Some(Self {
             thread,
+            address,
             hostname,
-            address,
             sender: sender_in,
         })
     }
