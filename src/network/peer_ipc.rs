use futures_util::{
    stream::{SplitSink, SplitStream},
    StreamExt,
};
use tokio::{
    net::TcpStream,
    sync::mpsc::{self, UnboundedSender},
};
use tokio_tungstenite::tungstenite::{protocol::WebSocketConfig, Message};
use tokio_tungstenite::{MaybeTlsStream, WebSocketStream};

use crate::network::forward::{forward_peer_to_receiver, forward_sender_to_peer};

use super::message::{Address, FromNetworkMessage, MessageAndStatus};

#[derive(Debug)]
pub struct PeerIPC {
    pub address: Address,
    pub hostname: String,
    pub thread: tokio::task::JoinHandle<()>,
    pub sender: mpsc::UnboundedSender<MessageAndStatus>,
    // pub receiver: mpsc::Receiver<NetworkMessage>, // receive a message from the peer
}

impl PeerIPC {
    async fn work(
        peer_stream: WebSocketStream<MaybeTlsStream<TcpStream>>,
        receiver_in: mpsc::UnboundedSender<FromNetworkMessage>,
        mut sender_out: mpsc::UnboundedReceiver<MessageAndStatus>,
        peer: String,
    ) {
        let (write, read) = peer_stream.split();
        tokio::join!(
            forward_peer_to_receiver(read, receiver_in, peer.clone()),
            forward_sender_to_peer(write, &mut sender_out, peer)
        );
    }

    async fn work_from_incomming(
        peer_write: SplitSink<WebSocketStream<TcpStream>, Message>,
        peer_read: SplitStream<WebSocketStream<TcpStream>>,
        receiver_in: mpsc::UnboundedSender<FromNetworkMessage>,
        mut sender_out: mpsc::UnboundedReceiver<MessageAndStatus>,
        peer: Address,
    ) {
        tokio::join!(
            forward_peer_to_receiver(peer_read, receiver_in, peer.clone()),
            forward_sender_to_peer(peer_write, &mut sender_out, peer)
        );
    }

    pub fn connect_from_incomming(
        address: Address,
<<<<<<< HEAD
        receiver_in: UnboundedSender<FromNetworkMessage>,
=======
        hostname: String,
        on_recept: UnboundedSender<FromNetworkMessage>,
>>>>>>> 77e64ec8
        write: SplitSink<WebSocketStream<TcpStream>, Message>,
        read: SplitStream<WebSocketStream<TcpStream>>,
    ) -> Self {
        let (sender_in, sender_out) = mpsc::unbounded_channel();
        Self {
            thread: tokio::spawn(Self::work_from_incomming(
                write,
                read,
                receiver_in,
                sender_out,
                address.clone(),
            )),
            address,
<<<<<<< HEAD
            sender: sender_in,
            hostname: todo!(),
=======
            hostname,
            sender: peer_send,
>>>>>>> 77e64ec8
        }
    }

    pub async fn connect(
        address: Address,
        receiver_in: UnboundedSender<FromNetworkMessage>,
    ) -> Option<Self> {
        let (sender_in, sender_out) = mpsc::unbounded_channel();

        log::trace!("connecting to ws://{address}");
        let thread = match tokio_tungstenite::connect_async_with_config(
            "ws://".to_string() + &address,
            Some(
                WebSocketConfig::default()
                    .max_message_size(None)
                    .max_frame_size(None),
            ),
            false,
        )
        .await
        {
            Ok((stream, _)) => {
                tokio::spawn(Self::work(stream, receiver_in, sender_out, address.clone()))
            }
            Err(e) => {
                log::warn!("failed to connect to {}. Error: {}", address, e);
                return None;
            }
        };
        let hostname = todo!();
        Some(Self {
            thread,
            hostname,
            address,
            hostname,
            sender: sender_in,
        })
    }

    // start connexions to peers
    pub async fn peer_startup(
        peers_ip_list: Vec<Address>,
        receiver_in: UnboundedSender<FromNetworkMessage>,
    ) -> Vec<PeerIPC> {
        futures_util::future::join_all(
            peers_ip_list
                .into_iter()
                .map(|ip| PeerIPC::connect(ip, receiver_in.clone())), // .filter(|peer| !peer.thread.is_finished())
        )
        .await
        .into_iter()
        .flatten()
        .collect()
    }
}

impl Drop for PeerIPC {
    fn drop(&mut self) {
        log::debug!("Dropping PeerIPC {}", self.address);
        self.thread.abort();
    }
}<|MERGE_RESOLUTION|>--- conflicted
+++ resolved
@@ -1,3 +1,4 @@
+use futures::future::Either;
 use futures_util::{
     stream::{SplitSink, SplitStream},
     StreamExt,
@@ -9,13 +10,13 @@
 use tokio_tungstenite::tungstenite::{protocol::WebSocketConfig, Message};
 use tokio_tungstenite::{MaybeTlsStream, WebSocketStream};
 
-use crate::network::forward::{forward_peer_to_receiver, forward_sender_to_peer};
+use crate::{config::{GlobalConfig, LocalConfig}, network::{forward::{forward_peer_to_receiver, forward_sender_to_peer}, handshake::{self, Accept, Handshake, HandshakeError}}, pods::{arbo::Arbo, network::network_interface::NetworkInterface}};
 
 use super::message::{Address, FromNetworkMessage, MessageAndStatus};
 
 #[derive(Debug)]
 pub struct PeerIPC {
-    pub address: Address,
+    pub url: Option<String>,
     pub hostname: String,
     pub thread: tokio::task::JoinHandle<()>,
     pub sender: mpsc::UnboundedSender<MessageAndStatus>,
@@ -24,15 +25,15 @@
 
 impl PeerIPC {
     async fn work(
-        peer_stream: WebSocketStream<MaybeTlsStream<TcpStream>>,
+        peer_write: SplitSink<WebSocketStream<MaybeTlsStream<TcpStream>>, Message>,
+        peer_read: SplitStream<WebSocketStream<MaybeTlsStream<TcpStream>>>,
         receiver_in: mpsc::UnboundedSender<FromNetworkMessage>,
         mut sender_out: mpsc::UnboundedReceiver<MessageAndStatus>,
         peer: String,
     ) {
-        let (write, read) = peer_stream.split();
         tokio::join!(
-            forward_peer_to_receiver(read, receiver_in, peer.clone()),
-            forward_sender_to_peer(write, &mut sender_out, peer)
+            forward_peer_to_receiver(peer_read, receiver_in, peer.clone()),
+            forward_sender_to_peer(peer_write, &mut sender_out, peer)
         );
     }
 
@@ -49,46 +50,49 @@
         );
     }
 
-    pub fn connect_from_incomming(
-        address: Address,
-<<<<<<< HEAD
+    pub async fn accept(
+        network_interface: &NetworkInterface,
+        stream: WebSocketStream<TcpStream>,
+        // address: Address,
+        // hostname: String,
         receiver_in: UnboundedSender<FromNetworkMessage>,
-=======
-        hostname: String,
-        on_recept: UnboundedSender<FromNetworkMessage>,
->>>>>>> 77e64ec8
-        write: SplitSink<WebSocketStream<TcpStream>, Message>,
-        read: SplitStream<WebSocketStream<TcpStream>>,
-    ) -> Self {
+        // write: SplitSink<WebSocketStream<TcpStream>, Message>,
+        // read: SplitStream<WebSocketStream<TcpStream>>,
+    ) -> Result<Self, HandshakeError> {
         let (sender_in, sender_out) = mpsc::unbounded_channel();
-        Self {
+
+        let (mut sink, mut stream) = stream.split();
+
+        let (hostname, url) = match handshake::accept(&mut stream, &mut sink, network_interface).await? {
+            Either::Left(connect) => (connect.hostname, connect.url),
+            Either::Right(wave) => (wave.hostname, wave.url),
+        };
+
+        Ok(Self {
             thread: tokio::spawn(Self::work_from_incomming(
-                write,
-                read,
+                sink,
+                stream,
                 receiver_in,
                 sender_out,
-                address.clone(),
+                hostname.clone(),
             )),
-            address,
-<<<<<<< HEAD
+            url,
             sender: sender_in,
-            hostname: todo!(),
-=======
             hostname,
-            sender: peer_send,
->>>>>>> 77e64ec8
-        }
+        })
     }
 
     pub async fn connect(
-        address: Address,
+        url: String,
+        config: &LocalConfig,
         receiver_in: UnboundedSender<FromNetworkMessage>,
-    ) -> Option<Self> {
+    ) -> Result<(Self, Accept), HandshakeError> {
+        let _ = config;
         let (sender_in, sender_out) = mpsc::unbounded_channel();
 
-        log::trace!("connecting to ws://{address}");
-        let thread = match tokio_tungstenite::connect_async_with_config(
-            "ws://".to_string() + &address,
+        log::trace!("connecting to ws://{url}");
+        let (accept, thread) = match tokio_tungstenite::connect_async_with_config(
+            "ws://".to_string() + &url,
             Some(
                 WebSocketConfig::default()
                     .max_message_size(None)
@@ -99,22 +103,24 @@
         .await
         {
             Ok((stream, _)) => {
-                tokio::spawn(Self::work(stream, receiver_in, sender_out, address.clone()))
+                let (mut sink, mut stream) = stream.split();
+                let accept = handshake::connect(&mut stream, &mut sink, config.general.hostname.clone()).await?;
+                (accept, tokio::spawn(Self::work(sink, stream, receiver_in, sender_out, url.clone())))
             }
             Err(e) => {
-                log::warn!("failed to connect to {}. Error: {}", address, e);
-                return None;
+                log::warn!("failed to connect to {}. Error: {}", url, e);
+                return Err(e.into());
             }
         };
-        let hostname = todo!();
-        Some(Self {
+        Ok((Self {
             thread,
-            hostname,
-            address,
-            hostname,
+            url: Some(url),
+            hostname: accept.hostname.clone(),
             sender: sender_in,
-        })
+        }, accept))
     }
+
+    // pub async fn link()
 
     // start connexions to peers
     pub async fn peer_startup(
@@ -135,7 +141,7 @@
 
 impl Drop for PeerIPC {
     fn drop(&mut self) {
-        log::debug!("Dropping PeerIPC {}", self.address);
+        log::debug!("Dropping PeerIPC {}", self.hostname);
         self.thread.abort();
     }
 }