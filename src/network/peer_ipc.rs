<<<<<<< HEAD
use futures_util::StreamExt;
use tokio::sync::mpsc;

use crate::network::forward::{forward_read_to_sender2, forward_receiver_to_write2};

use super::message::NetworkMessage;

pub struct PeerIPC {
    pub address: String,
    pub thread: tokio::task::JoinHandle<()>,
    pub sender: mpsc::Sender<NetworkMessage>,
    pub receiver: mpsc::Receiver<NetworkMessage>,
}

impl PeerIPC {
    pub async fn work(address: String, sender: mpsc::Sender<NetworkMessage>, mut receiver: mpsc::Receiver<NetworkMessage>) {
        if let Ok((stream, _)) = tokio_tungstenite::connect_async(&address).await {
            let (write, read) = stream.split();
            tokio::join!(
                forward_read_to_sender2(read, sender),
                forward_receiver_to_write2(write, &mut receiver)
            );
        }
    }

    pub fn connect(address: String) -> Self {
        let (outbound_send, outbound_recv) = mpsc::channel(16);
        let (inbound_send, inbound_recv) = mpsc::channel(16);
        Self {
            thread: tokio::spawn(Self::work(address.clone(), inbound_send, outbound_recv)),
            address,
            sender: outbound_send,
            receiver: inbound_recv,
        }
    }
}
=======
use futures_util::{
    stream::{SplitSink, SplitStream},
    StreamExt,
};
use tokio::{
    net::TcpStream,
    sync::mpsc::{self, UnboundedSender},
};
use tokio_tungstenite::tungstenite::Message;
use tokio_tungstenite::{MaybeTlsStream, WebSocketStream};

use crate::network::forward::{forward_read_to_sender, forward_receiver_to_write};

use super::message::NetworkMessage;

pub struct PeerIPC {
    pub address: String,
    pub thread: tokio::task::JoinHandle<()>,
    pub sender: mpsc::UnboundedSender<NetworkMessage>, // send a message to the peer
                                                       // pub receiver: mpsc::Receiver<NetworkMessage>, // receive a message from the peer
}

impl PeerIPC {
    async fn work(
        stream: WebSocketStream<MaybeTlsStream<TcpStream>>,
        sender: mpsc::UnboundedSender<NetworkMessage>,
        mut receiver: mpsc::UnboundedReceiver<NetworkMessage>,
    ) {
        let (write, read) = stream.split();
        tokio::join!(
            forward_read_to_sender(read, sender),
            forward_receiver_to_write(write, &mut receiver)
        );
    }

    async fn work_from_incomming(
        write: SplitSink<WebSocketStream<TcpStream>, Message>,
        read: SplitStream<WebSocketStream<TcpStream>>,
        sender: mpsc::UnboundedSender<NetworkMessage>,
        mut receiver: mpsc::UnboundedReceiver<NetworkMessage>,
    ) {
        tokio::join!(
            forward_read_to_sender(read, sender),
            forward_receiver_to_write(write, &mut receiver)
        );
    }

    pub fn connect_from_incomming(
        address: String,
        on_recept: UnboundedSender<NetworkMessage>,
        write: SplitSink<WebSocketStream<TcpStream>, Message>,
        read: SplitStream<WebSocketStream<TcpStream>>,
    ) -> Self {
        let (peer_send, peer_recv) = mpsc::unbounded_channel();

        Self {
            thread: tokio::spawn(Self::work_from_incomming(write, read, on_recept, peer_recv)),
            address,
            sender: peer_send,
        }
    }

    pub async fn connect(address: String, nfa_tx: UnboundedSender<NetworkMessage>) -> Option<Self> {
        let (peer_send, peer_recv) = mpsc::unbounded_channel();

        let thread = match tokio_tungstenite::connect_async(&address).await {
            Ok((stream, _)) => tokio::spawn(Self::work(stream, nfa_tx, peer_recv)),
            Err(e) => {
                println!("failed to connect to {}. Error: {}", address, e);
                return None;
            }
        };
        Some(Self {
            thread,
            address,
            sender: peer_send,
            // receiver: inbound_recv,
        })
    }
}
>>>>>>> 69401f88
<|MERGE_RESOLUTION|>--- conflicted
+++ resolved
@@ -1,41 +1,3 @@
-<<<<<<< HEAD
-use futures_util::StreamExt;
-use tokio::sync::mpsc;
-
-use crate::network::forward::{forward_read_to_sender2, forward_receiver_to_write2};
-
-use super::message::NetworkMessage;
-
-pub struct PeerIPC {
-    pub address: String,
-    pub thread: tokio::task::JoinHandle<()>,
-    pub sender: mpsc::Sender<NetworkMessage>,
-    pub receiver: mpsc::Receiver<NetworkMessage>,
-}
-
-impl PeerIPC {
-    pub async fn work(address: String, sender: mpsc::Sender<NetworkMessage>, mut receiver: mpsc::Receiver<NetworkMessage>) {
-        if let Ok((stream, _)) = tokio_tungstenite::connect_async(&address).await {
-            let (write, read) = stream.split();
-            tokio::join!(
-                forward_read_to_sender2(read, sender),
-                forward_receiver_to_write2(write, &mut receiver)
-            );
-        }
-    }
-
-    pub fn connect(address: String) -> Self {
-        let (outbound_send, outbound_recv) = mpsc::channel(16);
-        let (inbound_send, inbound_recv) = mpsc::channel(16);
-        Self {
-            thread: tokio::spawn(Self::work(address.clone(), inbound_send, outbound_recv)),
-            address,
-            sender: outbound_send,
-            receiver: inbound_recv,
-        }
-    }
-}
-=======
 use futures_util::{
     stream::{SplitSink, SplitStream},
     StreamExt,
@@ -115,5 +77,4 @@
             // receiver: inbound_recv,
         })
     }
-}
->>>>>>> 69401f88
+}