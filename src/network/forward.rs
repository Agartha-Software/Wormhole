use futures_util::SinkExt;
use futures_util::{stream::SplitStream, Sink, StreamExt};
use std::fmt::Debug;
use tokio::sync::mpsc::{UnboundedReceiver, UnboundedSender};
use tokio_tungstenite::tungstenite::Message;

use crate::error::WhError;
use crate::network::message::MessageContent;

<<<<<<< HEAD
use super::message::{Feedback, FromNetworkMessage, MessageAndFeedback};

pub async fn forward_receiver_to_write<T>(
    mut write: T,
    rx: &mut UnboundedReceiver<MessageAndFeedback>,
=======
use super::message::{FromNetworkMessage, MessageAndStatus};

pub async fn forward_receiver_to_write<T>(
    mut write: T,
    rx: &mut UnboundedReceiver<MessageAndStatus>,
>>>>>>> ca1bdf03
) where
    T: Sink<Message> + Unpin,
    <T as Sink<Message>>::Error: Debug,
{
<<<<<<< HEAD
    while let Some((message, feedback)) = rx.recv().await {
        let serialized = bincode::serialize(&message).unwrap();
        let sent = write.send(Message::binary(serialized)).await;
        if let Some(feedback) = feedback {
            let _ = match sent {
                Ok(_) => feedback.send(Feedback::Sent),
                Err(_) => feedback.send(Feedback::Error),
            };
        }
=======
    while let Some((message, status_tx)) = rx.recv().await {
        let serialized = bincode::serialize(&message).unwrap();
        let sent = write.send(Message::binary(serialized)).await;

        status_tx.inspect(|tx| {
            let _ = tx.send(sent.map_err(|_| WhError::NetworkDied {
                called_from: "forward_receiver_to_write".to_string(),
            }));
        });
>>>>>>> ca1bdf03
    }
}

pub async fn forward_read_to_sender<
    T: StreamExt<Item = Result<Message, tokio_tungstenite::tungstenite::Error>>,
>(
    mut read: SplitStream<T>,
    tx: UnboundedSender<FromNetworkMessage>,
    address: String,
) {
    while let Ok(Message::Binary(message)) = read.next().await.unwrap() {
        let deserialized: MessageContent = bincode::deserialize(&message).unwrap();
        tx.send(FromNetworkMessage {
            origin: address.clone(),
            content: deserialized,
        })
        .unwrap();
    }
}
<|MERGE_RESOLUTION|>--- conflicted
+++ resolved
@@ -1,66 +1,46 @@
-use futures_util::SinkExt;
-use futures_util::{stream::SplitStream, Sink, StreamExt};
-use std::fmt::Debug;
-use tokio::sync::mpsc::{UnboundedReceiver, UnboundedSender};
-use tokio_tungstenite::tungstenite::Message;
-
-use crate::error::WhError;
-use crate::network::message::MessageContent;
-
-<<<<<<< HEAD
-use super::message::{Feedback, FromNetworkMessage, MessageAndFeedback};
-
-pub async fn forward_receiver_to_write<T>(
-    mut write: T,
-    rx: &mut UnboundedReceiver<MessageAndFeedback>,
-=======
-use super::message::{FromNetworkMessage, MessageAndStatus};
-
-pub async fn forward_receiver_to_write<T>(
-    mut write: T,
-    rx: &mut UnboundedReceiver<MessageAndStatus>,
->>>>>>> ca1bdf03
-) where
-    T: Sink<Message> + Unpin,
-    <T as Sink<Message>>::Error: Debug,
-{
-<<<<<<< HEAD
-    while let Some((message, feedback)) = rx.recv().await {
-        let serialized = bincode::serialize(&message).unwrap();
-        let sent = write.send(Message::binary(serialized)).await;
-        if let Some(feedback) = feedback {
-            let _ = match sent {
-                Ok(_) => feedback.send(Feedback::Sent),
-                Err(_) => feedback.send(Feedback::Error),
-            };
-        }
-=======
-    while let Some((message, status_tx)) = rx.recv().await {
-        let serialized = bincode::serialize(&message).unwrap();
-        let sent = write.send(Message::binary(serialized)).await;
-
-        status_tx.inspect(|tx| {
-            let _ = tx.send(sent.map_err(|_| WhError::NetworkDied {
-                called_from: "forward_receiver_to_write".to_string(),
-            }));
-        });
->>>>>>> ca1bdf03
-    }
-}
-
-pub async fn forward_read_to_sender<
-    T: StreamExt<Item = Result<Message, tokio_tungstenite::tungstenite::Error>>,
->(
-    mut read: SplitStream<T>,
-    tx: UnboundedSender<FromNetworkMessage>,
-    address: String,
-) {
-    while let Ok(Message::Binary(message)) = read.next().await.unwrap() {
-        let deserialized: MessageContent = bincode::deserialize(&message).unwrap();
-        tx.send(FromNetworkMessage {
-            origin: address.clone(),
-            content: deserialized,
-        })
-        .unwrap();
-    }
-}
+use futures_util::SinkExt;
+use futures_util::{stream::SplitStream, Sink, StreamExt};
+use std::fmt::Debug;
+use tokio::sync::mpsc::{UnboundedReceiver, UnboundedSender};
+use tokio_tungstenite::tungstenite::Message;
+
+use crate::error::WhError;
+use crate::network::message::MessageContent;
+
+use super::message::{FromNetworkMessage, MessageAndStatus};
+
+pub async fn forward_receiver_to_write<T>(
+    mut write: T,
+    rx: &mut UnboundedReceiver<MessageAndStatus>,
+) where
+    T: Sink<Message> + Unpin,
+    <T as Sink<Message>>::Error: Debug,
+{
+    while let Some((message, status_tx)) = rx.recv().await {
+        let serialized = bincode::serialize(&message).unwrap();
+        let sent = write.send(Message::binary(serialized)).await;
+
+        status_tx.inspect(|tx| {
+            let _ = tx.send(sent.map_err(|_| WhError::NetworkDied {
+                called_from: "forward_receiver_to_write".to_string(),
+            }));
+        });
+    }
+}
+
+pub async fn forward_read_to_sender<
+    T: StreamExt<Item = Result<Message, tokio_tungstenite::tungstenite::Error>>,
+>(
+    mut read: SplitStream<T>,
+    tx: UnboundedSender<FromNetworkMessage>,
+    address: String,
+) {
+    while let Ok(Message::Binary(message)) = read.next().await.unwrap() {
+        let deserialized: MessageContent = bincode::deserialize(&message).unwrap();
+        tx.send(FromNetworkMessage {
+            origin: address.clone(),
+            content: deserialized,
+        })
+        .unwrap();
+    }
+}