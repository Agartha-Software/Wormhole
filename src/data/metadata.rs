<<<<<<< HEAD

use serde::{Deserialize, Serialize};
use std::os::unix::fs::MetadataExt;

#[derive(Serialize, Deserialize, Debug, Clone)]
pub struct MetaData {
    name: std::path::PathBuf,
    // checksum: Sha256,
    mtime: std::time::SystemTime,
    size: u64,
    owners: Vec<bool>,
}


impl MetaData {
    pub fn read(path: &std::path::Path) -> Result<Self, Box<dyn std::error::Error>> {
        let stat =  std::fs::metadata(path)?;
        Ok(Self {
            name: path.to_path_buf(),
            // checksum: Sha256::new().input(file),
            size: stat.size(),
            owners: vec!(),
            mtime: stat.modified()?,
        })
    }
}
=======
use serde::{Deserialize, Serialize};
use std::os::unix::fs::MetadataExt;

#[derive(Serialize, Deserialize, Debug, Clone)]
pub struct MetaData {
    name: std::path::PathBuf,
    // checksum: Sha256,
    mtime: std::time::SystemTime,
    size: u64,
    owners: Vec<bool>,
}

impl MetaData {
    pub fn read(path: &std::path::Path) -> Result<Self, Box<dyn std::error::Error>> {
        let stat = std::fs::metadata(path)?;
        Ok(Self {
            name: path.to_path_buf(),
            // checksum: Sha256::new().input(file),
            size: stat.size(),
            owners: vec![],
            mtime: stat.modified()?,
        })
    }
}
>>>>>>> 69401f88
<|MERGE_RESOLUTION|>--- conflicted
+++ resolved
@@ -1,31 +1,3 @@
-<<<<<<< HEAD
-
-use serde::{Deserialize, Serialize};
-use std::os::unix::fs::MetadataExt;
-
-#[derive(Serialize, Deserialize, Debug, Clone)]
-pub struct MetaData {
-    name: std::path::PathBuf,
-    // checksum: Sha256,
-    mtime: std::time::SystemTime,
-    size: u64,
-    owners: Vec<bool>,
-}
-
-
-impl MetaData {
-    pub fn read(path: &std::path::Path) -> Result<Self, Box<dyn std::error::Error>> {
-        let stat =  std::fs::metadata(path)?;
-        Ok(Self {
-            name: path.to_path_buf(),
-            // checksum: Sha256::new().input(file),
-            size: stat.size(),
-            owners: vec!(),
-            mtime: stat.modified()?,
-        })
-    }
-}
-=======
 use serde::{Deserialize, Serialize};
 use std::os::unix::fs::MetadataExt;
 
@@ -49,5 +21,4 @@
             mtime: stat.modified()?,
         })
     }
-}
->>>>>>> 69401f88
+}