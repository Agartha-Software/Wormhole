// In rust we code
// In code we trust
// AgarthaSoftware - 2024

pub mod commands;
pub mod config;
pub mod data;
pub mod fuse;
pub mod network;
<<<<<<< HEAD
pub mod providers;
=======
pub mod fuse;
mod providers;
>>>>>>> d5a4bf10

#[cfg(target_os = "windows")]
pub const INSTANCE_PATH: &str = "%APPDATA%/local/wormhole";

#[cfg(target_os = "linux")]
pub const INSTANCE_PATH: &'static str = "/usr/local/share/wormhole/";<|MERGE_RESOLUTION|>--- conflicted
+++ resolved
@@ -7,12 +7,7 @@
 pub mod data;
 pub mod fuse;
 pub mod network;
-<<<<<<< HEAD
-pub mod providers;
-=======
-pub mod fuse;
 mod providers;
->>>>>>> d5a4bf10
 
 #[cfg(target_os = "windows")]
 pub const INSTANCE_PATH: &str = "%APPDATA%/local/wormhole";
