--- conflicted
+++ resolved
@@ -1,47 +1,3 @@
-<<<<<<< HEAD
-// In rust we code
-// In code we trust
-// AgarthaSoftware - 2024
-
-use std::error::Error;
-use std::fs;
-use crate::commands;
-use crate::config::types::Config;
-
-#[derive(PartialEq)]
-pub enum Mode {
-    /// Simply remove the pod from the network without losing any data from the network
-    /// and leaving behind any data that was stored on the pod
-    Simple,
-    /// remove the pod from the network without losing any data on the network,
-    /// and clone all data from the network into the folder where the pod was
-    /// making this folder into a real folder
-    Clone,
-    /// remove the pod from the network and delete any data that was stored in the pod
-    Clean,
-    /// remove this pod from the network without distributing its data to other nodes
-    Take,
-}
-
-#[must_use]
-pub fn remove(path: &std::path::PathBuf, mode: Mode) -> Result<(), Box<dyn Error>> {
-    if mode != Mode::Take {
-        println!("todo!: implement redistribute");
-    }
-    if mode == Mode::Clone {
-        todo!("clone")
-    }
-
-    let name = crate::config::Network::read(path.join(".wormhole/network.toml"))?.name;
-
-    commands::unregister(&name)?;
-    fs::remove_dir_all((&path).join(".wormhole"))?;
-    if mode == Mode::Clean {
-        fs::remove_dir_all(path)?;
-    }
-    Ok(())
-}
-=======
 // In rust we code
 // In code we trust
 // AgarthaSoftware - 2024
@@ -83,5 +39,4 @@
         fs::remove_dir_all(path)?;
     }
     Ok(())
-}
->>>>>>> 69401f88
+}