--- conflicted
+++ resolved
@@ -1,29 +1,3 @@
-<<<<<<< HEAD
-// In rust we code
-// In code we trust
-// AgarthaSoftware - 2024
-
-use crate::INSTANCE_PATH;
-use std::error::Error;
-use std::fs;
-
-#[cfg(target_os = "windows")]
-#[must_use]
-pub fn unregister(path: &std::path::PathBuf, name: &str) -> Result<(), Box<dyn Error>> {
-    return Ok(());
-    fs::remove_dir(std::path::Path::new(INSTANCE_PATH).join("pods").join(name))?;
-    Ok(())
-}
-
-
-#[cfg(target_os = "linux")]
-#[must_use]
-pub fn unregister(name: &str) -> Result<(), Box<dyn Error>> {
-    return Ok(());
-    fs::remove_file(std::path::Path::new(INSTANCE_PATH).join("pods").join(name))?;
-    Ok(())
-}
-=======
 // In rust we code
 // In code we trust
 // AgarthaSoftware - 2024
@@ -46,5 +20,4 @@
     return Ok(());
     fs::remove_file(std::path::Path::new(INSTANCE_PATH).join("pods").join(name))?;
     Ok(())
-}
->>>>>>> 69401f88
+}