<<<<<<< HEAD
// In rust we code
// In code we trust
// AgarthaSoftware - 2024

use std::error::Error;
use crate::{commands, config::{self, types::Config}};

#[must_use]
pub fn join(path: &std::path::PathBuf, url: String, mut additional_hosts: Vec<String>) -> Result<(), Box<dyn Error>> {
    let split = url.split(':');
    let slice = &(split.collect::<Vec<_>>())[..];
    if let [address_str, network_name_str] = *slice {
        println!("passed: {:?}", slice);
        let mut peers = vec!(address_str.to_owned());
        peers.append(&mut additional_hosts);
        let network = config::Network::new(peers, network_name_str.to_owned());
        commands::init(path, network_name_str)?;
        network.write((&path).join(".wormhole/network.toml"))?;
        return Ok(());
    } else {
        println!("errored: {:?}", slice);
        return Err(Box::new(std::io::Error::new(std::io::ErrorKind::InvalidData, "url invalid")));
    }
}
=======
// In rust we code
// In code we trust
// AgarthaSoftware - 2024

use crate::{
    commands,
    config::{self, types::Config},
};
use std::error::Error;

#[must_use]
pub fn join(
    path: &std::path::PathBuf,
    url: String,
    mut additional_hosts: Vec<String>,
) -> Result<(), Box<dyn Error>> {
    let split = url.split(':');
    let slice = &(split.collect::<Vec<_>>())[..];
    if let [address_str, network_name_str] = *slice {
        println!("passed: {:?}", slice);
        let mut peers = vec![address_str.to_owned()];
        peers.append(&mut additional_hosts);
        let network = config::Network::new(peers, network_name_str.to_owned());
        commands::init(path, network_name_str)?;
        network.write((&path).join(".wormhole/network.toml"))?;
        return Ok(());
    } else {
        println!("errored: {:?}", slice);
        return Err(Box::new(std::io::Error::new(
            std::io::ErrorKind::InvalidData,
            "url invalid",
        )));
    }
}
>>>>>>> 69401f88
<|MERGE_RESOLUTION|>--- conflicted
+++ resolved
@@ -1,29 +1,3 @@
-<<<<<<< HEAD
-// In rust we code
-// In code we trust
-// AgarthaSoftware - 2024
-
-use std::error::Error;
-use crate::{commands, config::{self, types::Config}};
-
-#[must_use]
-pub fn join(path: &std::path::PathBuf, url: String, mut additional_hosts: Vec<String>) -> Result<(), Box<dyn Error>> {
-    let split = url.split(':');
-    let slice = &(split.collect::<Vec<_>>())[..];
-    if let [address_str, network_name_str] = *slice {
-        println!("passed: {:?}", slice);
-        let mut peers = vec!(address_str.to_owned());
-        peers.append(&mut additional_hosts);
-        let network = config::Network::new(peers, network_name_str.to_owned());
-        commands::init(path, network_name_str)?;
-        network.write((&path).join(".wormhole/network.toml"))?;
-        return Ok(());
-    } else {
-        println!("errored: {:?}", slice);
-        return Err(Box::new(std::io::Error::new(std::io::ErrorKind::InvalidData, "url invalid")));
-    }
-}
-=======
 // In rust we code
 // In code we trust
 // AgarthaSoftware - 2024
@@ -57,5 +31,4 @@
             "url invalid",
         )));
     }
-}
->>>>>>> 69401f88
+}