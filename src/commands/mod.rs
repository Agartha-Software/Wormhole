<<<<<<< HEAD
mod join;
mod init;
mod remove;
mod register;
mod unregister;

pub use join::join;
pub use init::init;
pub use register::register;
pub use remove::remove;
pub use remove::Mode;
pub use unregister::unregister;
=======
mod init;
mod join;
mod register;
mod remove;
mod unregister;

pub use init::init;
pub use join::join;
pub use register::register;
pub use remove::remove;
pub use remove::Mode;
pub use unregister::unregister;
>>>>>>> 69401f88
<|MERGE_RESOLUTION|>--- conflicted
+++ resolved
@@ -1,17 +1,3 @@
-<<<<<<< HEAD
-mod join;
-mod init;
-mod remove;
-mod register;
-mod unregister;
-
-pub use join::join;
-pub use init::init;
-pub use register::register;
-pub use remove::remove;
-pub use remove::Mode;
-pub use unregister::unregister;
-=======
 mod init;
 mod join;
 mod register;
@@ -23,5 +9,4 @@
 pub use register::register;
 pub use remove::remove;
 pub use remove::Mode;
-pub use unregister::unregister;
->>>>>>> 69401f88
+pub use unregister::unregister;