<<<<<<< HEAD
// In rust we code
// In code we trust
// AgarthaSoftware - 2024

use crate::INSTANCE_PATH;
use std::error::Error;


#[cfg(target_os = "windows")]
#[must_use]
pub fn register(path: &std::path::PathBuf, name: &str) -> Result<(), Box<dyn Error>> {
    return Ok(());
    let canonical = path.canonicalize();
    std::os::windows::fs::symlink_dir(canonical, std::path::Path::new(INSTANCE_PATH).join("pods").join(name))?;
    Ok(())
}


#[cfg(target_os = "linux")]
#[must_use]
pub fn register(path: &std::path::PathBuf, name: &str) -> Result<(), Box<dyn Error>> {
    return Ok(());
    let canonical = path.canonicalize()?;
    std::os::unix::fs::symlink(canonical, std::path::Path::new(INSTANCE_PATH).join("pods").join(name))?;
    Ok(())
}
=======
// In rust we code
// In code we trust
// AgarthaSoftware - 2024

use crate::INSTANCE_PATH;
use std::error::Error;

#[cfg(target_os = "windows")]
#[must_use]
pub fn register(path: &std::path::PathBuf, name: &str) -> Result<(), Box<dyn Error>> {
    return Ok(());
    let canonical = path.canonicalize();
    std::os::windows::fs::symlink_dir(
        canonical,
        std::path::Path::new(INSTANCE_PATH).join("pods").join(name),
    )?;
    Ok(())
}

#[cfg(target_os = "linux")]
#[must_use]
pub fn register(path: &std::path::PathBuf, name: &str) -> Result<(), Box<dyn Error>> {
    return Ok(());
    let canonical = path.canonicalize()?;
    std::os::unix::fs::symlink(
        canonical,
        std::path::Path::new(INSTANCE_PATH).join("pods").join(name),
    )?;
    Ok(())
}
>>>>>>> 69401f88
<|MERGE_RESOLUTION|>--- conflicted
+++ resolved
@@ -1,31 +1,3 @@
-<<<<<<< HEAD
-// In rust we code
-// In code we trust
-// AgarthaSoftware - 2024
-
-use crate::INSTANCE_PATH;
-use std::error::Error;
-
-
-#[cfg(target_os = "windows")]
-#[must_use]
-pub fn register(path: &std::path::PathBuf, name: &str) -> Result<(), Box<dyn Error>> {
-    return Ok(());
-    let canonical = path.canonicalize();
-    std::os::windows::fs::symlink_dir(canonical, std::path::Path::new(INSTANCE_PATH).join("pods").join(name))?;
-    Ok(())
-}
-
-
-#[cfg(target_os = "linux")]
-#[must_use]
-pub fn register(path: &std::path::PathBuf, name: &str) -> Result<(), Box<dyn Error>> {
-    return Ok(());
-    let canonical = path.canonicalize()?;
-    std::os::unix::fs::symlink(canonical, std::path::Path::new(INSTANCE_PATH).join("pods").join(name))?;
-    Ok(())
-}
-=======
 // In rust we code
 // In code we trust
 // AgarthaSoftware - 2024
@@ -55,5 +27,4 @@
         std::path::Path::new(INSTANCE_PATH).join("pods").join(name),
     )?;
     Ok(())
-}
->>>>>>> 69401f88
+}