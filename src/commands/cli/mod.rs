--- conflicted
+++ resolved
@@ -6,15 +6,9 @@
 mod start;
 mod stop;
 mod templates;
-<<<<<<< HEAD
-mod unregister;
 mod restore;
 
 pub use restore::restore;
-// pub use init::init;
-=======
-
->>>>>>> 7f4e9de0
 pub use message::cli_messager;
 pub use new::new;
 pub use register::register;
