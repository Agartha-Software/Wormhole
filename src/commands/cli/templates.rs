// In rust we code
// In code we trust
// AgarthaSoftware - 2024
use std::fs;

use crate::commands::{default_global_config, default_local_config};
use crate::config::types::Config;
use crate::error::CliResult;
use crate::pods::arbo::{GLOBAL_CONFIG_FNAME, LOCAL_CONFIG_FNAME};
use crate::pods::whpath::WhPath;

#[must_use]
pub fn templates(path: &WhPath, name: &str) -> CliResult<String> {
    let global_config = default_global_config();
    let local_config = default_local_config(name);
<<<<<<< HEAD
    fs::read_dir(path).map(|_| ())?;
    local_config.write(&path.join(LOCAL_CONFIG_FNAME))?;
    global_config.write(&path.join(GLOBAL_CONFIG_FNAME))?;
    Ok(())
=======
    path.clone().set_absolute();
    fs::read_dir(path.inner.clone()).map(|_| ())?;
    local_config.write(path.join(LOCAL_CONFIG_FNAME).inner)?;
    global_config.write(path.join(GLOBAL_CONFIG_FNAME).inner)?;
    Ok("ok".to_string())
>>>>>>> f7ffe447
}<|MERGE_RESOLUTION|>--- conflicted
+++ resolved
@@ -13,16 +13,8 @@
 pub fn templates(path: &WhPath, name: &str) -> CliResult<String> {
     let global_config = default_global_config();
     let local_config = default_local_config(name);
-<<<<<<< HEAD
     fs::read_dir(path).map(|_| ())?;
     local_config.write(&path.join(LOCAL_CONFIG_FNAME))?;
     global_config.write(&path.join(GLOBAL_CONFIG_FNAME))?;
-    Ok(())
-=======
-    path.clone().set_absolute();
-    fs::read_dir(path.inner.clone()).map(|_| ())?;
-    local_config.write(path.join(LOCAL_CONFIG_FNAME).inner)?;
-    global_config.write(path.join(GLOBAL_CONFIG_FNAME).inner)?;
     Ok("ok".to_string())
->>>>>>> f7ffe447
 }