use std::env;

use tokio::runtime::Runtime;

use crate::{
    commands::cli_commands::{Cli, PodConf},
    error::{CliError, CliResult},
    pods::{
        arbo::{GLOBAL_CONFIG_FNAME, LOCAL_CONFIG_FNAME},
        whpath::WhPath,
    },
};

use super::cli_messager;

<<<<<<< HEAD
pub fn restore(ip: &str, mut args: PodConf) -> CliResult<String> {
  let files_name = vec![LOCAL_CONFIG_FNAME, GLOBAL_CONFIG_FNAME];
    
=======
pub fn restore(ip: &str, mut args: PodConf) -> CliResult<()> {
    let files_name = vec![LOCAL_CONFIG_FNAME, GLOBAL_CONFIG_FNAME];

>>>>>>> 7c1ad13d
    for file in args.files.clone() {
        if !files_name.contains(&file.as_str()) {
            return Err(CliError::FileConfigName { name: file });
        }
    }
    if args.name == "." {
        let p = env::current_dir()?;
        let path = WhPath::from(&p.display().to_string());
        args.path = if args.path.inner != "." {
            path.join(&args.path)
        } else {
            path
        }
    }
    let rt = Runtime::new().unwrap();
    rt.block_on(cli_messager(
        ip,
        Cli::Restore(PodConf {
            name: args.name,
            path: args.path,
            files: args.files,
        }),
    ))
}<|MERGE_RESOLUTION|>--- conflicted
+++ resolved
@@ -13,15 +13,9 @@
 
 use super::cli_messager;
 
-<<<<<<< HEAD
 pub fn restore(ip: &str, mut args: PodConf) -> CliResult<String> {
-  let files_name = vec![LOCAL_CONFIG_FNAME, GLOBAL_CONFIG_FNAME];
-    
-=======
-pub fn restore(ip: &str, mut args: PodConf) -> CliResult<()> {
     let files_name = vec![LOCAL_CONFIG_FNAME, GLOBAL_CONFIG_FNAME];
 
->>>>>>> 7c1ad13d
     for file in args.files.clone() {
         if !files_name.contains(&file.as_str()) {
             return Err(CliError::FileConfigName { name: file });
