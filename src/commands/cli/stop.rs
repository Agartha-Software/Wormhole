--- conflicted
+++ resolved
@@ -13,21 +13,9 @@
 
 use super::cli_messager;
 
-<<<<<<< HEAD
-pub fn stop(ip: &str, mut stop_args: StatusPodArgs) -> CliResult<()> {
+pub fn stop(ip: &str, mut stop_args: StatusPodArgs) -> CliResult<String> {
     if stop_args.name.is_none() {
         stop_args.path = Some(path_or_wd(stop_args.path)?)
-=======
-pub fn stop(ip: &str, mut stop_args: StatusPodArgs) -> CliResult<String> {
-    if stop_args.name == "." {
-        let p = env::current_dir()?;
-        let path = WhPath::from(&p.display().to_string());
-        stop_args.path = if stop_args.path.inner != "." {
-            path.join(&stop_args.path)
-        } else {
-            path
-        }
->>>>>>> f7ffe447
     }
 
     let rt = Runtime::new().unwrap();
