--- conflicted
+++ resolved
@@ -4,8 +4,7 @@
 
 use crate::{commands::cli_commands::Cli, error::CliResult};
 
-<<<<<<< HEAD
-pub async fn cli_messager(ip: &str, cli: Cli) -> CliResult<()> {
+pub async fn cli_messager(ip: &str, cli: Cli) -> CliResult<String> {
     let (mut ws_stream, _) = tokio_tungstenite::connect_async_with_config(
         format!("ws://{}", ip),
         Some(
@@ -16,10 +15,6 @@
         false,
     )
     .await?;
-=======
-pub async fn cli_messager(ip: &str, cli: Cli) -> CliResult<String> {
-    let (mut ws_stream, _) = connect_async(format!("ws://{}", ip)).await?;
->>>>>>> 100144d6
     log::info!("Service connected at ws://{ip}");
 
     let bytes = bincode::serialize(&cli)?;
@@ -30,16 +25,16 @@
     while let Ok(Some(msg)) = ws_stream.try_next().await {
         if msg.is_text() {
             let response = msg.to_text()?;
-<<<<<<< HEAD
-            println!("Service anwser: {response}");
-=======
-            println!("{response}");
->>>>>>> 100144d6
-            break;
+            if response.contains("CliError") {
+                has_error = true;
+                log::error!("Service answer: {response}");
+            } else {
+                println!("{response}");
+            }
+            output.push_str(&format!("{response}\n"));
         }
     }
 
-    ws_stream.close(None).await?;
     log::info!("Connection closed");
     if has_error {
         Err(crate::error::CliError::Message { reason: output })
