use futures_util::sink::SinkExt;
use futures_util::TryStreamExt;
use tokio_tungstenite::{connect_async, tungstenite::Message};

use crate::{commands::cli_commands::Cli, error::CliResult};

<<<<<<< HEAD
pub async fn cli_messager(ip: &str, cli: Cli) -> CliResult<String> {
    // Se connecter au service sur le port dédié pour la CLI (par exemple, 8081)
=======
pub async fn cli_messager(ip: &str, cli: Cli) -> CliResult<()> {
>>>>>>> 9c8309e1
    let (mut ws_stream, _) = connect_async(format!("ws://{}", ip)).await?;
    log::info!("Service connected at ws://{ip}");

    let bytes = bincode::serialize(&cli)?;
    ws_stream.send(Message::Binary(bytes)).await?;

<<<<<<< HEAD
    let mut output = "".to_string();
    // Attendre la réponse du service
    while let Ok(Some(msg)) = ws_stream.try_next().await {
        if msg.is_text() {
            let response = msg.to_text()?;
            log::info!("Réponse du service : {}", response);
            output = response.to_string();
=======
    while let Ok(Some(msg)) = ws_stream.try_next().await {
        if msg.is_text() {
            let response = msg.to_text()?;
            log::info!("Service anwser: {response}");
>>>>>>> 9c8309e1
            break;
        }
    }

    ws_stream.close(None).await?;
<<<<<<< HEAD
    log::info!("Connexion fermée");
    Ok(output)
=======
    log::info!("Connection closed");
    Ok(())
>>>>>>> 9c8309e1
}<|MERGE_RESOLUTION|>--- conflicted
+++ resolved
@@ -4,42 +4,24 @@
 
 use crate::{commands::cli_commands::Cli, error::CliResult};
 
-<<<<<<< HEAD
 pub async fn cli_messager(ip: &str, cli: Cli) -> CliResult<String> {
-    // Se connecter au service sur le port dédié pour la CLI (par exemple, 8081)
-=======
-pub async fn cli_messager(ip: &str, cli: Cli) -> CliResult<()> {
->>>>>>> 9c8309e1
     let (mut ws_stream, _) = connect_async(format!("ws://{}", ip)).await?;
     log::info!("Service connected at ws://{ip}");
 
     let bytes = bincode::serialize(&cli)?;
     ws_stream.send(Message::Binary(bytes)).await?;
 
-<<<<<<< HEAD
     let mut output = "".to_string();
-    // Attendre la réponse du service
     while let Ok(Some(msg)) = ws_stream.try_next().await {
         if msg.is_text() {
             let response = msg.to_text()?;
-            log::info!("Réponse du service : {}", response);
+            log::info!("Service answer: {}", response);
             output = response.to_string();
-=======
-    while let Ok(Some(msg)) = ws_stream.try_next().await {
-        if msg.is_text() {
-            let response = msg.to_text()?;
-            log::info!("Service anwser: {response}");
->>>>>>> 9c8309e1
             break;
         }
     }
 
     ws_stream.close(None).await?;
-<<<<<<< HEAD
-    log::info!("Connexion fermée");
+    log::info!("Connection closed");
     Ok(output)
-=======
-    log::info!("Connection closed");
-    Ok(())
->>>>>>> 9c8309e1
 }